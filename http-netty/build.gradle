dependencies {
<<<<<<< HEAD
	annotationProcessor project(":inject-java")
    compileOnly "com.oracle.substratevm:svm:$graalVersion"
=======
    compileOnly "org.graalvm.nativeimage:svm:$graalVersion"
>>>>>>> c45c9814
    compileOnly project(":graal")
    
    api project(":http")
    api project(":websocket")
    api project(":buffer-netty")

    implementation dependencyVersion("netty")
    implementation dependencyVersion("rxjava2")
    implementation dependencyModuleVersion("netty", "netty-handler")
}<|MERGE_RESOLUTION|>--- conflicted
+++ resolved
@@ -1,10 +1,6 @@
 dependencies {
-<<<<<<< HEAD
 	annotationProcessor project(":inject-java")
-    compileOnly "com.oracle.substratevm:svm:$graalVersion"
-=======
     compileOnly "org.graalvm.nativeimage:svm:$graalVersion"
->>>>>>> c45c9814
     compileOnly project(":graal")
     
     api project(":http")
