--- conflicted
+++ resolved
@@ -19,13 +19,7 @@
 import io.micronaut.http.exceptions.HttpStatusException;
 import io.micronaut.http.netty.reactive.HandlerPublisher;
 import io.micronaut.http.netty.reactive.HandlerSubscriber;
-import io.netty.channel.ChannelDuplexHandler;
-import io.netty.channel.ChannelFuture;
-import io.netty.channel.ChannelFutureListener;
-import io.netty.channel.ChannelHandler;
-import io.netty.channel.ChannelHandlerContext;
-import io.netty.channel.ChannelPipeline;
-import io.netty.channel.ChannelPromise;
+import io.netty.channel.*;
 import io.netty.handler.codec.http.DefaultHttpResponse;
 import io.netty.handler.codec.http.FullHttpMessage;
 import io.netty.handler.codec.http.FullHttpRequest;
@@ -371,15 +365,11 @@
                         //if oncomplete gets called before the message is written the promise
                         //set to lastWriteFuture shouldn't complete until the first content is written
                         lastWriteFuture = messageWritePromise;
-<<<<<<< HEAD
-                        ctx.writeAndFlush(message).addListener(f -> onNext(httpContent, messageWritePromise));
-=======
                         delayWrites = ctx.writeAndFlush(message);
                         delayWrites.addListener(f -> {
                             delayWrites = null;
                             super.onNext(httpContent, messageWritePromise);
                         });
->>>>>>> ced8d705
                     } else {
                         super.onNext(httpContent);
                     }
