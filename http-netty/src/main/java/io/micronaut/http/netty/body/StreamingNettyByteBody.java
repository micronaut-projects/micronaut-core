/*
 * Copyright 2017-2024 original authors
 *
 * Licensed under the Apache License, Version 2.0 (the "License");
 * you may not use this file except in compliance with the License.
 * You may obtain a copy of the License at
 *
 * https://www.apache.org/licenses/LICENSE-2.0
 *
 * Unless required by applicable law or agreed to in writing, software
 * distributed under the License is distributed on an "AS IS" BASIS,
 * WITHOUT WARRANTIES OR CONDITIONS OF ANY KIND, either express or implied.
 * See the License for the specific language governing permissions and
 * limitations under the License.
 */
package io.micronaut.http.netty.body;

import io.micronaut.core.annotation.Internal;
import io.micronaut.core.annotation.NonNull;
import io.micronaut.core.annotation.Nullable;
import io.micronaut.core.execution.DelayedExecutionFlow;
import io.micronaut.core.execution.ExecutionFlow;
import io.micronaut.core.util.SupplierUtil;
import io.micronaut.http.body.CloseableAvailableByteBody;
import io.micronaut.http.body.CloseableByteBody;
import io.micronaut.http.exceptions.BufferLengthExceededException;
import io.micronaut.http.exceptions.ContentLengthExceededException;
import io.micronaut.http.netty.PublisherAsBlocking;
import io.micronaut.http.netty.PublisherAsStream;
import io.netty.buffer.ByteBuf;
import io.netty.buffer.CompositeByteBuf;
import io.netty.buffer.Unpooled;
import io.netty.channel.EventLoop;
import io.netty.handler.codec.http.HttpHeaderNames;
import io.netty.handler.codec.http.HttpHeaders;
import io.netty.util.ReferenceCounted;
import io.netty.util.ResourceLeakDetector;
import io.netty.util.ResourceLeakDetectorFactory;
import io.netty.util.ResourceLeakTracker;
import reactor.core.publisher.Flux;
import reactor.core.publisher.Sinks;

import java.io.InputStream;
import java.util.ArrayList;
import java.util.List;
import java.util.OptionalLong;
import java.util.concurrent.atomic.AtomicLong;
import java.util.function.Supplier;

/**
 * Netty implementation for streaming ByteBody.
 *
 * @since 4.5.0
 * @author Jonas Konrad
 */
@Internal
public final class StreamingNettyByteBody extends NettyByteBody implements CloseableByteBody {
    private final SharedBuffer sharedBuffer;
    /**
     * We have reserve, subscribe, and add calls in {@link SharedBuffer} that all modify the same
     * data structures. They can all happen concurrently and must be moved to the event loop. We
     * also need to ensure that a reserve and associated subscribe stay serialized
     * ({@link io.micronaut.http.netty.EventLoopFlow} semantics). But because of the potential
     * concurrency, we actually need stronger semantics than
     * {@link io.micronaut.http.netty.EventLoopFlow}.
     * <p>
     * The solution is to use the old {@link EventLoop#inEventLoop()} + {@link EventLoop#execute}
     * pattern. Serialization semantics for reserve to subscribe are guaranteed using this field:
     * If the reserve call is delayed, this field is {@code true}, and the subscribe call will also
     * be delayed. This approach is possible because we only need to serialize a single reserve
     * with a single subscribe.
     */
    private final boolean forceDelaySubscribe;
    private BufferConsumer.Upstream upstream;

    public StreamingNettyByteBody(SharedBuffer sharedBuffer) {
        this(sharedBuffer, false, sharedBuffer.rootUpstream);
    }

    private StreamingNettyByteBody(SharedBuffer sharedBuffer, boolean forceDelaySubscribe, BufferConsumer.Upstream upstream) {
        this.sharedBuffer = sharedBuffer;
        this.forceDelaySubscribe = forceDelaySubscribe;
        this.upstream = upstream;
    }

    public BufferConsumer.Upstream primary(BufferConsumer primary) {
        BufferConsumer.Upstream upstream = this.upstream;
        if (upstream == null) {
            failClaim();
        }
        this.upstream = null;
        sharedBuffer.subscribe(primary, upstream, forceDelaySubscribe);
        return upstream;
    }

    @Override
    public @NonNull CloseableByteBody split(@NonNull SplitBackpressureMode backpressureMode) {
        BufferConsumer.Upstream upstream = this.upstream;
        if (upstream == null) {
            failClaim();
        }
        UpstreamBalancer.UpstreamPair pair = UpstreamBalancer.balancer(upstream, backpressureMode);
        this.upstream = pair.left();
        boolean forceDelaySubscribe = this.sharedBuffer.reserve();
        return new StreamingNettyByteBody(sharedBuffer, forceDelaySubscribe, pair.right());
    }

    @Override
    public @NonNull StreamingNettyByteBody allowDiscard() {
        BufferConsumer.Upstream upstream = this.upstream;
        if (upstream == null) {
            failClaim();
        }
        upstream.allowDiscard();
        return this;
    }

    @Override
    protected Flux<ByteBuf> toByteBufPublisher() {
        AtomicLong unconsumed = new AtomicLong(0);
        Sinks.Many<ByteBuf> sink = Sinks.many().unicast().onBackpressureBuffer();
        BufferConsumer.Upstream upstream = primary(new BufferConsumer() {
            @Override
            public void add(ByteBuf buf) {
                long newLength = unconsumed.addAndGet(buf.readableBytes());
                if (newLength > sharedBuffer.limits.maxBufferSize()) {
                    sink.tryEmitError(new BufferLengthExceededException(sharedBuffer.limits.maxBufferSize(), newLength));
                    buf.release();
                } else {
                    if (sink.tryEmitNext(buf) != Sinks.EmitResult.OK) {
                        buf.release();
                    }
                }
            }

            @Override
            public void complete() {
                sink.tryEmitComplete();
            }

            @Override
            public void error(Throwable e) {
                sink.tryEmitError(e);
            }
        });
        return sink.asFlux()
            .doOnSubscribe(s -> upstream.start())
            .doOnNext(bb -> {
                unconsumed.addAndGet(-bb.readableBytes());
                upstream.onBytesConsumed(bb.readableBytes());
            })
            .doOnDiscard(ByteBuf.class, ReferenceCounted::release)
            .doOnCancel(() -> {
                upstream.allowDiscard();
                upstream.disregardBackpressure();
            });
    }

    @Override
    public @NonNull OptionalLong expectedLength() {
        long l = sharedBuffer.expectedLength;
        return l < 0 ? OptionalLong.empty() : OptionalLong.of(l);
    }

    @Override
    public @NonNull InputStream toInputStream() {
        PublisherAsBlocking<ByteBuf> blocking = new PublisherAsBlocking<>();
        toByteBufPublisher().subscribe(blocking);
        return new PublisherAsStream(blocking);
    }

    @Override
    public @NonNull ExecutionFlow<? extends CloseableAvailableByteBody> bufferFlow() {
        BufferConsumer.Upstream upstream = this.upstream;
        if (upstream == null) {
            failClaim();
        }
        this.upstream = null;
        upstream.start();
        upstream.onBytesConsumed(Long.MAX_VALUE);
        return sharedBuffer.subscribeFull(upstream, forceDelaySubscribe).map(AvailableNettyByteBody::new);
    }

    @Override
    public void close() {
        BufferConsumer.Upstream upstream = this.upstream;
        if (upstream == null) {
            return;
        }
        this.upstream = null;
        upstream.allowDiscard();
        upstream.disregardBackpressure();
        upstream.start();
        sharedBuffer.subscribe(null, upstream, forceDelaySubscribe);
    }

    /**
     * This class buffers input data and distributes it to multiple {@link StreamingNettyByteBody}
     * instances.
     * <p>Thread safety: The {@link BufferConsumer} methods <i>must</i> only be called from one
     * thread, the {@link #eventLoop} thread. The other methods (subscribe, reserve) can be
     * called from any thread.
     */
    public static final class SharedBuffer implements BufferConsumer {
        private static final Supplier<ResourceLeakDetector<SharedBuffer>> LEAK_DETECTOR = SupplierUtil.memoized(() ->
            ResourceLeakDetectorFactory.instance().newResourceLeakDetector(SharedBuffer.class));

        @Nullable
        private final ResourceLeakTracker<SharedBuffer> tracker = LEAK_DETECTOR.get().track(this);

        private final EventLoop eventLoop;
        private final BodySizeLimits limits;
        /**
         * Upstream of all subscribers. This is only used to cancel incoming data if the max
         * request size is exceeded.
         */
        private final Upstream rootUpstream;
        /**
         * Buffered data. This is forwarded to new subscribers.
         */
        private CompositeByteBuf buffer;
        /**
         * Whether the input is complete.
         */
        private boolean complete;
        /**
         * Any stream error.
         */
        private Throwable error;
        /**
         * Number of reserved subscriber spots. A new subscription MUST be preceded by a
         * reservation, and every reservation MUST have a subscription.
         */
        private int reserved = 1;
        /**
         * Active subscribers.
         */
        private List<@NonNull BufferConsumer> subscribers;
        /**
         * Active subscribers that need the fully buffered body.
         */
        private List<@NonNull DelayedExecutionFlow<ByteBuf>> fullSubscribers;
        /**
         * This flag is only used in tests, to verify that the BufferConsumer methods arent called
         * in a reentrant fashion.
         */
        private boolean working = false;
        /**
         * {@code true} during {@link #add(ByteBuf)} to avoid reentrant subscribe or reserve calls.
         * Field must only be accessed on the event loop.
         */
        private boolean adding = false;
        /**
         * Number of bytes received so far.
         */
        private long lengthSoFar = 0;
        /**
         * The expected length of the whole body. This is -1 if we're uncertain, otherwise it must
         * be accurate. This can come from a content-length header, but it's also set once the full
         * body has been received.
         */
        private volatile long expectedLength = -1;

        public SharedBuffer(EventLoop loop, BodySizeLimits limits, Upstream rootUpstream) {
            this.eventLoop = loop;
            this.limits = limits;
            this.rootUpstream = rootUpstream;
        }

        public void setExpectedLengthFrom(HttpHeaders headers) {
            String s = headers.get(HttpHeaderNames.CONTENT_LENGTH);
            if (s == null) {
                return;
            }
            long parsed;
            try {
                parsed = Long.parseLong(s);
            } catch (NumberFormatException e) {
                return;
            }
            if (parsed < 0) {
                return;
            }
            if (parsed > limits.maxBodySize()) {
                error(new ContentLengthExceededException(limits.maxBodySize(), parsed));
            }
            setExpectedLength(parsed);
        }

        public void setExpectedLength(long length) {
            if (length < 0) {
                throw new IllegalArgumentException("Should be > 0");
            }
            this.expectedLength = length;
        }

        boolean reserve() {
            if (eventLoop.inEventLoop() && !adding) {
                reserve0();
                return false;
            } else {
                eventLoop.execute(this::reserve0);
                return true;
            }
        }

        private void reserve0() {
            if (reserved == 0) {
                throw new IllegalStateException("Cannot go from streaming state back to buffering state");
            }
            reserved++;
            if (tracker != null) {
                tracker.record();
            }
        }

        /**
         * Add a subscriber. Must be preceded by a reservation.
         *
         * @param subscriber       The subscriber to add. Can be {@code null}, then the bytes will just be discarded
         * @param specificUpstream The upstream for the subscriber. This is used to call allowDiscard if there was an error
         * @param forceDelay       Whether to require an {@link EventLoop#execute} call to ensure serialization with previous {@link #reserve()} call
         */
        void subscribe(@Nullable BufferConsumer subscriber, Upstream specificUpstream, boolean forceDelay) {
            if (!forceDelay && eventLoop.inEventLoop() && !adding) {
                subscribe0(subscriber, specificUpstream);
            } else {
                eventLoop.execute(() -> subscribe0(subscriber, specificUpstream));
            }
        }

        private void subscribe0(@Nullable BufferConsumer subscriber, Upstream specificUpstream) {
            assert !working;

            if (reserved == 0) {
                throw new IllegalStateException("Need to reserve a spot first");
            }

            working = true;
            boolean last = --reserved == 0;
            if (subscriber != null) {
                if (subscribers == null) {
                    subscribers = new ArrayList<>(1);
                }
                subscribers.add(subscriber);
                if (buffer != null) {
                    if (last) {
                        subscriber.add(buffer.slice());
                        buffer = null;
                    } else {
                        subscriber.add(buffer.retainedSlice());
                    }
                }
                if (error != null) {
                    subscriber.error(error);
                } else if (lengthSoFar > limits.maxBufferSize()) {
                    subscriber.error(new BufferLengthExceededException(limits.maxBufferSize(), lengthSoFar));
                    specificUpstream.allowDiscard();
                }
                if (complete) {
                    subscriber.complete();
                }
            } else {
                if (buffer != null && last) {
                    buffer.release();
                    buffer = null;
                }
            }
            if (tracker != null) {
                if (last) {
                    tracker.close(this);
                } else {
                    tracker.record();
                }
            }
            working = false;
        }

        /**
         * Optimized version of {@link #subscribe} for subscribers that want to buffer the full
         * body.
         *
         * @param specificUpstream The upstream for the subscriber. This is used to call allowDiscard if there was an error
         * @param forceDelay       Whether to require an {@link EventLoop#execute} call to ensure serialization with previous {@link #reserve()} call
         * @return A flow that will complete when all data has arrived, with a buffer containing that data
         */
        ExecutionFlow<ByteBuf> subscribeFull(Upstream specificUpstream, boolean forceDelay) {
            DelayedExecutionFlow<ByteBuf> asyncFlow = DelayedExecutionFlow.create();
            if (!forceDelay && eventLoop.inEventLoop() && !adding) {
                return subscribeFull0(asyncFlow, specificUpstream, true);
            } else {
                eventLoop.execute(() -> {
                    ExecutionFlow<ByteBuf> res = subscribeFull0(asyncFlow, specificUpstream, false);
                    assert res == asyncFlow;
                });
                return asyncFlow;
            }
        }

        /**
         * On-loop version of {@link #subscribeFull}. The returned flow will complete when the
         * input is buffered. The returned flow will always be identical to the {@code targetFlow}
         * parameter IF {@code canReturnImmediate} is false. If {@code canReturnImmediate} is true,
         * this method will SOMETIMES return an immediate ExecutionFlow instead as an optimization.
         *
         * @param targetFlow The delayed flow to use if {@code canReturnImmediate} is false and/or
         *                   we have to wait for the result
         * @param canReturnImmediate Whether we can return an immediate ExecutionFlow instead of
         *                  {@code targetFlow}, when appropriate
         */
        private ExecutionFlow<ByteBuf> subscribeFull0(DelayedExecutionFlow<ByteBuf> targetFlow, Upstream specificUpstream, boolean canReturnImmediate) {
            assert !working;

            if (reserved <= 0) {
                throw new IllegalStateException("Need to reserve a spot first. This should not happen, StreamingNettyByteBody should guard against it");
            }

            ExecutionFlow<ByteBuf> ret = targetFlow;

            working = true;
            boolean last = --reserved == 0;
            Throwable error = this.error;
            if (error == null && lengthSoFar > limits.maxBufferSize()) {
                error = new BufferLengthExceededException(limits.maxBufferSize(), lengthSoFar);
                specificUpstream.allowDiscard();
            }
            if (error != null) {
                if (canReturnImmediate) {
                    ret = ExecutionFlow.error(error);
                } else {
                    targetFlow.completeExceptionally(error);
                }
            } else if (complete) {
                ByteBuf buf;
                if (buffer == null) {
                    buf = Unpooled.EMPTY_BUFFER;
                } else if (last) {
                    buf = buffer;
                    buffer = null;
                } else {
                    buf = buffer.retainedSlice();
                }
                if (canReturnImmediate) {
                    ret = ExecutionFlow.just(buf);
                } else {
                    targetFlow.complete(buf);
                }
            } else {
                if (fullSubscribers == null) {
                    fullSubscribers = new ArrayList<>(1);
                }
                fullSubscribers.add(targetFlow);
            }
            if (tracker != null) {
                if (last) {
                    tracker.close(this);
                } else {
                    tracker.record();
                }
            }
            working = false;

            return ret;
        }

        @Override
        public void add(ByteBuf buf) {
            assert !working;

            buf.touch();

<<<<<<< HEAD
            adding = true;
=======
>>>>>>> e651961c
            // calculate the new total length
            long newLength = lengthSoFar + buf.readableBytes();
            long expectedLength = this.expectedLength;
            if (expectedLength != -1 && newLength > expectedLength) {
                throw new IllegalStateException("Received more bytes than specified by Content-Length");
            }
            lengthSoFar = newLength;

            // drop messages if we're done with all subscribers
            if (complete || error != null) {
                buf.release();
                adding = false;
                return;
            }
<<<<<<< HEAD
=======
            adding = true;
>>>>>>> e651961c
            if (newLength > limits.maxBodySize()) {
                // for maxBodySize, all subscribers get the error
                buf.release();
                error(new ContentLengthExceededException(limits.maxBodySize(), newLength));
                rootUpstream.allowDiscard();
                adding = false;
                return;
            }

            working = true;
            if (subscribers != null) {
                for (BufferConsumer subscriber : subscribers) {
                    subscriber.add(buf.retainedSlice());
                }
            }
            if (reserved > 0 || fullSubscribers != null) {
                if (newLength > limits.maxBufferSize()) {
                    // new subscribers will recognize that the limit has been exceeded. Streaming
                    // subscribers can proceed normally. Need to notify buffering subscribers
                    buf.release();
                    if (buffer != null) {
                        buffer.release();
                        buffer = null;
                    }
                    if (fullSubscribers != null) {
                        Exception e = new BufferLengthExceededException(limits.maxBufferSize(), lengthSoFar);
                        for (DelayedExecutionFlow<ByteBuf> fullSubscriber : fullSubscribers) {
                            fullSubscriber.completeExceptionally(e);
                        }
                    }
                } else {
                    if (buffer == null) {
                        buffer = buf.alloc().compositeBuffer();
                    }
                    buffer.addComponent(true, buf);
                }
            } else {
                buf.release();
            }
            adding = false;
            working = false;
        }

        @Override
        public void complete() {
            if (expectedLength > lengthSoFar) {
                throw new IllegalStateException("Received fewer bytes than specified by Content-Length");
            }
            complete = true;
            expectedLength = lengthSoFar;
            if (subscribers != null) {
                for (BufferConsumer subscriber : subscribers) {
                    subscriber.complete();
                }
            }
            if (fullSubscribers != null) {
                boolean release;
                ByteBuf buf;
                if (buffer == null) {
                    buf = Unpooled.EMPTY_BUFFER;
                    release = false;
                } else {
                    buf = buffer;
                    if (reserved > 0) {
                        release = false;
                    } else {
                        this.buffer = null;
                        release = true;
                    }
                }
                for (DelayedExecutionFlow<ByteBuf> fullSubscriber : fullSubscribers) {
                    fullSubscriber.complete(buf.retainedSlice());
                }
                if (release) {
                    buf.release();
                }
            }
        }

        @Override
        public void error(Throwable e) {
            error = e;
            if (buffer != null) {
                buffer.release();
                buffer = null;
            }
            if (subscribers != null) {
                for (BufferConsumer subscriber : subscribers) {
                    subscriber.error(e);
                }
            }
            if (fullSubscribers != null) {
                for (DelayedExecutionFlow<ByteBuf> fullSubscriber : fullSubscribers) {
                    fullSubscriber.completeExceptionally(e);
                }
            }
        }
    }
}<|MERGE_RESOLUTION|>--- conflicted
+++ resolved
@@ -469,10 +469,6 @@
 
             buf.touch();
 
-<<<<<<< HEAD
-            adding = true;
-=======
->>>>>>> e651961c
             // calculate the new total length
             long newLength = lengthSoFar + buf.readableBytes();
             long expectedLength = this.expectedLength;
@@ -484,13 +480,9 @@
             // drop messages if we're done with all subscribers
             if (complete || error != null) {
                 buf.release();
-                adding = false;
                 return;
             }
-<<<<<<< HEAD
-=======
             adding = true;
->>>>>>> e651961c
             if (newLength > limits.maxBodySize()) {
                 // for maxBodySize, all subscribers get the error
                 buf.release();
