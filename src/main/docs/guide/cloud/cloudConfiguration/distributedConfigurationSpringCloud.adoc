Since 1.1, Micronaut features a native https://spring.io/projects/spring-cloud-config[Spring Cloud Configuration] for those who have not switched to a dedicated more complete solution like Consul.

<<<<<<< HEAD
To enable support for Spring Cloud Configuration, create a `src/main/resources/bootstrap.[yml/toml/properties]` configuration file and add the following configuration:
=======
To enable support for Spring Cloud Configuration, make sure https://docs.micronaut.io/latest/guide/#bootstrap[bootstrap] is enabled and create a `src/main/resources/bootstrap.yml` file with the following configuration:
>>>>>>> c5d2ce3c

.Integrating with Spring Cloud Configuration
[configuration]
----
micronaut:
  application:
    name: hello-world
  config-client:
    enabled: true
spring:
  cloud:
    config:
      enabled: true
      uri: http://localhost:8888/
      retry-attempts: 4 # optional, number of times to retry
      retry-delay: 2s # optional, delay between retries
----

Micronaut uses the configured `micronaut.application.name` to look up property sources for the application from Spring Cloud config server configured via `spring.cloud.config.uri`.

See the https://spring.io/projects/spring-cloud-config#learn[Documentation for Spring Cloud Config Server] for more information on how to set up the server.<|MERGE_RESOLUTION|>--- conflicted
+++ resolved
@@ -1,10 +1,6 @@
 Since 1.1, Micronaut features a native https://spring.io/projects/spring-cloud-config[Spring Cloud Configuration] for those who have not switched to a dedicated more complete solution like Consul.
 
-<<<<<<< HEAD
-To enable support for Spring Cloud Configuration, create a `src/main/resources/bootstrap.[yml/toml/properties]` configuration file and add the following configuration:
-=======
-To enable support for Spring Cloud Configuration, make sure https://docs.micronaut.io/latest/guide/#bootstrap[bootstrap] is enabled and create a `src/main/resources/bootstrap.yml` file with the following configuration:
->>>>>>> c5d2ce3c
+To enable distributed configuration make sure <<bootstrap>> is enabled and create a `src/main/resources/bootstrap.[yml/toml/properties]` file with the following configuration:
 
 .Integrating with Spring Cloud Configuration
 [configuration]
