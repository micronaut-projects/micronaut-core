https://www.consul.io[Consul] is a popular Service Discovery and Distributed Configuration server provided by HashiCorp. Micronaut features a native link:{micronautdiscoveryapi}/io/micronaut/discovery/consul/client/v1/ConsulClient.html[ConsulClient] that uses Micronaut's support for <<clientAnnotation, Declarative HTTP Clients>>.

== Starting Consul

The quickest way to start using Consul is via Docker:

. Starting Consul with Docker
[source,bash]
----
docker run -p 8500:8500 consul
----

Alternatively you can https://www.consul.io/docs/install[install and run a local Consul instance].

== Enabling Distributed Configuration with Consul

[TIP]
.Using the CLI
====
If you create your project using the Micronaut CLI, supply the `config-consul` feature to enable Consul's distributed configuration in your project:
----
$ mn create-app my-app --features config-consul
----
====

<<<<<<< HEAD
To enable distributed configuration, similar to Spring Boot and Grails, create a `src/main/resources/bootstrap.[yml/toml/properties]` configuration file and enable the configuration client:
=======
To enable distributed configuration, similar to Spring Boot and Grails, make sure https://docs.micronaut.io/latest/guide/#bootstrap[bootstrap] is enabled and create a `src/main/resources/bootstrap.yml` file with the following configuration:
>>>>>>> c5d2ce3c

.bootstrap configuration
[configuration]
----
micronaut:
  application:
    name: hello-world
  config-client:
    enabled: true
consul:
  client:
    defaultZone: "${CONSUL_HOST:localhost}:${CONSUL_PORT:8500}"
----

After enabling distributed configuration, store the configuration to share in Consul's key/value store. There are a number of ways to do that.

== Storing Configuration as Key/Value Pairs

One way is to store the keys and values directly in Consul. In this case by default Micronaut looks for configuration in the Consul `/config` directory.

TIP: You can alter the path searched for by setting `consul.client.config.path`

Within the `/config` directory Micronaut searches values within the following directories in order of precedence:

.Configuration Resolution Precedence
|===
|Directory|Description

|`/config/application`
|Configuration shared by all applications

|`/config/application,prod`
|Configuration shared by all applications for the `prod` api:context.env.Environment[]

|`/config/[APPLICATION_NAME]`
|Application-specific configuration, example `/config/hello-world`

|`/config/[APPLICATION_NAME],prod`
|Application-specific configuration for an active api:context.env.Environment[]

|===

The value of `APPLICATION_NAME` is whatever your have configured `micronaut.application.name` to be in your `bootstrap` configuration file.

To see this in action, use the following cURL command to store a property called `foo.bar` with a value of `myvalue` in the directory `/config/application`.

.Using cURL to Write a Value
[source,bash]
----
curl -X PUT -d @- localhost:8500/v1/kv/config/application/foo.bar <<< myvalue
----

If you now define a `@Value("${foo.bar}")` or call `environment.getProperty(..)` the value `myvalue` will be resolved from Consul.

== Storing Configuration in YAML, JSON etc.

Some Consul users prefer storing configuration in blobs of a certain format, such as YAML. Micronaut supports this mode and supports storing configuration in either YAML, JSON, or Java properties format.

TIP: The api:discovery.config.ConfigDiscoveryConfiguration[] has a number of configuration options for configuring how distributed configuration is discovered.

You can set the `consul.client.config.format` option to configure the format with which properties are read.

For example, to configure JSON:

[configuration]
----
consul:
  client:
    config:
      format: JSON
----

Now write your configuration in JSON format to Consul:

.Using cURL to write JSON
[source,bash]
----
curl -X PUT  localhost:8500/v1/kv/config/application \
-d @- << EOF
{ "foo": {  "bar": "myvalue" } }
EOF
----

== Storing Configuration as File References

Another popular option is https://github.com/breser/git2consul[git2consul] which mirrors the contents of a Git repository to Consul's key/value store.

You can setup a Git repository that contains files like `application.yml`, `hello-world-test.json`, etc., and the contents of these files will be cloned to Consul.

In this case, each key in Consul represents a file with an extension, for example `/config/application.yml`, and you must configure the `FILE` format:

[configuration]
----
consul:
  client:
    config:
      format: FILE
----<|MERGE_RESOLUTION|>--- conflicted
+++ resolved
@@ -23,11 +23,7 @@
 ----
 ====
 
-<<<<<<< HEAD
-To enable distributed configuration, similar to Spring Boot and Grails, create a `src/main/resources/bootstrap.[yml/toml/properties]` configuration file and enable the configuration client:
-=======
-To enable distributed configuration, similar to Spring Boot and Grails, make sure https://docs.micronaut.io/latest/guide/#bootstrap[bootstrap] is enabled and create a `src/main/resources/bootstrap.yml` file with the following configuration:
->>>>>>> c5d2ce3c
+To enable distributed configuration make sure <<bootstrap>> is enabled and create a `src/main/resources/bootstrap.[yml/toml/properties]` file with the following configuration:
 
 .bootstrap configuration
 [configuration]
