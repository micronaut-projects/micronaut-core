Micronaut {version} includes the following changes:

<<<<<<< HEAD
=== Refactoring of File Responses

In an effort to make a more consistent and understandable API, some methods and classes related to sending file responses have been deprecated. SystemFile is the replacement for AttachedFile and the constructors of StreamedFile have been deprecated in favor of new constructors that better convey the intended functionality.

=== Micronaut for Spring
=======
=== Support for Freemarker Views
>>>>>>> bcd4f1fc

Support for rendering <<freemarker,Freemaker Views>> has been added.

=== Liquibase and Flyway

New configurations have been added to support https://micronaut-projects.github.io/micronaut-configuration-flyway/latest/guide/index.html[Flyway] and https://micronaut-projects.github.io/micronaut-configuration-liquibase/latest/guide/index.html[Liquibase] database migrations.
<|MERGE_RESOLUTION|>--- conflicted
+++ resolved
@@ -1,14 +1,10 @@
 Micronaut {version} includes the following changes:
 
-<<<<<<< HEAD
 === Refactoring of File Responses
 
 In an effort to make a more consistent and understandable API, some methods and classes related to sending file responses have been deprecated. SystemFile is the replacement for AttachedFile and the constructors of StreamedFile have been deprecated in favor of new constructors that better convey the intended functionality.
 
-=== Micronaut for Spring
-=======
 === Support for Freemarker Views
->>>>>>> bcd4f1fc
 
 Support for rendering <<freemarker,Freemaker Views>> has been added.
 
