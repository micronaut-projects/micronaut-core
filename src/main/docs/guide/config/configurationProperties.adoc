You can create type-safe configuration by creating classes that are annotated with
 ann:io.micronaut.context.annotation.ConfigurationProperties[].

Micronaut will produce a reflection-free `@ConfigurationProperties` bean and will also at compile time calculate the property paths to evaluate, greatly improving the speed and efficiency of loading `@ConfigurationProperties`.

For example:

snippet::io.micronaut.docs.config.properties.EngineConfig[tags="imports,class",indent=0,title="@ConfigurationProperties Example"]

<1> The `@ConfigurationProperties` annotation takes the configuration prefix
<2> You can use `javax.validation` annotations to validate the configuration
<3> Default values can be assigned to the property
<4> Static inner classes can provide nested configuration
<5> Optional configuration values can be wrapped in `java.util.Optional`

Once you have prepared a type-safe configuration it can be injected into your beans like any other bean:

snippet::io.micronaut.docs.config.properties.EngineImpl[tags="class",indent=0,title="@ConfigurationProperties Dependency Injection"]

<1> Inject the `EngineConfig` bean
<2> Use the configuration properties

Configuration values can then be supplied from one of the link:{api}/io/micronaut/context/env/PropertySource.html[PropertySource] instances. For example:

snippet::io.micronaut.docs.config.properties.VehicleSpec[tags="start",indent=0,title="Supply Configuration"]

The above example prints: `"Ford Engine Starting V8 [rodLength=6.0]"`

Note for more complex configurations you can structure ann:context.annotation.ConfigurationProperties[] beans through inheritance.

For example creating a subclass of `EngineConfig` with `@ConfigurationProperties('bar')` will resolve all properties under the path `my.engine.bar`.

== Includes / Excludes

<<<<<<< HEAD
For the cases where the configuration properties class is inheriting properties from a parent class, it may be desirable to exclude properties from the parent class. The `includes` and `excludes` members of the ann:io.micronaut.context.annotation.ConfigurationProperties[] annotation allow for that functionality. The list applies to both local properties and inherited properties.

The names supplied to the includes/excludes list should be the "property" name. For example if a setter method is injected, the property name is the de-capitalized setter name (`setConnectionTimeout` -> `connectionTimeout`).

== Property Type Conversion
=======
For the cases where the configuration properties class inherits properties from a parent class, it may be desirable to exclude properties from the parent class. The `includes` and `excludes` members of the ann:io.micronaut.context.annotation.ConfigurationProperties[] annotation allow for that functionality. The list applies to both local properties and inherited properties.
>>>>>>> d668de9e

The names supplied to the includes/excludes list must be the "property" name. For example if a setter method is injected, the property name is the de-capitalized setter name (`setConnectionTimeout` -> `connectionTimeout`).

== Property Type Conversion

Micronaut uses the api:io.micronaut.core.convert.ConversionService[] bean to convert values when resolving properties. You can register additional converters for types not supported by Micronaut by defining beans that implement the api:io.micronaut.core.convert.TypeConverter[] interface.

Micronaut features some built-in conversions that are useful, which are detailed below.

=== Duration Conversion

Durations can be specified by appending the unit with a number. Supported units are `s`, `ms`, `m` etc. The following table summarizes examples:

.Duration Conversion
|===
|Configuration Value |Resulting Value

|`10ms` | `Duration` of 10 milliseconds

|`10m` | `Duration` of 10 minutes

|`10s` | `Duration` of 10 seconds

|`10d` | `Duration` of 10 days

|`10h` | `Duration` of 10 hours

|`10ns` | `Duration` of 10 nanoseconds

|`PT15M` | `Duration` of 15 minutes using ISO-8601 format

|===

For example to configure the default HTTP client read timeout:

.Using Duration Values
[source,yaml]
----
micronaut:
  http:
    client:
      read-timeout: 15s
----

=== List / Array Conversion

Lists and arrays can be specified in Java properties files as comma-separated values, or in YAML using native YAML lists. The generic types are used to convert the values. For example in YAML:

.Specifying lists or arrays in YAML
[source,yaml]
----
my:
  app:
    integers:
      - 1
      - 2
    urls:
      - http://foo.com
      - http://bar.com
----

Or in Java properties file format:

.Specifying lists or arrays in Java properties comma-separated
[source,properties]
----
my.app.integers=1,2
my.app.urls=http://foo.com,http://bar.com
----

Alternatively you can use an index:

.Specifying lists or arrays in Java properties using index
[source,properties]
----
my.app.integers[0]=1
my.app.integers[1]=2
----

For the above example configurations you can define properties to bind to with the target type supplied via generics:

[source,java]
List<Integer> integers;
List<URL> urls;

=== Readable Bytes

You can annotate any setter parameter with ann:io.micronaut.core.convert.format.ReadableBytes[] to allow the value to be set using a shorthand syntax for specifying bytes, kilobytes etc. For example the following is taken from api:io.micronaut.http.client.HttpClientConfiguration[]:

.Using `@ReadableBytes`
[source,java]
----
public void setMaxContentLength(@ReadableBytes int maxContentLength) {
    this.maxContentLength = maxContentLength;
}
----

With the above in place you can set `micronaut.http.client.max-content-length` using the following values:

.@ReadableBytes Conversion
|===
|Configuration Value |Resulting Value

|`10mb` | 10 megabytes

|`10kb` | 10 kilobytes

|`10gb` | 10 gigabytes

|`1024` | A raw byte length

|===

=== Formatting Dates

The ann:io.micronaut.core.convert.format.Format[] annotation can be used on setters to specify the date format to use when binding `java.time` date objects.

.Using `@Format` for Dates
[source,java]
----
public void setMyDate(@Format("yyyy-MM-dd") LocalDate date) {
    this.myDate = date;
}
----

== Configuration Builder

Many frameworks and tools already use builder-style classes to construct configuration.

You can use the link:{api}/io/micronaut/context/annotation/ConfigurationBuilder.html[@ConfigurationBuilder] annotation to populate a builder-style class with configuration values. link:{api}/io/micronaut/context/annotation/ConfigurationBuilder.html[ConfigurationBuilder] can be applied to fields or methods in a class annotated with link:{api}/io/micronaut/context/annotation/ConfigurationProperties.html[@ConfigurationProperties].

Since there is no consistent way to define builders in the Java world, one or more method prefixes can be specified in the annotation to support builder methods like `withXxx` or `setXxx`. If the builder methods have no prefix, assign an empty string to the parameter.

A configuration prefix can also be specified to tell Micronaut where to look for configuration values. By default, builder methods use the configuration prefix specified in a class-level link:{api}/io/micronaut/context/annotation/ConfigurationProperties.html[@ConfigurationProperties] annotation.

For example:

.@ConfigurationBuilder Example
snippet::io.micronaut.docs.config.builder.EngineConfig[tags="imports,class"]

<1> The `@ConfigurationProperties` annotation takes the configuration prefix
<2> The first builder can be configured without the class configuration prefix; it inherits from the above.
<3> The second builder can be configured with the class configuration prefix + the `configurationPrefix` value.
<4> The third builder demonstrates that the annotation can be applied to a method as well as a property.

NOTE: By default, only single-argument builder methods are supported. For methods with no arguments, set the `allowZeroArgs` parameter of the annotation to `true`.

Like in the previous example, we can construct an `EngineImpl`. Since we are using a builder, we can use a factory class to build the engine from the builder.

.Factory Bean
snippet::io.micronaut.docs.config.builder.EngineFactory[tags="imports,class"]

The engine that was returned can then be injected anywhere an engine is required.

Configuration values can be supplied from one of the link:{api}/io/micronaut/context/env/PropertySource.html[PropertySource] instances. For example:

.Supply Configuration
snippet::io.micronaut.docs.config.builder.VehicleSpec[tags="start"]

The above example prints: `"Subaru Engine Starting V4 [rodLength=4.0, sparkPlug=Iridium(NGK 6619 LFR6AIX)]"`

== MapFormat

For some use cases it may be desirable to accept a map of arbitrary configuration properties that can be supplied to a bean, especially if the bean represents a third-party API where not all the possible configuration properties are known. For example, a datasource may accept a map of configuration properties specific to a particular database driver, allowing the user to specify any desired options in the map without coding each property explicitly.

For this purpose, the api:core.convert.format.MapFormat[] annotation lets you bind a map to a single configuration property, and specify whether to accept a flat map of keys to values, or a nested map (where the values may be additional maps).

snippet::io.micronaut.docs.config.mapFormat.EngineConfig[tags="imports,class",indent=0,title="@MapFormat Example"]
<1> Note the `transformation` argument to the annotation; possible values are `MapTransformation.FLAT` (for flat maps) and `MapTransformation.NESTED` (for nested maps)

snippet::io.micronaut.docs.config.mapFormat.EngineImpl[tags="class",indent=0,title="EngineImpl"]

Now a map of properties can be supplied to the `my.engine.sensors` configuration property.

snippet::io.micronaut.docs.config.mapFormat.VehicleSpec[tags="start",indent=0,title="Use Map Configuration"]

The above example prints: `"Engine Starting V8 [sensors=2]"`<|MERGE_RESOLUTION|>--- conflicted
+++ resolved
@@ -32,15 +32,7 @@
 
 == Includes / Excludes
 
-<<<<<<< HEAD
-For the cases where the configuration properties class is inheriting properties from a parent class, it may be desirable to exclude properties from the parent class. The `includes` and `excludes` members of the ann:io.micronaut.context.annotation.ConfigurationProperties[] annotation allow for that functionality. The list applies to both local properties and inherited properties.
-
-The names supplied to the includes/excludes list should be the "property" name. For example if a setter method is injected, the property name is the de-capitalized setter name (`setConnectionTimeout` -> `connectionTimeout`).
-
-== Property Type Conversion
-=======
 For the cases where the configuration properties class inherits properties from a parent class, it may be desirable to exclude properties from the parent class. The `includes` and `excludes` members of the ann:io.micronaut.context.annotation.ConfigurationProperties[] annotation allow for that functionality. The list applies to both local properties and inherited properties.
->>>>>>> d668de9e
 
 The names supplied to the includes/excludes list must be the "property" name. For example if a setter method is injected, the property name is the de-capitalized setter name (`setConnectionTimeout` -> `connectionTimeout`).
 
