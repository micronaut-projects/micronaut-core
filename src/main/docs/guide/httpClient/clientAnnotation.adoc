Now that you have an understanding of the workings of the lower-level HTTP client, let's take a look at Micronaut's support for declarative clients via the api:http.client.annotation.Client[] annotation.

Essentially, the `@Client` annotation can be declared on any interface or abstract class, and through the use of <<introductionAdvice, Introduction Advice>> the abstract methods are implemented for you at compile time, greatly simplifying the creation of HTTP clients.

Let's start with a simple example. Given the following class:

snippet::io.micronaut.docs.annotation.Pet[tags="class", indent=0, title="Pet.java"]

You can define a common interface for saving new `Pet` instances:

snippet::io.micronaut.docs.annotation.PetOperations[tags="imports, class", indent=0, title="PetOperations.java"]

Note how the interface uses Micronaut's HTTP annotations which are usable on both the server and client side. You can also use `jakarta.validation` constraints to validate arguments.

TIP: Be aware that some annotations, such as api:http.annotation.Produces[] and api:http.annotation.Consumes[], have different semantics between server and client side usage. For example, `@Produces` on a controller method (server side) indicates how the method's *return value* is formatted, while `@Produces` on a client indicates how the method's *parameters* are formatted when sent to the server. While this may seem a little confusing, it is logical considering the different semantics between a server producing/consuming vs a client: a server consumes an argument and *returns* a response to the client, whereas a client consumes an argument and *sends* output to a server.

<<<<<<< HEAD
Additionally, to use the `javax.validation` features, add link:{micronautvalidationdocs}[Micronaut Validation] to your build.
=======
Additionally, to use the `jakarta.validation` features, add the `validation` module to your build:

dependency:micronaut-validation[]
>>>>>>> 23bee74d

On the server-side of Micronaut you can implement the `PetOperations` interface:

snippet::io.micronaut.docs.annotation.PetController[tags="imports, class", indent=0, title="PetController.java"]

You can then define a declarative client in `src/test/java` that uses `@Client` to automatically implement a client at compile time:

snippet::io.micronaut.docs.annotation.PetClient[tags="imports, class", indent=0, title="PetClient.java"]

<1> The api:http.client.annotation.Client[] annotation is used with a value relative to the current server, in this case `/pets`
<2> The interface extends from `PetOperations`
<3> The `save` method is overridden. See the warning below.

WARNING: Notice in the above example we override the `save` method. This is necessary if you compile without the `-parameters` option since Java does not retain parameters names in bytecode otherwise. Overriding is not necessary if you compile with `-parameters`. In addition, when overriding methods you should ensure any validation annotations are declared again since these are not jdk:java.lang.annotation.Inherited[] annotations.

Once you have defined a client you can `@Inject` it wherever you need it.

Recall that the value of `@Client` can be:

* An absolute URI, e.g. `https://api.twitter.com/1.1`
* A relative URI, in which case the server targeted is the current server (useful for testing)
* A service identifier. See the section on <<serviceDiscovery, Service Discovery>> for more information on this topic.

In production you typically use a service ID and <<serviceDiscovery, Service Discovery>> to discover services automatically.

Another important thing to notice regarding the `save` method in the example above is that it returns a rx:Single[] type.

This is a non-blocking reactive type - typically you want your HTTP clients to not block. There are cases where you may want an HTTP client that does block (such as in unit tests), but this is rare.

The following table illustrates common return types usable with ann:http.client.annotation.Client[]:

.Micronaut Response Types
|===
|Type|Description|Example Signature

|rs:Publisher[]
|Any type that implements the rs:Publisher[] interface
|`Flux<String> hello()`

|api:http.HttpResponse[]
|An api:http.HttpResponse[] and optional response body type
|`Mono<HttpResponse<String>> hello()`

|rs:Publisher[]
|A rs:Publisher[] implementation that emits a POJO
|`Mono<Book> hello()`

|jdk:java.util.concurrent.CompletableFuture[]
|A Java `CompletableFuture` instance
|`CompletableFuture<String> hello()`

|jdk:java.lang.CharSequence[]
|A blocking native type. Such as `String`
|`String hello()`

|T
|Any simple POJO type.
|`Book show()`
|===

Generally, any reactive type that can be converted to the rs:Publisher[] interface is supported as a return type, including (but not limited to) the reactive types defined by RxJava 1.x, RxJava 2.x, and Reactor 3.x.

Returning jdk:java.util.concurrent.CompletableFuture[] instances is also supported. Note that returning any other type _results in a blocking request_ and is not recommended other than for testing.<|MERGE_RESOLUTION|>--- conflicted
+++ resolved
@@ -14,13 +14,7 @@
 
 TIP: Be aware that some annotations, such as api:http.annotation.Produces[] and api:http.annotation.Consumes[], have different semantics between server and client side usage. For example, `@Produces` on a controller method (server side) indicates how the method's *return value* is formatted, while `@Produces` on a client indicates how the method's *parameters* are formatted when sent to the server. While this may seem a little confusing, it is logical considering the different semantics between a server producing/consuming vs a client: a server consumes an argument and *returns* a response to the client, whereas a client consumes an argument and *sends* output to a server.
 
-<<<<<<< HEAD
-Additionally, to use the `javax.validation` features, add link:{micronautvalidationdocs}[Micronaut Validation] to your build.
-=======
-Additionally, to use the `jakarta.validation` features, add the `validation` module to your build:
-
-dependency:micronaut-validation[]
->>>>>>> 23bee74d
+Additionally, to use the `jakarta.validation` features, add link:{micronautvalidationdocs}[Micronaut Validation] to your build.
 
 On the server-side of Micronaut you can implement the `PetOperations` interface:
 
