This section documents breaking changes between Micronaut versions

== 4.0.0

=== Core Changes

==== Caffeine No Longer Shaded

https://github.com/ben-manes/caffeine[Caffeine] is no longer shaded into the `io.micronaut.caffeine` package. If you depend on this library you should directly depend on the latest version of Caffeine.

<<<<<<< HEAD
==== SnakeYAML no longer a direct dependency

SnakeYAML is no longer a direct dependency, if you need YAML configuration you should add SnakeYAML to your classpath explicitly

==== `javax.annotation` no longer a directory dependency

The `javax.annotation` library is no longer a directory dependency. Any references to types in the `javax.anotation` package should be changed to `jakarta.annotation`
=======
==== Kotlin base version updated to 1.7.10

Kotlin has been updated to 1.7.10, which may cause issues when compiling or linking to Kotlin libraries.
>>>>>>> d67912bf

== 3.3.0

- The <<environmentEndpoint, environmental endpoint>> is now disabled by default. To enable it, you must update your endpoint config:

[source,yaml]
----
endpoints:
  env:
    enabled: true
----

This will then be available, but mask all values.  To restore the previous functionality, you can add a bean that implements api:management.endpoint.env.EnvironmentEndpointFilter[]:

.Legacy Environment Filtering Bean
[source,java]
----
@Singleton
public class LegacyEnvEndpointFilter implements EnvironmentEndpointFilter {
    @Override
    public void specifyFiltering(@NotNull EnvironmentFilterSpecification specification) {
        specification.legacyMasking();
    }
}
----

See the <<environmentEndpoint, documentation>> for more filtering options.

== 3.2.4

- The link:{api}/io/micronaut/http/client/ProxyHttpClient.html[ProxyHttpClient] now sends the Host header of the proxied service https://www.w3.org/Protocols/rfc2616/rfc2616-sec14.html#sec14.23[as per the RFC], instead of the originating service.

== 3.2.0

- The HTTP client now does SSL certificate verification by default. The old insecure behavior can be re-enabled by setting the `micronaut.http.client.ssl.insecureTrustAllCertificates` property to `true`, but consider using a trust store instead if you're using self-signed certificates.

- Maven GraalVM Native Image plugin has new GAV coordinates. If you have declared it in your `pom.xml` please update the coordinates to:

[source,xml]
----
<plugin>
    <groupId>org.graalvm.buildtools</groupId>
    <artifactId>native-maven-plugin</artifactId>
...
</plugin>
----

- `WebSocketClient.create` has been modified to accept a `URI` parameter instead of `URL`. The old `URL` methods still exist, but when called with `null` like `WebSocketClient.create(null)`, the method call is now ambiguous. Please insert a cast to `URI`: `WebSocketClient.create((URI) null)`.
  The same applies for the `create` method that accepts an additional `HttpClientConfiguration` parameter.

== 3.1.0

Retrieving the port from the Netty embedded server is no longer supported if the server is configured to bind to a random port and the server has not been started.

== 3.0.0

=== Core Changes

==== Annotation Inheritance

Possibly the most important change in Micronaut 3.0 is how annotations are inherited from parent classes, methods and interfaces.

Micronaut 2.x did not respect the rules defined in the jdk:java.lang.reflect.AnnotatedElement[], and inherited all annotations from parent interfaces and types regardless of the presence of the jdk:java.lang.annotation.Inherited[] annotation.

With Micronaut 3.x and above only annotations that are explicitly meta-annotated with jdk:java.lang.annotation.Inherited[] are now inherited from parent classes and interfaces.
This applies to types in the case where one extends another, and methods in the case where one overrides another.

Many of Micronaut's core annotations have been annotated with `@Inherited`, so no change will be required, but some annotations that are either outside Micronaut or defined by user code will need changes to code or the annotation.

In general, behaviour which you wish to override is not inherited by default in Micronaut 3.x and above including <<scopes, Bean Scopes>>, <<qualifiers, Bean Qualifiers>>, <<conditionalBeans, Bean Conditions>>, <<validation, Validation Rules>> and so on.

The following table summarizes the core Micronaut annotations and which are inherited and which are not:

.Annotation Inheritance in Micronaut 3.x and above
[width="80%",frame="topbot",options="header"]
|======================
|Annotation |Inherited
|ann:aop.Adapter[]                                                    | ✅
|ann:aop.Around[]                                                     | ❌
|ann:aop.AroundConstruct[]                                            | ❌
|ann:aop.InterceptorBean[]                                            | ❌
|ann:aop.InterceptorBinding[]                                         | ❌
|ann:aop.Introduction[]                                               | ❌
|ann:core.annotation.Blocking[]                                       | ✅
|ann:core.annotation.Creator[]                                        | ❌
|ann:core.annotation.EntryPoint[]                                     | ✅
|ann:core.annotation.Experimental[] (source level)                    | ❌
|ann:core.annotation.Indexes[] & ann:core.annotation.Indexed[]        | ✅
|ann:core.annotation.Internal[]                                       | ✅
|ann:core.annotation.Introspected[]                                   | ✅
|ann:core.annotation.NonBlocking[]                                    | ✅
|ann:core.annotation.Nullable[]                                       | ❌
|ann:core.annotation.NonNull[]                                        | ❌
|ann:core.annotation.Order[]                                          | ❌
|ann:core.annotation.ReflectiveAccess[]                               | ❌
|ann:core.annotation.TypeHint[]                                       | ❌
|ann:core.async.annotation.SingleResult[]                             | ✅
|ann:core.bind.annotation.Bindable[]                                  | ✅
|ann:core.convert.format.Format[]                                     | ✅
|ann:core.convert.format.MapFormat[]                                  | ✅
|ann:core.convert.format.ReadableBytes[]                              | ✅
|ann:core.version.annotation.Version[]                                | ❌
|ann:context.annotation.AliasFor[]                                    | ❌
|ann:context.annotation.Any[]                                         | ❌
|ann:context.annotation.Bean[]                                        | ❌
|ann:context.annotation.BootstrapContextCompatible[]                  | ✅
|ann:context.annotation.ConfigurationBuilder[]                        | ❌
|ann:context.annotation.ConfigurationInject[]                         | ❌
|ann:context.annotation.ConfigurationProperties[]                     | ❌
|ann:context.annotation.ConfigurationReader[]                         | ❌
|ann:context.annotation.Context[]                                     | ❌
|ann:context.annotation.DefaultImplementation[]                       | ✅
|ann:context.annotation.DefaultScope[]                                | ❌
|ann:context.annotation.EachBean[]                                    | ❌
|ann:context.annotation.Executable[]                                  | ✅
|ann:context.annotation.Factory[]                                     | ❌
|ann:context.annotation.NonBinding[]                                  | ❌
|ann:context.annotation.Parallel[]                                    | ❌
|ann:context.annotation.Parameter[]                                   | ❌
|ann:context.annotation.Primary[]                                     | ❌
|ann:context.annotation.Property[]                                    | ❌
|ann:context.annotation.PropertySource[]                              | ❌
|ann:context.annotation.Prototype[]                                   | ❌
|ann:context.annotation.Replaces[]                                    | ❌
|ann:context.annotation.Requirements[]                                | ❌
|ann:context.annotation.Requires[]                                    | ❌
|ann:context.annotation.Secondary[]                                   | ❌
|ann:context.annotation.Type[]                                        | ❌
|ann:context.annotation.Value[]                                       | ❌
|ann:http.annotation.Controller[]                                     | ❌
|ann:http.annotation.Body[]                                           | ✅
|ann:http.annotation.Consumes[]                                       | ✅
|ann:http.annotation.CookieValue[]                                    | ✅
|ann:http.annotation.CustomHttpMethod[]                               | ✅
|ann:http.annotation.Delete[]                                         | ✅
|ann:http.annotation.Error[]                                          | ✅
|ann:http.annotation.Filter[]                                         | ❌
|ann:http.annotation.FilterMatcher[]                                  | ❌
|ann:http.annotation.Get[]                                            | ✅
|ann:http.annotation.Head[]                                           | ✅
|ann:http.annotation.Header[]                                         | ✅
|ann:http.annotation.Headers[]                                        | ✅
|ann:http.annotation.HttpMethodMapping[]                              | ✅
|ann:http.annotation.Options[]                                        | ✅
|ann:http.annotation.Part[]                                           | ✅
|ann:http.annotation.Patch[]                                          | ✅
|ann:http.annotation.PathVariable[]                                   | ✅
|ann:http.annotation.Post[]                                           | ✅
|ann:http.annotation.Produces[]                                       | ✅
|ann:http.annotation.Put[]                                            | ✅
|ann:http.annotation.QueryValue[]                                     | ✅
|ann:http.annotation.RequestAttribute[]                               | ✅
|ann:http.annotation.RequestAttributes[]                              | ✅
|ann:http.annotation.RequestBean[]                                    | ✅
|ann:http.annotation.Status[]                                         | ✅
|ann:http.annotation.Trace[]                                          | ✅
|ann:http.annotation.UriMapping[]                                     | ✅
|ann:http.client.annotation.Client[]                                  | ❌
|ann:jackson.annotation.JacksonFeatures[]                             | ❌
|ann:management.endpoint.annotation.Delete[]                          | ✅
|ann:management.endpoint.annotation.Endpoint[]                        | ❌
|ann:management.endpoint.annotation.Read[]                            | ✅
|ann:management.endpoint.annotation.Sensitive[]                       | ✅
|ann:management.endpoint.annotation.Selector[]                        | ✅
|ann:management.endpoint.annotation.Write[]                           | ✅
|ann:management.health.indicator.annotation.Liveness[]                | ❌
|ann:management.health.indicator.annotation.Readiness[]               | ❌
|ann:messaging.annotation.MessageBody[]                               | ✅
|ann:messaging.annotation.MessageHeader[]                             | ✅
|ann:messaging.annotation.MessageHeaders[]                            | ✅
|ann:messaging.annotation.MessageListener[]                           | ❌
|ann:messaging.annotation.MessageMapping[]                            | ✅
|ann:messaging.annotation.MessageProducer[]                           | ❌
|ann:messaging.annotation.SendTo[]                                    | ✅
|ann:retry.annotation.CircuitBreaker[]                                | ❌
|ann:retry.annotation.Fallback[]                                      | ❌
|ann:retry.annotation.Recoverable[]                                   | ❌
|ann:retry.annotation.Retryable[]                                     | ❌
|ann:runtime.context.scope.Refreshable[]                              | ❌
|ann:runtime.context.scope.ScopedProxy[]                              | ❌
|ann:runtime.context.scope.ThreadLocal[]                              | ❌
|ann:runtime.event.annotation.EventListener[]                         | ✅
|ann:runtime.http.scope.RequestScope[]                                | ❌
|ann:scheduling.annotation.Async[]                                    | ❌
|ann:scheduling.annotation.ExecuteOn[]                                | ❌
|ann:scheduling.annotation.Scheduled[]                                | ❌
|ann:session.annotation.SessionValue[]                                | ✅
|link:{micronauttracingapi}/io/micronaut/tracing/annotation/ContinueSpan.html[@ContinueSpan]                                | ✅
|link:{micronauttracingapi}/io/micronaut/tracing/annotation/NewSpan.html[@NewSpan]                                     | ✅
|link:{micronauttracingapi}/io/micronaut/tracing/annotation/SpanTag.html[@SpanTag]                                     | ✅
|ann:validation.Validated[]                                           | ✅
|ann:websocket.annotation.ClientWebSocket[]                           | ❌
|ann:websocket.annotation.OnClose[]                                   | ✅
|ann:websocket.annotation.OnError[]                                   | ✅
|ann:websocket.annotation.OnMessage[]                                 | ✅
|ann:websocket.annotation.OnOpen[]                                    | ✅
|ann:websocket.annotation.ServerWebSocket[]                           | ❌
|ann:websocket.annotation.WebSocketComponent[]                        | ❌
|ann:websocket.annotation.WebSocketMapping[]                          | ✅
|======================

When upgrading an application you may need to take action if you implement an interface or subclass a superclass and override a method.

For example the annotations defined in `javax.validation` are not inherited by default, so they must be defined again in any overridden or implemented methods.

This behaviour grants more flexibility if you need to redefine the validation rules. Note that it is still possible to inherit validation rules through meta-annotations. See the section on <<annotationMetadata, Annotation Inheritance>> for more information.

==== Error Response Format

The default value of `jackson.always-serialize-errors-as-list` is now true. That means by default the Hateoas JSON errors will always be a list. For example:

.Example error response
----
{
  ...
  "_embedded": {
    "errors": [
      {
        "message": "Person.name: must not be blank"
      }
    ]
  }
}
----

To revert to the previous behavior where a singular error was populated in the message field instead of including `_embedded.errors`, set the configuration setting to false.

==== Runtime Classpath Scanning Removed

It is no longer possible to scan the classpath at runtime using the `scan` method of the api:context.env.Environment[] interface.

This functionality has not been needed for some time as scanning is implemented at build time through <<introspection, Bean Introspections>>.

==== Inject Annotations

Micronaut now provides the `jakarta.inject` annotations as a transitive dependency instead of the `javax.inject` annotations.
To continue using the old annotations, add the following dependency.

dependency:javax.inject:javax.inject:1[]

==== Nullable Annotations

Micronaut no longer exports any third party dependency for nullability annotations.
Micronaut now provides its own annotations for this purpose (api:core.annotation.Nullable[] and api:core.annotation.NonNull[]) that are used for our APIs.
To continue using other nullability annotations, simply add the relevant dependency.

Internally, Micronaut makes use of a third party annotation that may manifest as a warning in your project:
```
warning: unknown enum constant When.MAYBE
  reason: class file for javax.annotation.meta.When not found
```

This warning is harmless and can be ignored. To eliminate this warning, add the following dependency to your project's compile only classpath:

dependency:com.google.code.findbugs:jsr305[gradleScope="compileOnly"]

==== Server Filter Behavior

In Micronaut 2 server filters could have been called multiple times in the case of an exception being thrown, or sometimes not at all if the error resulted before route execution.
This also allowed for filters to handle exceptions thrown from routes.
Filters have changed in Micronaut 3 to always be called exactly once for each request, under all conditions.
Exceptions are no longer propagated to filters and instead the resulting error response is passed through the reactive stream.

In the case of a response being created as a result of an exception, the original cause is now stored as a response attribute (api:http.HttpAttributes#EXCEPTION[]).
That attribute can be read by filters to have context for the error HTTP response.

The api:http.filter.OncePerRequestHttpServerFilter[] class is now deprecated and will be removed in the next major release.
The api:http.filter.OncePerRequestHttpServerFilter[] stores a request attribute when the filter is executed and some functionality may rely on that attribute existing.
The class will still create the attribute but it is recommended to instead create a custom attribute in your filter class and use that instead of the one created by api:http.filter.OncePerRequestHttpServerFilter[].

There is also a minor behavior change in when the response gets written.
Any modifications to the response after the underlying `onNext` call is made will not have any effect as the response has already been written.

==== HTTP Compile Time Validation

Compile time validation of HTTP related classes has been moved to its own module. To continue validating controllers, websocket server classes add `http-validation` to the annotation processor classpath.

dependency:io.micronaut:micronaut-http-validation[gradleScope="annotationProcessor"]

==== Decapitalization Strategy

For many cases, one common one being introspections, getter names like `getXForwarded()` would result in the bean property being `XForwarded`.
The name will now be `xForwarded`.
This can affect many areas of the framework where names like `XForwarded` are used.

==== @Order default

Previously the default order value for the `@Order` annotation was the lowest precedence.
It is now 0.

==== Classes Renaming

* `RxJavaRouteDataCollector` has been renamed to `DefaultRouteDataCollector`.
* `RxJavaBeanDefinitionDataCollector.html` has been renamed to `DefaultBeanDefinitionDataCollector`.
* `RxJavaHealthAggregator` has been renamed to `DefaultHealthAggregator`

==== Deprecation Removal

Classes, constructors, etc. that have been deprecated in previous versions of Micronaut have been removed.

==== Reflective Bean Map

In several places in Micronaut, it is required to get a map representation of your object.
In previous versions, a reflection based strategy was used to retrieve that information if the class was not annotated with `@Introspected`.
That functionality has been removed and it is now required to annotate classes with `@Introspected` that are being used in this way.
Any class may be affected if it is passed as an argument or returned from any controller or client, among other use cases.

==== Cookie Secure Configuration

Previously the `secure` configuration for cookies was only respected if the request was determined to be sent over https.
Due to a number of factors including proxies, HTTPS requests can be presented to the server as if they are HTTP.
In those cases the setting was not having any effect.
The setting is now respected regardless of the status of the request.
If the setting is not set, cookies will be secure if the request is determined to be HTTPS.

==== Server Error Route Priority

Previously if a route could not be satisfied, or an `HttpStatusException` was thrown, routes for the relevant HTTP status was searched before routes that handled the specific exception.
In Micronaut 3 routes that handle the exception will be searched first, then routes that handle the HTTP status.

==== Status Route Default Response Status

Status error routes will now default to produce responses with the same HTTP status as specified in the `@Error` annotation.
In previous versions a 200 OK response was created.
For example:

```
@Error(status = HttpStatus.UNSUPPORTED_MEDIA_TYPE)
String unsupportedMediaTypeHandler() {
    return "not supported";
}
```

The above method will result in a response of HTTP status 415 with a body of "not supported".
Previously it would have been a response of HTTP status 200 with a body of "not supported".
To specify the desired response status, either annotate the method with `@Status` or return an `HttpResponse`.

==== No Longer Possible to Inject a `List` of `Provider`

In Micronaut 2.x it was possible to inject a `List<javax.inject.Provider>`, although this was undocumented behaviour.
In Micronaut 3.x injecting a list of `Provider` instances is no longer possible and you should instead use the api:context.BeanProvider[] API which provides `stream()` and `iterator()` methods to provide the same functionality.

==== Injecting ExecutorService

In previous versions of Micronaut it was possible to inject an link:{jdkapi}/java/util/concurrent/ExecutorService.html[ExecutorService] without any qualifiers and the default Netty event loop group would be injected.
Because the event loop should not be used for general purpose use cases, the injection will now fail by default with a non unique bean exception.
The injection point should be qualified for which executor service is desired.

==== Subclasses Returned From Factories Not Injectable

It is no longer possible to inject the internal implementation type from beans produced via factories. The type returned from the factory or any of its super types are able to be injected.

For example:

[source,java]
----
import java.util.concurrent.ForkJoinPool;
import java.util.concurrent.ExecutorService;
import javax.inject.Singleton;

public class ExecutorFactory {
    @Singleton
    public ExecutorService executorService() {
        return ForkJoinPool.commonPool();
    }
}
----

In the above case, if the `ExecutorService` had been already been retrieved from the context in previous logic, a call to `context.getBean(ForkJoinPool.class)` would locate the already created bean.
This behaviour was inconsistent because if the bean had not yet been created then this lookup would not work.
In Micronaut 3 for consistency this is no longer possible.

You can however restore the behaviour by changing the factory to return the implementation type:

[source,java]
----
import java.util.concurrent.ForkJoinPool;
import java.util.concurrent.ExecutorService;
import javax.inject.Singleton;
public class ExecutorFactory {

    @Singleton
    public ForkJoinPool executorService() {
        return ForkJoinPool.commonPool();
    }
}
----

==== No Longer Possible to Define AOP Advice on a Bean Produced from a Factory with Constructor arguments

In previous versions of Micronaut it was possible to define AOP advice to a factory method that returned a class that featured constructor arguments.
This could lead to undefined behaviour since the argument of the generated proxy which would be dependency injected by the framework may be different from manually constructed proxy target.

The following definition is now invalid in Micronaut 3 and above and will lead to a compilation error:

[source,java]
----
import io.micronaut.context.annotation.*;
import io.micronaut.runtime.context.scope.*;

@Factory
class ExampleFactory {

    @ThreadLocal
    Test test() {
        return new Test("foo");
    }
}

class Test {
    // illegally defines constructor arguments
    Test(String name) {}
}
----

==== Implementations of `javax.inject.Provider` No Longer Generate Factories

In Micronaut 2.x if you defined a bean that implemented the `javax.inject.Provider` interface then the return type of the `get` method also automatically became a bean.

For example:

[source,java]
----
import javax.inject.Provider;
import javax.inject.Singleton;

@Singleton
public class AProvider implements Provider<A> {
    @Override
    public A get() {
        return new AImpl();
    }
}
----

In the above example a bean of type `A` would automatically be exposed by Micronaut.
This behaviour is no longer supported and instead the ann:context.annotation.Factory[] annotation should be used to express the same behaviour.
For example:

[source,java]
----
import io.micronaut.context.annotation.Factory;
import javax.inject.Provider;
import javax.inject.Singleton;

@Factory
public class AProvider implements Provider<A> {
    @Override
    @Singleton
    public A get() {
        return new AImpl();
    }
}
----

==== Fewer Executable Methods Generated for Controllers and Message Listeners

Previous versions of Micronaut specified the ann:context.annotation.Executable[] annotation as a meta-annotation on the ann:http.annotation.Controller[], ann:http.annotation.Filter[] and ann:messaging.annotation.MessageListener[] annotations.
This resulted in generating executable method all non-private methods of classes annotated with these annotations.

In Micronaut 3.x and above the ann:context.annotation.Executable[] has been moved to a meta-annotation of ann:http.annotation.HttpMethodMapping[] and ann:messaging.annotation.MessageMapping[] instead to reduce memory consumption and improve efficiency.

If you were relying on the presence of these executable methods you must explicitly annotate methods in your classes with ann:context.annotation.Executable[] to restore this behaviour.

==== GraalVM changes

In previous versions of Micronaut annotating a class with `@Introspected` automatically added it to the GraalVM `reflect-config.json` file.
The original intended usage of the annotation is to generate <<introspection, Bean Introspection Metadata>> so Micronaut can instantiate the class and call getters and setters without using reflection.

Starting in Micronaut 3.x the `@Introspected` annotation doesn't add the class to the GraalVM `reflect-config.json` file anymore, because in most of the cases is not really necessary.
If you need to declare a class to be accessed by reflection, use the `@ReflectiveAccess` annotation instead.

Another change is regarding the GraalVM resources created at compile-time. In previous versions of Micronaut adding a dependency on `io.micronaut:micronaut-graal` triggered the generation of the GraalVM `resource-config.json` that included all the resources in `src/main/resources` so they were included in the native image. Starting in Micronaut 3.x that is done in either the Gradle or Maven plugins.

=== Exception Handler Moves

Two exception handlers that were in `micronaut-server-netty` have now been moved to `micronaut-server` since they were not specific to Netty. Their package has also changed as a result.

.Package changes
|===
|Old |New

| http-server-netty/src/main/java/io/micronaut/http/server/netty/converters/DuplicateRouteHandler.java
| http-server/src/main/java/io/micronaut/http/server/exceptions/DuplicateRouteHandler.java

| http-server-netty/src/main/java/io/micronaut/http/server/netty/converters/UnsatisfiedRouteHandler.java
| http-server/src/main/java/io/micronaut/http/server/exceptions/UnsatisfiedRouteHandler.java

|===

=== Module Changes

==== New package for Micronaut Cassandra

The classes in Micronaut Cassandra have been moved from `io.micronaut.configuration.cassandra` to `io.micronaut.cassandra` package.

==== Micronaut Security

Many of the APIs in the Micronaut Security module have undergone changes. Please see the link:https://micronaut-projects.github.io/micronaut-security/{micronautSecurityVersion}/guide[Micronaut Security] documentation for the details.

==== Groovy changes

In previous version the missing property wouldn't set the field value to `null` as it would do for the Java code, in the version 3 it should behave in the same way.

Please refactor to use the default value in the `@Value` annotation:

[source,groovy]
----
@Nullable
@Value('${greeting}')
protected String before = "Default greeting"

@Nullable
@Value('${greeting:Default greeting}')
protected String after
----<|MERGE_RESOLUTION|>--- conflicted
+++ resolved
@@ -8,7 +8,6 @@
 
 https://github.com/ben-manes/caffeine[Caffeine] is no longer shaded into the `io.micronaut.caffeine` package. If you depend on this library you should directly depend on the latest version of Caffeine.
 
-<<<<<<< HEAD
 ==== SnakeYAML no longer a direct dependency
 
 SnakeYAML is no longer a direct dependency, if you need YAML configuration you should add SnakeYAML to your classpath explicitly
@@ -16,11 +15,10 @@
 ==== `javax.annotation` no longer a directory dependency
 
 The `javax.annotation` library is no longer a directory dependency. Any references to types in the `javax.anotation` package should be changed to `jakarta.annotation`
-=======
+
 ==== Kotlin base version updated to 1.7.10
 
 Kotlin has been updated to 1.7.10, which may cause issues when compiling or linking to Kotlin libraries.
->>>>>>> d67912bf
 
 == 3.3.0
 
