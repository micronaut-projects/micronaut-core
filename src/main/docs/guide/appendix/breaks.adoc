--- conflicted
+++ resolved
@@ -1,6 +1,5 @@
 This section documents breaking changes between Micronaut versions
 
-<<<<<<< HEAD
 == 3.3.0
 
 - The link:#environmentEndpoint[environmental endpoint] is now disabled by default. To enable it, you must update your endpoint config:
@@ -25,11 +24,10 @@
     }
 }
 ----
-=======
+
 == 3.2.4
 
 - The link:{api}/io/micronaut/http/client/ProxyHttpClient.html[ProxyHttpClient] now sends the Host header of the proxied service https://www.w3.org/Protocols/rfc2616/rfc2616-sec14.html#sec14.23[as per the RFC], instead of the originating service.
->>>>>>> ae6077f2
 
 == 3.2.0
 
