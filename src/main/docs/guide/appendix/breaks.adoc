--- conflicted
+++ resolved
@@ -8,17 +8,15 @@
 
 https://github.com/ben-manes/caffeine[Caffeine] is no longer shaded into the `io.micronaut.caffeine` package. If you depend on this library you should directly depend on the latest version of Caffeine.
 
-<<<<<<< HEAD
 ==== Environment Deduction Disabled by Default
 
 In previous versions of the Micronaut framework probes were used to attempt to deduce the running environment and establish whether the application was running in the Cloud. These probes involved network calls which resulted in issues with startup performance and security concerns. These probes have been disabled by default and can be re-enabled as necessary by calling `ApplicationContextBuilder.deduceCloudEnvironment(true)` if your application still requires this functionality.
-=======
+
 ==== Update to Groovy 4
 
 Micronaut now uses Groovy 4.
 This means that Groovy 4 is now the minimum version required to run Groovy Micronaut applications.
 There have been several core differences in Groovy parsing and behavior for version 4 which can be found in the breaking changes section of the https://groovy-lang.org/releasenotes/groovy-4.0.html[4.0.0 release notes].
->>>>>>> 0f342093
 
 ==== SnakeYAML no longer a direct dependency
 
