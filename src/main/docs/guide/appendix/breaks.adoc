
This section documents breaking changes between Micronaut versions

== 4.0.0

=== Core Changes

==== Further Micronaut Modularization

The `micronaut-runtime` module has been split into separate modules depending on the application's use case:

===== Micronaut Discovery Core

`micronaut-discovery-core` - The base service discovery features are now a separate module. If your application listens for events such as api:discovery.event.ServiceReadyEvent[] or api:health.HeartBeatEvent[] this module should be added to the application classpath.

dependency::micronaut-discovery[]

===== Micronaut Retry

`micronaut-retry` - The retry implementation including annotations such as ann:retry.annotation.Retryable[] is now a separate module that can be optionally included in a Micronaut application.

In addition, since `micronaut-retry` is now optional declarative clients annotated with ann:http.client.annotation.Client[] no longer invoke fallbacks by default. To restore the previous behaviour add `micronaut-retry` to your classpath and annotate any declarative clients with ann:retry.annotation.Recoverable[].

To use the Retry functionality, add the following dependency:

dependency::micronaut-retry[]

==== Calling `registerSingleton(bean)` no longer overrides existing beans

If you call `registerSingleton(bean)` on the api:context.BeanContext[] it will no longer override existing beans if the type and qualifier match; instead, two beans will exist which may lead to a api:context.exceptions.NonUniqueBeanException[].

If you require replacing an existing bean you must formalize the replacement using the api:context.RuntimeBeanDefinition[] API, for example:

[source,java]
----
context.registerBeanDefinition(
    RuntimeBeanDefinition.builder(Codec.class, ()-> new OverridingCodec())
            .singleton(true)
            // the type of the bean to replace
            .replaces(ToBeReplacedCodec.class)
            .build()
);
----

==== WebSocket No Longer Required

`io.micronaut:micronaut-http-server` no longer exposes `micronaut-websocket` transitively. If you are using annotations such as ann:websocket.annotation.ServerWebSocket[], you should add the `micronaut-websocket` dependency to your application classpath:

dependency::micronaut-websocket[]

==== Reactor Instrumentation Moved to Reactor Module

The instrumentation features for Reactor have been moved to the `micronaut-reactor` module. If you require instrumentation of reactive code paths (for distributed tracing for example) you should make sure your application depends on `micronaut-reactor`:

dependency:micronaut-reactor[groupId="io.micronaut.reactor"]


==== Validation Support Moved to Validation Module

The validation features link:{micronautvalidationdocs}[have been moved to a separate module]. Moreover, the new validation module requires you to use `micronaut-validation-processor` in the annotation processor classpath.

dependency:micronaut-validation-processor[groupId="io.micronaut.validation",scope="annotationProcessor"]

dependency:micronaut-validation[groupId="io.micronaut.validation"]

==== Session Support Moved to Session Module

The Session handling features link:{micronautsessiondocs}[have been moved to their own module]. If you use the HTTP session module, change the maven coordinates from `io.micronaut:micronaut-session` to `io.micronaut.session:micronaut-session`.

dependency:micronaut-session[groupId="io.micronaut.session"]

==== Kotlin Flow Support Moved to Kotlin Module

Support for the Kotlin `Flow` type has been moved to the `micronaut-kotlin` module. If your application uses Kotlin `Flow` you should ensure the `micronaut-kotlin-runtime` module is on your application classpath:

dependency:micronaut-kotlin-runtime[groupId="io.micronaut.kotlin"]

==== Compilation Time API Split into new module

In order to keep the runtime small all types and interfaces that are used at compilation time only (like the `io.micronaut.inject.ast` API) have been moved into a separate module:

dependency:micronaut-core-processor[]

If you are using types and interfaces from this module you should take care to split the compilation time and runtime logic of your module into separate modules.

==== ASM No Longer Shaded

https://asm.ow2.io/[ASM] is no longer shaded into the `io.micronaut.asm` package. If you depend on this library you should directly depend on the latest version of ASM.

==== Caffeine No Longer Shaded

https://github.com/ben-manes/caffeine[Caffeine] is no longer shaded into the `io.micronaut.caffeine` package. If you depend on this library you should directly depend on the latest version of Caffeine.

==== Environment Deduction Disabled by Default

In previous versions of the Micronaut framework probes were used to attempt to deduce the running environment and establish whether the application was running in the Cloud. These probes involved network calls resulting in issues with startup performance and security concerns. These probes are disabled by default and can be re-enabled as necessary by calling `ApplicationContextBuilder.deduceCloudEnvironment(true)` if your application still requires this functionality.

==== Update to Groovy 4

Micronaut now uses Groovy 4.
This means that Groovy 4 is now the minimum version required to run Groovy Micronaut applications.
There have been several core differences in Groovy parsing and behavior for version 4 which can be found in the breaking changes section of the https://groovy-lang.org/releasenotes/groovy-4.0.html[4.0.0 release notes].

==== SnakeYAML no longer a direct dependency

SnakeYAML is no longer a direct dependency, if you need YAML configuration you should add SnakeYAML to your classpath explicitly

==== `javax.annotation` no longer a directory dependency

The `javax.annotation` library is no longer a directory dependency. Any references to types in the `javax.anotation` package should be changed to `jakarta.annotation`

==== Kotlin base version updated to 1.8.21

Kotlin has been updated to 1.8.21, which may cause issues when compiling or linking to Kotlin libraries.

==== Bean Introspection changes

Before, when both METHOD and FIELD were set as the access kind, the bean introspection would choose the same access type to get and set the property value. In Micronaut 4, the accessors can be of different kinds: a field to get and a method to set, and vice versa.

==== Annotations with retention CLASS are excluded at runtime

Annotations with the retention CLASS are not available in the annotation metadata at the runtime.

==== Interceptors with multiple interceptor bindings annotations

Interceptors with multiple interceptor binding annotations now require the same set of annotations to be present at the intercepted point. In the Micronaut 3 an interceptor with multiple binding annotations would need at least one of the binding annotations to be present at the intercepted point.

==== `ConversionService` and `ConversionService.SHARED` is no longer mutable

New type converters can be added to api:core.convert.MutableConversionService[] retrieved from the bean context or by declaring a bean of type api:core.convert.TypeConverter[].
To register a type converter into `ConversionService.SHARED`, the registration needs to be done via the service loader.

==== `ExceptionHandler` with POJO response type no longer results in an error response

Previously if you had an ExceptionHandler such as:

[source,java]
----
@Singleton
public class MyExceptionHandler implements ExceptionHandler<MyException, String> {

    @Override
    public String handle(HttpRequest request, MyException exception) {
        return "caught!";
    }
}
----

This would result in an internal server error response with `caught!` as the body.
This now returns an OK response.
If you want to return a POJO response as an error, you should use the `HttpResponse` type:

[source,java]
----
@Singleton
public class MyExceptionHandler implements ExceptionHandler<MyException, HttpResponse<String>> {

    @Override
    public HttpResponse<String> handle(HttpRequest request, MyException exception) {
        return HttpResponse.badRequest("caught!");
    }
}
----

==== `HttpContentProcessor` superseded by `MessageBodyHandler` API

The netty-specific `HttpContentProcessor` API has been replaced by a new, experimental `MessageBodyHandler` API that
does not rely on netty and is more powerful. There is no compatibility layer, so the old `HttpContentProcessor` will stop
working and need to be rewritten.

==== `@Body` annotation on controller parameters

Before 4.0, the binding logic for controller parameters was more lax. A bare parameter, e.g. `void test(String title)`,
could either match a part of the request body (`foo` if the request body is `{"title":"foo"}`), come from a query
parameter, or could bind to the full request body (`{"x":"y"}` if the request body is `{"x":"y"}`).

Binding from the full body to these bare parameters is no longer supported. If you wish to bind the full body, the
parameter _must_ be annotated with `@Body`.

Additionally, it is no longer permitted to mix body component binding with full body binding. For example,
`void test(@Body Bean bean, String title)` will not work anymore if `title`  needs to come from the
body that is already bound to `bean`.

These changes also apply to functions that are exposed using `micronaut-function-web`.

==== Delayed body access

When accessing the request body in two places, for example once as a normal controller `@Body` parameter and then in an
error handler, Micronaut HTTP is now stricter about allowed types. If in doubt, for the second body access, call
`HttpRequest.getBody()` and you will get the same body type the first access requested.

==== `text/plain` messages are more restrictive about allowed types

For `text/plain` request and response body reading and writing, in 3.x any type was allowed. For writing, the object
was converted using `toString`, and for reading, the object was converted using `ConversionService`. For
example, if you have a controller that returns an `Instant` as `text/plain`, it would write it using `toString` like
`2023-05-25T13:25:02.925Z`. In the other direction, if you have a controller with a `@Body Instant instant`
parameter, the same text would be converted to `Instant` using `ConversionService`.

This is not permitted anymore for 4.x, except for some restricted types. The recommended fix is to move to
`application/json` as the content type. `toString` is not a stable serialization format, JSON is more reliable.

<<<<<<< HEAD
Alternatively, you can set the `micronaut.http.legacy-text-conversion` configuration option to `true` to restore the
old behavior.

==== `OncePerRequestHttpServerFilter` removed

Since Micronaut 3.0 the `OncePerRequestHttpServerFilter` class was deprecated and marked for removal. This class is now removed. Implement link:{api}/io/micronaut/http/filter/HttpServerFilter.html[HttpServerFilter] instead, and replace any usages of `micronaut.once` attributes with a custom attribute name.
=======
Alternatively, you can set the `micronaut.http.legacy-text-conversion` configuration option to `true` to restore the old behavior.
>>>>>>> c5ebb124
<|MERGE_RESOLUTION|>--- conflicted
+++ resolved
@@ -200,13 +200,9 @@
 This is not permitted anymore for 4.x, except for some restricted types. The recommended fix is to move to
 `application/json` as the content type. `toString` is not a stable serialization format, JSON is more reliable.
 
-<<<<<<< HEAD
+==== `OncePerRequestHttpServerFilter` removed
+
+Since Micronaut 3.0 the `OncePerRequestHttpServerFilter` class was deprecated and marked for removal. This class is now removed. Implement link:{api}/io/micronaut/http/filter/HttpServerFilter.html[HttpServerFilter] instead, and replace any usages of `micronaut.once` attributes with a custom attribute name.
+
 Alternatively, you can set the `micronaut.http.legacy-text-conversion` configuration option to `true` to restore the
-old behavior.
-
-==== `OncePerRequestHttpServerFilter` removed
-
-Since Micronaut 3.0 the `OncePerRequestHttpServerFilter` class was deprecated and marked for removal. This class is now removed. Implement link:{api}/io/micronaut/http/filter/HttpServerFilter.html[HttpServerFilter] instead, and replace any usages of `micronaut.once` attributes with a custom attribute name.
-=======
-Alternatively, you can set the `micronaut.http.legacy-text-conversion` configuration option to `true` to restore the old behavior.
->>>>>>> c5ebb124
+old behavior.