--- conflicted
+++ resolved
@@ -144,17 +144,13 @@
 If you were relying on the present of these executable methods you will need to annotate explicitly methods in your classes with ann:context.annotation.Executable[] to restore this behaviour.
 
 
-<<<<<<< HEAD
-==== GraalVM resources not created anymore
-
-In previous versions of Micronaut adding a dependency on `io.micronaut:micronaut-graal` triggered the generation of the GraalVM `resource-config.json` that included all the resources in `src/main/resources` so they were included in the native image. Starting in Micronaut 3.x that is done in either the Gradle or Maven plugins.
-=======
 ==== GraalVM changes
 
 In previous versions of Micronaut annotating a class with `@Introspected` automatically added it to the GraalVM `reflect-config.json` file. The original intended usage of the annotation is to generate <<introspection, Bean Introspection Metadata>> so Micronaut can instantiate the class and call getters and setters without using reflection.
 
 Starting in Micronaut 3.x the `@Introspected` annotation doesn't add the class to the GraalVM `reflect-config.json` file anymore, because in most of the cases is not really necessary. If you need to declare a class to be accessed by reflection, use the `@ReflectiveAccess` annotation instead.
->>>>>>> 4ddebef2
+
+Another change is regarding the GraalVM resources created at compile-time. In previous versions of Micronaut adding a dependency on `io.micronaut:micronaut-graal` triggered the generation of the GraalVM `resource-config.json` that included all the resources in `src/main/resources` so they were included in the native image. Starting in Micronaut 3.x that is done in either the Gradle or Maven plugins.
 
 
 === Module Changes
