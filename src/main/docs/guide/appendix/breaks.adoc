--- conflicted
+++ resolved
@@ -8,13 +8,12 @@
 
 https://github.com/ben-manes/caffeine[Caffeine] is no longer shaded into the `io.micronaut.caffeine` package. If you depend on this library you should directly depend on the latest version of Caffeine.
 
-<<<<<<< HEAD
 ==== Update to Groovy 4
 
 Micronaut now uses Groovy 4.
 This means that Groovy 4 is now the minimum version required to run Groovy Micronaut applications.
 There have been several core differences in Groovy parsing and behavior for version 4 which can be found in the breaking changes section of the https://groovy-lang.org/releasenotes/groovy-4.0.html[4.0.0 release notes].
-=======
+
 ==== SnakeYAML no longer a direct dependency
 
 SnakeYAML is no longer a direct dependency, if you need YAML configuration you should add SnakeYAML to your classpath explicitly
@@ -26,7 +25,6 @@
 ==== Kotlin base version updated to 1.7.10
 
 Kotlin has been updated to 1.7.10, which may cause issues when compiling or linking to Kotlin libraries.
->>>>>>> 4d7b685b
 
 == 3.3.0
 
