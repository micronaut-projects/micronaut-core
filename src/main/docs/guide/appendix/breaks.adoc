--- conflicted
+++ resolved
@@ -25,6 +25,10 @@
 ==== Cookie Secure Configuration
 
 Previously the `secure` configuration for cookies was only respected if the request was determined to be sent over https. Due to a number of factors including proxies, HTTPS requests can be presented to the server as if they are HTTP. In those cases the setting was not having any effect. The setting is now respected regardless of the status of the request. If the setting is not set, cookies will be secure if the request is determined to be HTTPS.
+
+==== Server Error Route Priority
+
+Previously if a route could not be satisfied, or an `HttpStatusException` was thrown, routes for the relevant HTTP status was searched before routes that handled the specific exception. In Micronaut 3 routes that handle the exception will be searched first, then routes that handle the HTTP status.
 
 ==== No Longer Possible to Inject a `List` of `Provider`
 
@@ -135,11 +139,6 @@
 }
 ----
 
-<<<<<<< HEAD
-=== Http error route priority
-
-Before 3.0 exceptions `UnsatisfiedRouteException` and `HttpStatusException` were handled by the status error route first, the new version will try to look for the exception handler route and then will look for the status error route.
-=======
 ==== Fewer Executable Methods Generated for Controllers and Message Listeners
 
 Previous versions of Micronaut specified the ann:context.annotation.Executable[] annotation as a meta-annotation on the ann:http.annotation.Controller[], ann:http.annotation.Filter[] and ann:messaging.annotation.MessageListener[] annotations. This resulted in generating executable method all non-private methods of classes annotated with these annotations.
@@ -155,10 +154,8 @@
 
 Starting in Micronaut 3.x the `@Introspected` annotation doesn't add the class to the GraalVM `reflect-config.json` file anymore, because in most of the cases is not really necessary. If you need to declare a class to be accessed by reflection, use the `@ReflectiveAccess` annotation instead.
 
-
 === Module Changes
 
 ==== New package for Micronaut Cassandra
 
 The classes in Micronaut Cassandra have been moved from `io.micronaut.configuration.cassandra` to `io.micronaut.cassandra` package.
->>>>>>> 44cd33b8
