--- conflicted
+++ resolved
@@ -2,10 +2,13 @@
 
 === Core Changes
 
-<<<<<<< HEAD
 ==== Decapitalization Strategy
 
 For many cases, one common one being introspections, getter names like `getXForwarded()` would result in the bean property being `XForwarded`. The name will now be `xForwarded`. This can affect many areas of the framework where names like `XForwarded` are used.
+
+==== @Order default
+
+Previously the default order value for the `@Order` annotation was the lowest precedence. It is now 0.
 
 ==== Implementations of `javax.inject.Provider` No Longer Generate Factories
 
@@ -44,10 +47,4 @@
     }
 }
 ----
-=======
-For many cases, one common one being introspections, getter names like `getXForwarded()` would result in the bean property being `XForwarded`. The name will now be `xForwarded`. This can affect many areas of the framework where names like `XForwarded` are used.
 
-=== @Order default
-
-Previously the default order value for the `@Order` annotation was the lowest precedence. It is now 0.
->>>>>>> 22c91ef0
