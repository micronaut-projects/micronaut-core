--- conflicted
+++ resolved
@@ -130,10 +130,7 @@
     listener: Advanced Listener Configuration
     cors:
       title: Configuring CORS
-<<<<<<< HEAD
       annotationBasedCors: Annotation-based CORS Configuration
-=======
->>>>>>> fad7c8eb
       corsConfiguration: CORS via Configuration
       corsAllowedOrigins: Allowed Origins
       corsAllowedMethods: Allowed Methods
@@ -142,10 +139,6 @@
       corsAllowCredentials: Allow Credentials
       corsMaxAge: Max Age
       corsMultipleHeaderValues: Multiple Header Values
-<<<<<<< HEAD
-
-=======
->>>>>>> fad7c8eb
     https: Securing the Server with HTTPS
     dualProtocol: Enabling HTTP and HTTPS
     accessLogger: Enabling Access Logger
