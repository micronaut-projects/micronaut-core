introduction:
  title: Introduction
  whatsNew: What's New?
  upgrading: Upgrading to Micronaut 3.x
quickStart:
  title: Quick Start
  buildCLI: Install the CLI
  creatingServer: Creating a Server Application
  ideSetup:
    title: Setting up an IDE
    ideaSetup: IntelliJ IDEA
    eclipseSetup: Eclipse
    vsCodeSetup: Visual Studio Code
  creatingClient: Creating a Client
  deployingApp: Deploying the Application
ioc:
  title: Inversion of Control
  beans: Defining Beans
  how: How Does it Work?
  beanContext: The BeanContext
  types: Injectable Container Types
  qualifiers: Bean Qualifiers
  typed: Limiting Injectable Types
  scopes:
    title: Scopes
    builtInScopes:
      title: Built-In Scopes
      eagerInit: Eager Initialization of Singletons
    refreshable: Refreshable Scope
    metaScopes: Scopes on Meta Annotations
  factories: Bean Factories
  conditionalBeans: Conditional Beans
  replaces: Bean Replacement
  beanConfigurations: Bean Configurations
  lifecycle: Life-Cycle Methods
  contextEvents: Context Events
  events: Bean Events
  introspection: Bean Introspection
  beanValidation: Bean Validation
  annotationMetadata: Bean Annotation Metadata
  beanImport: Importing Beans from Libraries
  springBeans: Micronaut Beans And Spring
  android: Android Support
config:
  title: Application Configuration
  environments: The Environment
  propertySource: Externalized Configuration with PropertySources
  valueAnnotation: Configuration Injection
  configurationProperties: Configuration Properties
  customTypeConverter: Custom Type Converters
  eachProperty: Using @EachProperty to Drive Configuration
  eachBean: Using @EachBean to Drive Configuration
  immutableConfig: Immutable Configuration
  # validation: Validating Configuration
  bootstrap: Bootstrap Configuration
  jmx:
    title: JMX Support
aop:
  title: Aspect Oriented Programming
  aroundAdvice: Around Advice
  introductionAdvice: Introduction Advice
  adapterAdvice: Method Adapter Advice
  lifecycleAdvice: Bean Life Cycle Advice
  validation:
    title: Validation Advice
  caching:
    title: Cache Advice
  retry:
    title: Retry Advice
  scheduling:
    title: Scheduled Tasks
  springAop:
    title: Bridging Spring AOP
httpServer:
  title: The HTTP Server
  runningServer: Running the Embedded Server
  runningSpecificPort: Running Server on a Specific Port
  routing: HTTP Routing
  binding: Simple Request Binding
  customArgumentBinding: Custom Argument Binding
  hostResolution: Host Resolution
  localeResolution: Locale Resolution
  clientIpAddress: Client IP Address
  requestResponse: The HttpRequest and HttpResponse
  statusAnnotation: Response Status
  producesAnnotation: Response Content-Type
  consumesAnnotation: Accepted Request Content-Type
  reactiveServer:
    title: Reactive HTTP Request Processing
    bodyAnnotation: Using the @Body Annotation
    reactiveResponses: Reactive Responses
  jsonBinding: JSON Binding with Jackson
  datavalidation: Data Validation
  staticResources: Serving Static Resources
  errorHandling:
    title: Error Handling
    statusHandlers: Status Handlers
    localErrorHandling: Local Error Handling
    globalErrorHandling: Global Error Handling
    exceptionHandler:
      title: ExceptionHandler
      builtInExceptionHandlers: Built-In Exception Handlers
      customExceptionHandler: Custom Exception Handler
    errorFormatting: Error Formatting
  apiVersioning: API Versioning
  formData: Handling Form Data
  serverIO: Writing Response Data
  uploads: File Uploads
  transfers: File Transfers
  filters: HTTP Filters
  sessions: HTTP Sessions
  sse: Server Sent Events
  websocket:
    title: WebSocket Support
    websocketServer: Using @ServerWebSocket
    websocketClient: Using @ClientWebSocket
  http2Server: HTTP/2 Support
  serverEvents: Server Events
  serverConfiguration:
    title: Configuring the HTTP Server
    threadPools:
      title: Configuring Server Thread Pools
<<<<<<< HEAD
      atBlocking: '@Blocking'
=======
      blockingOperations: Blocking Operations
>>>>>>> a612e4ab
    nettyPipeline: Configuring the Netty Pipeline
    cors: Configuring CORS
    https: Securing the Server with HTTPS
    dualProtocol: Enabling HTTP and HTTPS
    accessLogger: Enabling Access Logger
    secondaryServers: Starting Secondary Servers
  views:
    title: Server Side View Rendering
  openapi: OpenAPI / Swagger Support
  graphql: GraphQL Support
httpClient:
  title: The HTTP Client
  lowLevelHttpClient:
    title: Using the Low-Level HTTP Client
    clientBasics: Sending your first HTTP request
    clientPostRequests: Posting a Request Body
    clientUploads: Multipart Client Uploads
    clientStreaming: Streaming JSON over HTTP
    clientConfiguration: Configuring HTTP clients
    lowLevelClientError: Error Responses
    bindErrors: Bind Errors
  proxyClient: Proxying Requests with ProxyHttpClient
  clientAnnotation:
    title: Declarative HTTP Clients with @Client
    clientParameters: Customizing Parameter Binding
    clientAnnotationStreaming: Streaming with @Client
    clientError: Error Responses
    clientHeaders: Customizing Request Headers
    clientJackson: Customizing Jackson Settings
    clientRetry: Retry and Circuit Breaker
    clientFallback: Client Fallbacks
    netflixHystrix: Netflix Hystrix Support
  clientFilter: HTTP Client Filters
  clientHttp2: HTTP/2 Support
  clientSample: HTTP Client Sample
cloud:
  title: Cloud Native Features
  cloudConfiguration:
    title: Cloud Configuration
    distributedConfiguration: Distributed Configuration
    distributedConfigurationConsul: HashiCorp Consul Support
    distributedConfigurationVault: HashiCorp Vault Support
    distributedConfigurationSpringCloud: Spring Cloud Config Support
    distributedConfigurationAwsParameterStore: AWS Parameter Store Support
    distributedConfigurationOracleCloudVault: Oracle Cloud Vault Support
    distributedConfigurationPubSub: Google Cloud Pub/Sub Support
    distributedConfigurationKubernetes: Kubernetes Support
  serviceDiscovery:
    title: Service Discovery
    serviceDiscoveryConsul: Consul Support
    serviceDiscoveryEureka: Eureka Support
    serviceDiscoveryKubernetes: Kubernetes Support
    serviceDiscoveryRoute53: AWS Route 53 Support
    serviceDiscoveryManual: Manual Service Discovery Configuration
  clientSideLoadBalancing:
    title: Client Side Load Balancing
    netflixRibbon: Netflix Ribbon Support
  distributedTracing: Distributed Tracing
serverlessFunctions:
  title: Serverless Functions
  awsLambda: AWS Lambda
  gcpFunction: Google Cloud Function
  gcpCloudRun: Google Cloud Run
  azureFunction: Azure Function
messaging:
  title: Message-Driven Microservices
  kafka: Kafka Support
  rabbitmq: RabbitMQ Support
  nats: Nats.io Support
commandLineApps:
  title: Standalone Command Line Applications
  picocli:
    title: Picocli Support
configurations:
  title: Configurations
  reactiveConfigs:
    title: Configurations for Reactive Programming
    reactor: Reactor Support
    rxjava3: RxJava 3 Support
    rxjava2: RxJava 2 Support
    rxjava1: RxJava 1 Support
  dataAccess:
    title: Configurations for Data Access
    sqlSupport: Configuring a SQL Data Source
    hibernateSupport: Configuring Hibernate
    mongoSupport: Configuring MongoDB
    neo4jSupport: Configuring Neo4j
    postgresSupport: Configuring Postgres
    redisSupport: Configuring Redis
    cassandraSupport: Configuring Cassandra
    liquibaseSupport: Configuring Liquibase
    flywaySupport: Configuring Flyway
logging:
  title: Logging
  loggingMessages: Logging Messages
  loggingConfiguration: Configuration
  logback: Logback
  loggingSystem: Logging System
languageSupport:
  title: Language Support
  java:
    title: Micronaut for Java
    java9: Using Micronaut with Java 9+
    incrementalannotationgradle: Incremental Annotation Processing with Gradle
    lombok: Using Project Lombok
    ide: Configuring an IDE
    retainparameternames: Retaining Parameter Names
  groovy: Micronaut for Groovy
  kotlin:
    title: Micronaut for Kotlin
    kaptintellij: Kotlin, Kapt and IntelliJ
    gradlekapt: Incremental Annotation Processing with Gradle and Kapt
    openandaop: Kotlin and AOP Advice
    kotlinretainparamnames: Kotlin and Retaining Parameter Names
    coroutines: Coroutines Support
    coroutineTracingContextPropagation: Coroutine Tracing Context Propagation
    kotlinContextPropagation: Reactive Context Propagation
  graal:
    title: Micronaut for GraalVM
    graalServices: Microservices as GraalVM native images
    graalFAQ: GraalVM and Micronaut FAQ
management:
  title: Management & Monitoring
  buildingEndpoints:
    title: Creating Endpoints
    endpointAnnotation: The Endpoint Annotation
    endpointMethod: Endpoint Methods
    endpointSensitivity: Endpoint Sensitivity
    endpointConfiguration: Endpoint Configuration
  providedEndpoints:
    title: Built-In Endpoints
    beansEndpoint: The Beans Endpoint
    infoEndpoint: The Info Endpoint
    healthEndpoint: The Health Endpoint
    metricsEndpoint: The Metrics Endpoint
    refreshEndpoint: The Refresh Endpoint
    routesEndpoint: The Routes Endpoint
    loggersEndpoint: The Loggers Endpoint
    cachesEndpoint: The Caches Endpoint
    stopEndpoint: The Server Stop Endpoint
    environmentEndpoint: The Environment Endpoint
    threadDumpEndpoint: The ThreadDump Endpoint
security:
  title: Security
multitenancy:
  title: Multi-Tenancy
cli:
  title: Micronaut CLI
  createProject:
    title: Creating a Project
    comparingVersions: Comparing Versions
  features: Features
  commands: Commands
  reloading:
    title: Reloading
    automaticRestart: Automatic Restart
    jrebel: JRebel
    gradleReload: Recompiling with Gradle
    ideReload: Recompiling with an IDE
  proxy: Proxy Configuration
i18n:
  title: Internationalization
  bundle: Resource Bundles
  localizedMessageSource: Localized Message Source
appendix:
  title: Appendices
  architecture: 
    title: Micronaut Architecture
    compilerArch: Compiler         
    annotationArch: Annotation Metadata
    introspectionArch: Bean Introspections
    iocArch: Bean Definitions
    aopArch: AOP Proxies
    containerArch: Application Context 
    httpServerArch: HTTP Server
  faq: Frequently Asked Questions (FAQ)
  usingsnapshots: Using Snapshots
  problems: Common Problems
  breaks: Breaking Changes<|MERGE_RESOLUTION|>--- conflicted
+++ resolved
@@ -120,11 +120,8 @@
     title: Configuring the HTTP Server
     threadPools:
       title: Configuring Server Thread Pools
-<<<<<<< HEAD
+      blockingOperations: Blocking Operations
       atBlocking: '@Blocking'
-=======
-      blockingOperations: Blocking Operations
->>>>>>> a612e4ab
     nettyPipeline: Configuring the Netty Pipeline
     cors: Configuring CORS
     https: Securing the Server with HTTPS
