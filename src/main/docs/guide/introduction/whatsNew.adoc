--- conflicted
+++ resolved
@@ -135,14 +135,11 @@
 - Liquibase 4.3.4
 - Flyway 7.7.3
 - Elasticsearch 7.12.0
-<<<<<<< HEAD
 - Snake YAML 1.29
 - Jackson 2.12.4
 - SLF4J 1.7.29
 - Jaeger 1.6.0
 - Testcontainers 1.15.3
-=======
 - Infinispan 12.1.6.Final
 - Hazelcast 4.2.1
-- Caffeine 2.9.1
->>>>>>> 287ce64b
+- Caffeine 2.9.1