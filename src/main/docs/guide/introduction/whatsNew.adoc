Micronaut {version} includes the following changes:

=== Core Features

==== Jakarta Inject

The `jakarta.inject` inject annotations are now supported as an alternative to `javax.inject`. Micronaut 3 will change the default inject annotations to Jakarta, however the javax annotations will continue to be supported if added to your build explicitly.

Micronaut 3 will change the bean context API to return our custom provider contract, api:context.BeanProvider[]. We suggest existing applications to change to use that interface instead of `javax.inject.Provider`, however both the `jakarta.inject.Provider` and `javax.inject.Provider` interfaces will continue to be supported.

==== Core Nullability Annotations

With the future of JSR-305 unclear and issues with regards to the module system with existing solutions, Micronaut 2.4 will replace usages of Spotbugs with core nullability annotations: ann:core.annotation.Nullable[] and ann:core.annotation.NotNull[].

Existing applications should switch to using these annotations. If other annotations are preferable, the dependency should be added explicitly to your build because no third party `Nullable` or `NonNull` annotations will be available transitively in the next major version.

<<<<<<< HEAD
==== Improvements to Interceptor Binding

Micronaut's support for AOP interceptors has been improved allowing interceptors to be attached to any annotation through the use of api:inject.annotation.AnnotationMapper[] instances. It is also now possible to bind multiple api:aop.MethodInterceptor[] instances to a single annotation instead of there being a 1-to-1 mapping between annotation and interceptor.

From 2.4.x onwards the recommending way to define AOP advise is to use the ann:aop.InterceptorBinding[] annotation on the annotation you wish to trigger AOP advise:

snippet::io.micronaut.docs.aop.around.NotNull[tags="imports,annotation", indent=0, title="Around Advice Annotation Example"]

Then use ann:aop.InterceptorBinding[] again on the api:aop.MethodInterceptor[] you wish to bind to the above advise:

snippet::io.micronaut.docs.aop.around.NotNullInterceptor[tags="imports,interceptor", indent=0, title="MethodInterceptor Example"]

Multiple api:aop.MethodInterceptor[] types can bind to a single advise annotation.
=======
=== Cloud Features

==== Easier Configuration of Oracle Cloud Autonomous Database

A new `micronaut-oraclecloud-atp` has been added that makes it easier to https://micronaut-projects.github.io/micronaut-oracle-cloud/latest/guide/#autonomousDatabase[automatically download the Oracle Wallet definition and connect to Autonomous Database] on Oracle Cloud.

==== Support for Oracle Cloud Monitoring via Micrometer

A new `micronaut-oraclecloud-micrometer` module has been added that adds support for https://micronaut-projects.github.io/micronaut-oracle-cloud/latest/guide/#micrometer[exporting Micrometer metrics to Oracle Cloud].

==== Official Kubernetes Client

With the new `micronaut-kubernetes-client` module you can now inject apis objects from the https://github.com/kubernetes-client/java[official Kubernetes Java SDK] as regular beans.

In Micronaut 3 this new module will be used as primary kubernetes client, making the current one deprecated.
>>>>>>> eefb5871

=== Module Upgrades

* Micronaut Oracle Cloud `1.1.1` -> `1.2.1`

=== Dependency Upgrades

* Jaeger Version `1.3.1` -> `1.5.0`
* Zipkin Version `2.15.0` -> `2.16.3`<|MERGE_RESOLUTION|>--- conflicted
+++ resolved
@@ -14,7 +14,6 @@
 
 Existing applications should switch to using these annotations. If other annotations are preferable, the dependency should be added explicitly to your build because no third party `Nullable` or `NonNull` annotations will be available transitively in the next major version.
 
-<<<<<<< HEAD
 ==== Improvements to Interceptor Binding
 
 Micronaut's support for AOP interceptors has been improved allowing interceptors to be attached to any annotation through the use of api:inject.annotation.AnnotationMapper[] instances. It is also now possible to bind multiple api:aop.MethodInterceptor[] instances to a single annotation instead of there being a 1-to-1 mapping between annotation and interceptor.
@@ -28,7 +27,7 @@
 snippet::io.micronaut.docs.aop.around.NotNullInterceptor[tags="imports,interceptor", indent=0, title="MethodInterceptor Example"]
 
 Multiple api:aop.MethodInterceptor[] types can bind to a single advise annotation.
-=======
+
 === Cloud Features
 
 ==== Easier Configuration of Oracle Cloud Autonomous Database
@@ -44,7 +43,6 @@
 With the new `micronaut-kubernetes-client` module you can now inject apis objects from the https://github.com/kubernetes-client/java[official Kubernetes Java SDK] as regular beans.
 
 In Micronaut 3 this new module will be used as primary kubernetes client, making the current one deprecated.
->>>>>>> eefb5871
 
 === Module Upgrades
 
