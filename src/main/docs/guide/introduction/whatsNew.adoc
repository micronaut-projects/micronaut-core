//Micronaut {version} includes the following changes:

== 3.4.0

=== Micronaut Servlet 3.2.0

Refreshed dependencies and the embedded Tomcat server now supports Java 17.

=== Other Module Upgrades

<<<<<<< HEAD
- Micronaut RxJava2 1.2.0
=======
- Micronaut Rxjava3 2.2.0
- Micronaut Reactor 2.2.0
>>>>>>> 00c9af79

== 3.3.0

=== GraalVM 22.0.0.2

Micronaut now supports the latest GraalVM 22.0.0.2 release.

=== Environment Endpoint

A new API api:management.endpoint.env.EnvironmentEndpointFilter[] has been created to allow applications to customize which keys should have their values masked and which keys should not have their values masked. See the <<environmentEndpoint, documentation>> for full details.

=== AOP Interceptor Binding

When binding an AOP annotation to an interceptor, only the presence of the annotation is used to determine if the interceptor should be applied. Now it's possible to also bind based on the values of the annotation. To enable this feature, set the `bindMembers` member of the ann:aop.InterceptorBinding[] annotation to `true`.

=== Netty Buffer Allocation

It is now possible to configure the default Netty buffer allocator. See the https://docs.micronaut.io/3.3.x/guide/configurationreference.html#io.micronaut.buffer.netty.DefaultByteBufAllocatorConfiguration[configuration reference].

=== Improved Flexibility in Class Style

Many features of the Micronaut framework rely on the convention of getters and setters. Due to things like records and builders, the method names we look for are now configurable with the ann:core.annotation.AccessorStyle[] annotation. For example, the annotation can be placed on ann:context.annotation.ConfigurationProperties[] beans to allow for binding configuration to methods that do not begin with `set`. It can also be used with classes annotated with ann:core.annotation.Introspected[].

=== Access Log Exclusions

The Netty access logger now supports excluding requests based on a set of regular expression patterns that match against the URI. See the <<accessLogger,AccessLogger documentation>>.

=== New Serialization/Deserialization Module

https://micronaut-projects.github.io/micronaut-serialization/1.0.x/guide/[Micronaut Serialization] is a new module created as an alternative to Jackson. It supports serializing and deserializing Java types (including Java 17 records) to and from JSON and other formats.

Users now have the choice of an alternative implementation that's largely compatible with existing Jackson annotations but contains many benefits, including the elimination of reflection, compile-time validation, greater security because only explicit types are serializable, and reduction of native image build sizes, build times, and memory usage.

=== New Email Module

https://micronaut-projects.github.io/micronaut-email/latest/guide/[Micronaut Email] is a new module to ease sending emails from a Micronaut application. It provides integration with transactional email providers such as Amazon Simple Email Service, Postmark, Mailjet or SendGrid.

=== Micronaut AOT

During this minor cycle, we released a milestone release of a new module Micronaut AOT. You can use Micronaut AOT and use the build-time optimizations provided by the module to achieve faster startup times via the Micronaut Gradle Plugin. Please, read more about it in the https://micronaut.io/2021/12/20/micronaut-aot-build-time-optimizations-for-micronaut-applications/[announcement blog post].

=== Micronaut Kubernetes 3.3.0

Micronaut Kubernetes 3.3 adds support to easily create the Kubernetes Operator. The Kubernetes Operator is a known pattern used to extend the capabilities of Kubernetes by creating application specific controllers for both native and custom resources. See more on https://micronaut-projects.github.io/micronaut-kubernetes/latest/guide/#kubernetes-operator[Kubernetes Operator].

The version of Micronaut Kubernetes 3.3.0 also adds new Kubernetes reactive client for RxJava3.

=== Other Module Upgrades

- Micronaut Cache 3.1.0
- Micronaut Discovery Client 3.1.0
- Micronaut Elasticsearch 4.2.0
- Micronaut Flyway 5.1.1
- Micronaut Kafka 4.1.1
- Micronaut Kotlin 3.1.0
- Micronaut Liquibase 5.1.1
- Micronaut Openapi 4.0.0
- Micronaut Picocli 4.1.0
- Micronaut Problem 2.2.0
- Micronaut Security 3.3.0
- Micronaut Sql 4.1.1
- Micronaut Toml 1.0.0-M2
- Micronaut Views 3.1.2

=== Other Dependency Upgrades

- Apache Commons DBCP 2.9.0
- Elasticsearch 7.16.3
- Flyway 8.4.2
- Hibernate 5.5.9.Final
- Kotlin 1.6.10
- Liquibase 4.7.1
- Logback 1.2.10
- Swagger 2.1.12

== 3.2.0

=== GraalVM 21.3.0

Micronaut has been updated to support the latest GraalVM 21.3.0 release. Please keep in mind that starting with 21.3.0 GraalVM doesn't release a version based on JDK 8. If you still use Java 8 use the GraalVM JDK 11 distribution.

The official GraalVM Maven plugin has new GAV coordinates so if you have declared it in your `pom.xml` update the coordinates to:

[source,xml]
----
<plugin>
    <groupId>org.graalvm.buildtools</groupId>
    <artifactId>native-maven-plugin</artifactId>
...
</plugin>
----

Please check https://graalvm.github.io/native-build-tools/0.9.7.1/maven-plugin.html[the official documentation] about how to customize the plugin.

=== Gradle Plugin 3.0.0

A new major version of the Gradle plugin has been released, including internal changes to use Gradle's lazy configuration APIs.
In the process, https://micronaut-projects.github.io/micronaut-gradle-plugin/latest/[documentation] has been rewritten.

Support for GraalVM now delegates to https://graalvm.github.io/native-build-tools/0.9.7.1/gradle-plugin.html[the official GraalVM plugin].
We recommend to upgrade in order to get the latest bugfixes, but this constitutes a breaking change for some users:

- the `nativeImage` task is now replaced with `nativeCompile`
- native image configuration happens in the `graalvmNative` DSL extension instead of the `nativeCompile` task
- native image building makes use of Gradle's toolchain support. Please refer to the https://micronaut-projects.github.io/micronaut-gradle-plugin/latest/[documentation] for help.

NOTE: You can still build existing applications or libraries using the 2.x version of the Gradle plugin. Documentation for this version can be found https://github.com/micronaut-projects/micronaut-gradle-plugin/blob/2.0.x/README.md[here].

=== Kotlin 1.6.0

Micronaut 3.2.0 includes support for Kotlin 1.6.0.

=== HTTP Features

==== WebSocket Ping API

WebSocket ann:websocket.annotation.OnMessage[] methods can now accept a api:websocket.WebSocketPongMessage[] parameter that will receive a WebSocket pong sent as a response to a ping submitted using the new `sendPingAsync` method on api:websocket.WebSocketSession[].

==== HTTP2 Server Push

It is now possible to send resources, e.g. stylesheets required by a HTML page, to the client alongside the request for the page using the HTTP2 server push protocol. See the <<http2Server, HTTP/2 documentation>> for information on how to use this feature.

==== JsonView on request bodies

You can now specify the Jackson `@JsonView` annotation on `@Body` parameters to controller methods.

==== WebSocket ws/wss protocol support

The WebSocket clients now support the ws/wss protocol. To implement this change, the api:websocket.WebSocketClient[] `create` methods now take a `URI` instead of a `URL`. The `URL` methods have been deprecated.

Note: Should you be calling `WebSocketClient.create(null)`, the method call is now ambiguous. Insert a cast in that case: `WebSocketClient.create((URI) null)`

==== SSL handshake timeout configuration

The SSL handshake timeout can now be configured using the `micronaut.ssl.handshakeTimeout` and `micronaut.http.client.ssl.handshakeTimeout` configurations for the server and client respectively.

=== Module Upgrades

==== Micronaut Data 3.2.0

- Repositories with JPA Criteria API specification for Micronaut JDBC/R2DBC
- Expandable query parameters optimizations

==== Reactive Modules

- The RxJava2, RxJava3, and Reactor modules have been updated with the equivalent static `create` methods on their core counterparts.

==== Micronaut Micrometer 4.1.0

- Adds support for metrics with gRPC

==== Micronaut Security 3.2.0

- The way JSON Web Key Sets are being cached has been greatly improved for scenarios where there are multiple key sets.

==== Other Module Upgrades

- Elasticsearch 7.15.2
- Flyway 8.0.2
- gRPC 1.39.0
- Liquibase 4.6.1
- Micronaut Elasticsearch 4.0.0
- Micronaut Flyway 5.0.0
- Micronaut gRPC 3.1.1
- Micronaut Liquibase 5.0.0
- Micronaut OpenAPI 3.2.0
- Micronaut Redis 5.1.0
- Testcontainers 1.16.1

== 3.1.0

=== Core Features

==== Primitive Beans

<<factories, Factory Beans>> can now create beans that are primitive types or primitive array types.

See the section on <<factories, Primitive Beans and Arrays>> in the documentation for more information.

==== Repeatable Qualifiers

<<qualifiers, Qualifiers>> can now be repeatable (an annotation annotated with `java.lang.annotation.Repeatable`) allowing narrowing bean resolution by a complete or partial match of the qualifiers declared on the injection point.

==== InjectScope

A new ann:context.annotation.InjectScope[] annotation has been added which destroys any beans with no defined scope and injected into a method or constructor annotated with `@Inject` after the method or constructor completes.

==== More Build Time Optimizations

Further build time metadata optimizations have been added included reducing the number and size of the classes generated to support <<introspection, Bean Introspection>> and including knowledge of repeatable annotations in generated metadata avoiding further reflective calls and optimizing Micronaut's memory usage, in particular with GraalVM.

==== Improvements to Context Propagation

Support for <<context,Reactive context propagation>> has been further improved by inclusion of request context information in the https://projectreactor.io/docs/core/release/reference/#context[Reactor context] and <<kotlinContextPropagation, documentation on how to effectively propagate the context across reactive flows>> when using Kotlin coroutines.

==== Improvements to the Element API

The build-time api:inject.ast.Element[] API has been improved in a number of ways:

* New methods were added to the api:inject.ast.MethodElement[] API to resolve the retriever type and throws declaration
* A new experimental API has been added to the api:inject.ast.ClassElement[] API  to resolve generic placeholders and resolve the generic bound to the element

=== HTTP Features

==== Filter By Regex

HTTP filters now support matching URLs by a regular expression. Set the `patternStyle` member of the annotation to `REGEX` and the value will be treated as a regular expression.

==== Random Port Binding

The way the server binds to random ports has improved and should result in fewer port binding exceptions in tests.

==== Client Data Formatting

The ann:core.convert.format.Format[] annotation now supports several new values that can be used in conjunction with the declarative HTTP client to support formatting data in several new ways. See the <<clientParameters, client parameters>> documentation for more information.

==== StreamingFileUpload

The api:http.multipart.StreamingFileUpload[] API has been improved to support streaming directly to an output stream. As with the other `transferTo` methods, the write to the stream is offloaded to the IO pool automatically.

==== Server SSL Configuration

The SSL configuration for the Netty server now responds to refresh events. This allows for swapping out certificates without having to restart the server. See the <<https, https documentation>> for information on how to trigger the refresh.

==== New Netty Server API

If you wish to programmatically start additional Netty servers on different ports with potentially different configurations, new APIs have been added to do so including a new api:http.server.netty.NettyEmbeddedServerFactory[] interface.

See the documentation on <<secondaryServers, Starting Secondary Servers>> for more information.

=== Deprecations

The `netty.responses.file.\*` configuration is deprecated in favor of `micronaut.server.netty.responses.file.*`. The old configuration key will be removed in the next major version of the framework.

=== Module Upgrades

==== Micronaut Data 3.1.0

- Kotlin's coroutines support. New repository interface `CoroutineCrudRepository`.
- Support for `AttributeConverter`
- R2DBC upgraded to `Arabba-SR11`
- JPA Criteria specifications

==== Micronaut JAX-RS 3.1

The https://micronaut-projects.github.io/micronaut-jaxrs/latest/guide/[JAX-RS module] now integrated with Micronaut Security allowing binding of the JAX-RS `SecurityContext`

==== Micronaut Kubernetes 3.1.0

Micronaut Kubernetes 3.1 introduces new annotation https://micronaut-projects.github.io/micronaut-kubernetes/latest/api/io/micronaut/kubernetes/client/informer/Informer.html[@Informer]. By using the annotation on the https://javadoc.io/doc/io.kubernetes/client-java/latest/io/kubernetes/client/informer/ResourceEventHandler.html[ResourceEventHandler] the Micronaut will instantiate the https://javadoc.io/doc/io.kubernetes/client-java/latest/io/kubernetes/client/informer/SharedIndexInformer.html[SharedInformer] from the official https://github.com/kubernetes-client/java[Kubernetes Java SDK]. Then you only need to take care of handling the changes of the watched Kubernetes resource. See more on https://micronaut-projects.github.io/micronaut-kubernetes/latest/guide/#kubernetes-informer[Kubernetes Informer].

==== Micronaut Oracle Coherence 3.0.0

The https://micronaut-projects.github.io/micronaut-coherence/latest/guide/[Micronaut Oracle Coherence] module is now out of preview status and includes broad integration with Oracle Coherence including support for caching, messaging and Micronaut Data.

== 3.0.0

=== Core Features

==== Optimized Build-Time Metadata

Micronaut 3.0 introduces a new build time metadata format that is more efficient in terms of startup and code size.

The result is significant improvements to startup and native image sizes when building native images with GraalVM Native Image.

It is recommended that users re-compile their applications and libraries with Micronaut 3.0 to benefit from these changes.

==== Support for GraalVM 21.2

Micronaut has been updated to support the latest GraalVM 21.2 release.

==== Jakarta Inject

The `jakarta.inject` annotations are now the default injection annotations for Micronaut 3

==== Support for JSR-330 Bean Import

Using the ann:context.annotation.Import[] annotation it is now possible to import bean definitions into your application where JSR-330 (either `javax.inject` or `jakarta.inject` annotations) are used in an external library.

See the documentation on <<beanImport, Bean Import>> for more information.

==== Support for Controlling Annotation Inheritance

api:core.annotation.AnnotationMetadata[] inheritance can now be controlled via Java's `@Inherited` annotation. If an annotation is not explicitly annotated with `@Inherited` it will not be included in the metadata. See the <<annotationMetadata, Annotation Inheritance>> section of the documentation for more information.

NOTE: This is an important behavioural change from Micronaut 2.x, see the <<breaks, Breaking Changes>> section for information on how to upgrade.

==== Support Narrowing Injection by Generic Type Arguments

Micronaut can now resolve the correct bean to inject based on the generic type arguments specified on the injection point:

snippet::io.micronaut.docs.inject.generics.Vehicle[tags="constructor",indent=0]

For more information see the section on <<qualifiers, Qualifying by Generic Type Arguments>>.

==== Support for using Annotation Members in Qualifiers

You can now use annotation members in qualifiers and specify which members should be excluded with the new ann:context.annotation.NonBinding[] annotation.

For more information see the section on <<qualifiers, Qualifying By Annotation Members>>.

==== Support for Limiting the Injectable Types

You can now limit the exposed types of a bean using the `typed` member of the ann:context.annotation.Bean[] annotation:

snippet::io.micronaut.docs.inject.typed.V8Engine[tags="class",indent=0]

For more information see the section on <<typed, Limiting Injectable Types>>.

==== Factories can produce bean from fields

Beans defined with the ann:context.annotation.Factory[] annotation can now produce beans from public or package protected fields, for example:

snippet::io.micronaut.docs.factories.VehicleMockSpec[tags="class",indent=0]

For more information see the <<factories, Bean Factories>> section of the documentation.

==== Enhanced `BeanProvider` Interface

The api:context.BeanProvider[] interface has been enhanced with new methods such as `iterator()` and `stream()` as well as methods to check for bean existence and uniqueness.

==== New `@Any` Qualifier for use in Bean Factories

A new ann:context.annotation.Any[] qualifier has been introduced to allow injecting any available instance into an injection point and can be used in combination with the new `BeanProvider` interface mentioned above to allow more dynamic behaviour.

snippet::io.micronaut.docs.qualifiers.any.Vehicle[tags="imports,clazz", indent=0, title="Using BeanProvider with Any"]

The annotation can also be used on ann:context.annotation.Factory[] methods to allow customization of how objects are injected via the api:inject.InjectionPoint[] API.

==== Support for Fields in Bean Introspections

Bean introspections on public or package protected fields are now supported:

snippet::io.micronaut.docs.ioc.beans.User[tags="class", indent=0]

For more information see the "Bean Fields" section of the <<introspection, Bean Introspections>> documentation.

==== `ApplicationEventPublisher` has now a generic event type

For the performance reasons it's advised to inject an instance of `ApplicationEventPublisher` with a generic type parameter - `ApplicationEventPublisher<MyEvent>`.

=== AOP Features

==== Support for Constructor Interception

It is now possible to intercept bean construction invocations through the api:aop.ConstructorInterceptor[] interface and ann:aop.AroundConstruct[] annotation.

See the section on <<lifecycleAdvise, Bean Life Cycle Advice>> for more information.

==== Support for `@PostConstruct` & `@PreDestroy` Interception

It is now possible to intercept `@PostConstruct` and `@PreDestroy` method invocations through the api:aop.MethodInterceptor[] interface and ann:aop.InterceptorBinding[] annotation.

See the section on <<lifecycleAdvise, Bean Life Cycle Advice>> for more information.


==== Random Configuration Values

It is now possible to set a max and a range for random numbers in configuration. For example to set an integer between 0 and 9, `${random.int(10)}` can be used as the configuration value. See the <<propertySource, documentation>> under "Using Random Properties" for more information.

==== Project Reactor used internally instead of RxJava2

Micronaut 3 uses internally https://projectreactor.io[Project Reactor] instead https://github.com/ReactiveX/RxJava[RxJava 2]. Project Reactor allows
Micronaut 3 to simplify instrumentation, thanks to https://projectreactor.io/docs/core/release/api/reactor/util/context/Context.html[Reactor's Context],  simplifies conversion login and eases the integration with R2DBC drivers. We recommend users to migrate to Reactor. However, it is possible to continue to use RxJava. See <<reactiveConfigs, Reactive Programming section>>.

=== Module Upgrades

==== Micronaut Data 3.1.0

- Kotlin's coroutines support. New repository interface `CoroutineCrudRepository`.
- Support for `AttributeConverter`
- R2DBC upgraded to `Arabba-SR11`
- JPA Criteria specifications

==== Micronaut Micrometer 4.0.0

The https://micronaut-projects.github.io/micronaut-micrometer/latest/guide/[Micrometer module] has been upgraded and now supports repeated definitions of the https://micrometer.io/docs/concepts#_the_timed_annotation[@Timed] annotation as well as also supporting the `@Counted` annotation for counters when you add the `micronaut-micrometer-annotation` dependency to your annotation processor classpath.

==== Micronaut Oracle Cloud 2.0.0

Micronaut's https://micronaut-projects.github.io/micronaut-oracle-cloud/latest/guide/[Oracle Cloud Integration] has been updated with support for Cloud Monitoring and Tracing.


==== Micronaut Cassandra 4.0.0

The https://micronaut-projects.github.io/micronaut-cassandra/latest/guide/[Micronaut Cassandra] integration now includes support for GraalVM out of the box.

==== Other Modules

- Micronaut Acme 3.0.0
- Micronaut Aws 3.0.0
- Micronaut Azure 3.0.0
- Micronaut Cache 3.0.0
- Micronaut Discovery Client 3.0.0
- Micronaut ElasticSearch 3.0.0
- Micronaut Flyway 4.1.0
- Micronaut GCP 4.0.0
- Micronaut GraphQL 3.0.0
- Micronaut Groovy 3.0.0
- Micronaut Grpc 3.0.0
- Micronaut Jackson XML 3.0.0
- Micronaut Jaxrs 3.0.0
- Micronaut JMX 3.0.0
- Micronaut Kafka 4.0.0
- Micronaut Kotlin 3.0.0
- Micronaut Kubernetes 3.0.0
- Micronaut Liquibase 4.0.2
- Micronaut Mongo 4.0.0
- Micronaut MQTT 2.0.0
- Micronaut Multitenancy 4.0.0
- Micronaut Nats Io 3.0.0
- Micronaut Neo4j 5.0.0
- Micronaut OpenApi 3.0.1
- Micronaut Picocli 4.0.0
- Micronaut Problem Json 2.0.0
- Micronaut R2DBC 2.0.0
- Micronaut RabbitMQ 3.0.0
- Micronaut Reactor 2.0.0
- Micronaut Redis 5.0.0
- Micronaut RSS 3.0.0
- Micronaut RxJava2 1.0.0 (new)
- Micronaut RxJava3 2.0.0
- Micronaut Security 3.0.0
- Micronaut Servlet 3.0.0
- Micronaut Spring 4.0.0
- Micronaut SQL 4.0.0
- Micronaut Test 3.0.0
- Micronaut Views 3.0.0

=== Dependency Upgrades

- Caffeine 2.9.1
- Cassandra 4.11.1
- Elasticsearch 7.12.0
- Flyway 7.12.1
- GraalVM 21.2.0
- H2 Database 1.4.200
- Hazelcast 4.2.1
- Hibernate 5.5.3.Final
- Hikari 4.0.3
- Infinispan 12.1.6.Final
- Jackson 2.12.4
- Jaeger 1.6.0
- Jakarta Annotation API 2.0.0
- JAsync 1.2.2
- JDBI 3.20.1
- JOOQ 3.14.12
- JUnit 5.7.2
- Kafka 2.8.0
- Kotlin 1.5.21
- Kotlin Coroutines 1.5.1
- Ktor 1.6.1
- Liquibase 4.4.3
- MariaDB Driver 2.7.3
- Micrometer 1.7.1
- MongoDB 4.3.0
- MS SQL Driver 9.2.1.jre8
- MySQL Driver 8.0.25
- Neo4j Driver 4.2.7
- Postgres Driver 42.2.23
- Reactor 3.4.8
- RxJava3 3.0.13
- SLF4J 1.7.29
- Snake YAML 1.29
- Spock 2.0-groovy-3.0
- Spring 5.3.9
- Spring Boot 2.5.3
- Testcontainers 1.15.3
- Tomcat JDBC 10.0.8
- Vertx SQL Drivers 4.1.1<|MERGE_RESOLUTION|>--- conflicted
+++ resolved
@@ -8,12 +8,9 @@
 
 === Other Module Upgrades
 
-<<<<<<< HEAD
 - Micronaut RxJava2 1.2.0
-=======
 - Micronaut Rxjava3 2.2.0
 - Micronaut Reactor 2.2.0
->>>>>>> 00c9af79
 
 == 3.3.0
 
