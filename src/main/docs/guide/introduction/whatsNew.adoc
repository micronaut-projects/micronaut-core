--- conflicted
+++ resolved
@@ -2,17 +2,15 @@
 
 == 3.3.0
 
-<<<<<<< HEAD
+=== GraalVM 22.0.0
+
+Micronaut now supports lastest GraalVM 22.0.0 release.
+
 === Micronaut Kubernetes 3.3.0
 
 Micronaut Kubernetes 3.3 adds support to easily create the Kubernetes Operator. The Kubernetes Operator is a known pattern used to extend the capabilities of Kubernetes by creating application specific controllers for both native and custom resources. See more on https://micronaut-projects.github.io/micronaut-kubernetes/latest/guide/#kubernetes-operator[Kubernetes Operator].
 
 The version of Micronaut Kubernetes 3.3.0 also adds new Kubernetes reactive client for RxJava3.
-=======
-=== GraalVM 22.0.0
-
-Micronaut now supports lastest GraalVM 22.0.0 release.
->>>>>>> 4f01dfa0
 
 == 3.2.0
 
