--- conflicted
+++ resolved
@@ -1,11 +1,5 @@
 Micronaut {version} includes the following changes:
 
-<<<<<<< HEAD
-=== Module feature highlights
-
-* Thanks to a contribution by https://github.com/viniciusccarvalho[Vinicius Carvalho], Micronaut GCP supports
-  https://github.com/micronaut-projects/micronaut-gcp/pull/324[distributed configuration via Google Cloud Secret Manager].
-=======
 === Core Features
 
 ==== Improved Support for Records
@@ -22,7 +16,10 @@
 record Example(@Min(20) int num, String name) {
 }
 ----
->>>>>>> f7ad1930
+
+==== Google Cloud Secret Manager
+
+Thanks to a contribution by https://github.com/viniciusccarvalho[Vinicius Carvalho], Micronaut GCP supports distributed configuration via Google Cloud Secret Manager.
 
 === Module Upgrades
 
