Micronaut {version} includes the following changes:

=== Core Features

==== Kotlin 1.4

Micronaut now ships with Kotlin 1.4 for those users using Kotlin.

==== Introspections for JDK 14 Records

It is now possible to define <<introspection, bean introspections>> on JDK 14+ record types (note these currently require the `––enable–preview` flag to the compiler and JVM).

==== Client Binding API

A new API has been created to allow for binding declarative HTTP client method arguments to an HTTP request. See the <<clientParameters, documentation>> for more information.

==== Websocket Improvements

Query parameters are now respected and bindable in the Micronaut websocket support.

==== HttpResponse Improvements

Cookies in HTTP responses from the client side are now retrievable on the HttpResponse. These are the cookies found in the `Set-Cookie` header.

==== Default Environment

Micronaut 2.1 introduces the concept of a default environment. One or more default environments can be set and they will apply if no other environments are explicitly specified. See the <<environments, environments documentation>> for information on how to use this new feature.

<<<<<<< HEAD
==== @Order Annotation

The ann:core.annotation.Order[] annotation has been added to support supplying bean order for factory methods or for those who prefer the use of annotations over the api:core.order.Ordered[] interface.
=======
==== Liveness/Readiness Health Endpoint Resources

A new health endpoint resources `/health/liveness` and `/health/readiness` to distinguish health indicators purpose.
>>>>>>> c0c749b3

=== Module Upgrades

TODO

=== Dependency Upgrades

TODO<|MERGE_RESOLUTION|>--- conflicted
+++ resolved
@@ -26,15 +26,13 @@
 
 Micronaut 2.1 introduces the concept of a default environment. One or more default environments can be set and they will apply if no other environments are explicitly specified. See the <<environments, environments documentation>> for information on how to use this new feature.
 
-<<<<<<< HEAD
+==== Liveness/Readiness Health Endpoint Resources
+
+A new health endpoint resources `/health/liveness` and `/health/readiness` to distinguish health indicators purpose.
+
 ==== @Order Annotation
 
 The ann:core.annotation.Order[] annotation has been added to support supplying bean order for factory methods or for those who prefer the use of annotations over the api:core.order.Ordered[] interface.
-=======
-==== Liveness/Readiness Health Endpoint Resources
-
-A new health endpoint resources `/health/liveness` and `/health/readiness` to distinguish health indicators purpose.
->>>>>>> c0c749b3
 
 === Module Upgrades
 
