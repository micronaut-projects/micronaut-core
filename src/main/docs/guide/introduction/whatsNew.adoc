--- conflicted
+++ resolved
@@ -28,8 +28,6 @@
 
 Multiple api:aop.MethodInterceptor[] types can bind to a single advise annotation.
 
-<<<<<<< HEAD
-=======
 === Cloud Features
 
 ==== Easier Configuration of Oracle Cloud Autonomous Database
@@ -46,7 +44,6 @@
 
 In Micronaut 3 this new module will be used as primary kubernetes client, making the current one deprecated.
 
->>>>>>> e0224ea5
 === Module Upgrades
 
 * Micronaut Oracle Cloud `1.1.1` -> `1.2.1`
