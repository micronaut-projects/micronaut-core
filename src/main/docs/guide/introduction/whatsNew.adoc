--- conflicted
+++ resolved
@@ -14,7 +14,6 @@
 
 Existing applications should switch to using these annotations. If other annotations are preferable, the dependency should be added explicitly to your build because no third party `Nullable` or `NonNull` annotations will be available transitively in the next major version.
 
-<<<<<<< HEAD
 === Cloud Features
 
 ==== Easier Configuration of Oracle Cloud Autonomous Database
@@ -24,13 +23,12 @@
 ==== Support for Oracle Cloud Monitoring via Micrometer
 
 A new `micronaut-oraclecloud-micrometer` module has been added that adds support for https://micronaut-projects.github.io/micronaut-oracle-cloud/latest/guide/#micrometer[exporting Micrometer metrics to Oracle Cloud].
-=======
+
 ==== Official Kubernetes Client
 
 With the new `micronaut-kubernetes-client` module you can now inject apis objects from the https://github.com/kubernetes-client/java[official Kubernetes Java SDK] as regular beans.
 
 In Micronaut 3 this new module will be used as primary kubernetes client, making the current one deprecated.
->>>>>>> 5923bb39
 
 === Module Upgrades
 
