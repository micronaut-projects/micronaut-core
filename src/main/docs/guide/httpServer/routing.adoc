The link:{api}/io/micronaut/http/annotation/Controller.html[@Controller] annotation used in the previous section is one of link:{api}/io/micronaut/http/annotation/package-summary.html[several annotations] that allow you to control the construction of HTTP routes.

== URI Paths

The value of the `@Controller` annotation is a https://tools.ietf.org/html/rfc6570[RFC-6570 URI template], so you can embed URI variables within the path using the syntax defined by the URI template specification.

NOTE: Many other frameworks, including Spring, implement the URI template specification

The actual implementation is handled by the api:http.uri.UriMatchTemplate[] class, which extends api:http.uri.UriTemplate[].

You can use this class in your applications to build URIs, for example:

snippet::io.micronaut.docs.server.uris.UriTemplateTest[tags="match", title="Using a UriTemplate",indent=0]

<1> Use the `match` method to match a path
<2> Use the `expand` method to expand a template into a URI

You can use api:http.uri.UriTemplate[] to build paths to include in your responses.

== URI Path Variables

URI variables can be referenced via method arguments. For example:

snippet::io.micronaut.docs.server.routes.IssuesController[tags="imports,class", indent=0, title="URI Variables Example"]

<1> The `@Controller` annotation is specified with a base URI of `/issues`
<<<<<<< HEAD
<2> The link:{api}/io/micronaut/http/annotation/Get.html[Get] annotation is used to map the method to an HTTP link:{api}/io/micronaut/http/HttpMethod.html#GET[GET] with a URI variable embedded in the URI called `number`
<3> The method argument can be optionally annotated with link:{api}/io/micronaut/http/annotation/PathVariable.html[PathVariable]
<4> The value of the URI variable is referenced in the implementation

Micronaut will map the URI `/issues/{number}` for the above controller. We can assert this is the case by writing a set of unit tests:

snippet::io.micronaut.docs.server.routes.IssuesControllerTest[tags="imports,class", indent=0, title="Testing URI Variables"]

<1> The embedded server and http client is being started
<2> The server and client will be cleaned up after all of the tests have finished
<3> The tests sends a request to the URI `/issues/12`
<4> And then asserts the response is "Issue # 12"
<5> Another test asserts a 400 response is returned when an invalid number is sent in the URL
<6> Another test asserts a 404 response is returned when no number is provided in the URL. The variable being present is required in order for the route to be executed.
=======
<2> The link:{api}/io/micronaut/http/annotation/Get.html[Get] annotation maps the method to an HTTP link:{api}/io/micronaut/http/HttpMethod.html#GET[GET] with a URI variable embedded in the URI named `number`
<3> The method argument can optionally be annotated with link:{api}/io/micronaut/http/annotation/PathVariable.html[PathVariable]
<4> The value of the URI variable is referenced in the implementation

Micronaut maps the URI `/issues/{number}` for the above controller. We can assert this is the case by writing unit tests:

snippet::io.micronaut.docs.server.routes.IssuesControllerTest[tags="imports,class", indent=0, title="Testing URI Variables"]

<1> The embedded server and HTTP client are started
<2> The server and client are cleaned up after the tests finish
<3> The tests send a request to the URI `/issues/12`
<4> And then asserts the response is "Issue # 12"
<5> Another test asserts a 400 response is returned when an invalid number is sent in the URL
<6> Another test asserts a 404 response is returned when no number is provided in the URL. The variable being present is required for the route to be executed.
>>>>>>> d668de9e

Note that the URI template in the previous example requires that the `number` variable is specified. You can specify optional URI templates with the syntax: `/issues{/number}` and by annotating the `number` parameter with `@Nullable`.

The following table provides examples of URI templates and what they match:

.URI Template Matching
|===
|Template |Description|Matching URI

|`/books/{id}`
| Simple match
| `/books/1`

|`/books/{id:2}`
| A variable of two characters max
| `/books/10`

|`/books{/id}`
| An optional URI variable
| `/books/10` or `/books`

| `/book{/id:[a-zA-Z]+}`
| An optional URI variable with regex
| `/books/foo`

| `/books{?max,offset}`
| Optional query parameters
| `/books?max=10&offset=10`

| `/books{/path:.*}{.ext}`
| Regex path match with extension
| `/books/foo/bar.xml`

|===

== URI Reserved Character Matching

By default, URI variables as defined by the https://tools.ietf.org/html/rfc6570[RFC-6570 URI template] spec cannot include reserved characters such as `/`, `?` etc.

This can be problematic if you wish to match or expand entire paths. As per https://tools.ietf.org/html/rfc6570#section-3.2.3[section 3.2.3 of the specification], you can use reserved expansion or matching using the `+` operator.

For example the URI `/books/{+path}` matches both `/books/foo` and `/books/foo/bar` since the `+` indicates that the variable `path` should include reserved characters (in this case `/`).

== Routing Annotations

The previous example uses the link:{api}/io/micronaut/http/annotation/Get.html[@Get] annotation to add a method that accepts HTTP link:{api}/io/micronaut/http/HttpMethod.html#GET[GET] requests. The following table summarizes the available annotations and how they map to HTTP methods:

.HTTP Routing Annotations
|===
|Annotation |HTTP Method

|link:{api}/io/micronaut/http/annotation/Delete.html[@Delete]
|link:{api}/io/micronaut/http/HttpMethod.html#DELETE[DELETE]

|link:{api}/io/micronaut/http/annotation/Get.html[@Get]
|link:{api}/io/micronaut/http/HttpMethod.html#GET[GET]

|link:{api}/io/micronaut/http/annotation/Head.html[@Head]
|link:{api}/io/micronaut/http/HttpMethod.html#HEAD[HEAD]

|link:{api}/io/micronaut/http/annotation/Options.html[@Options]
|link:{api}/io/micronaut/http/HttpMethod.html#OPTIONS[OPTIONS]

|link:{api}/io/micronaut/http/annotation/Patch.html[@Patch]
|link:{api}/io/micronaut/http/HttpMethod.html#PATCH[PATCH]

|link:{api}/io/micronaut/http/annotation/Put.html[@Put]
|link:{api}/io/micronaut/http/HttpMethod.html#PUT[PUT]

|link:{api}/io/micronaut/http/annotation/Post.html[@Post]
|link:{api}/io/micronaut/http/HttpMethod.html#POST[POST]

|link:{api}/io/micronaut/http/annotation/Trace.html[@Trace]
|link:{api}/io/micronaut/http/HttpMethod.html#TRACE[TRACE]

|===

NOTE: All the method annotations default to `/`.

== Multiple URIs
<<<<<<< HEAD

Each of the routing annotations support multiple URI templates. For each template, a route will be created. This feature is useful for example to change the path of the API and leaving the existing path as is for backwards compatibility. For example:

snippet::io.micronaut.docs.server.routing.BackwardCompatibleController[tags="imports,class", indent=0, title="Multiple URIs"]

<1> Specify multiple templates
<2> Bind to the template arguments as normal

NOTE: Route validation is more complicated with multiple templates. If a variable that would normally be required does not exist in all templates, then that variable is considered optional since it may not exist for every execution of the method.

== Building Routes Programmatically
=======
>>>>>>> d668de9e

Each of the routing annotations supports multiple URI templates. For each template, a route is created. This feature is useful for example to change the path of the API and leave the existing path as is for backwards compatibility. For example:

snippet::io.micronaut.docs.server.routing.BackwardCompatibleController[tags="imports,class", indent=0, title="Multiple URIs"]

<<<<<<< HEAD
snippet::io.micronaut.docs.server.routes.MyRoutes[tags="imports,class", indent=0, title="URI Variables Example"]

<1> Route definitions should subclass link:{api}/io/micronaut/web/router/DefaultRouteBuilder.html[DefaultRouteBuilder]
<2> Use `@Inject` to inject a method with the controller you want to route to
<3> Use methods such as link:{api}/io/micronaut/web/router/RouteBuilder.html#GET-java.lang.String-java.lang.Class-java.lang.String-java.lang.Class...-[GET] to route to controller methods. Note that even though the issues controller is being used, the route has no knowledge of its `@Controller` annotation and thus the full path must be specified.
=======
<1> Specify multiple templates
<2> Bind to the template arguments as normal

NOTE: Route validation is more complicated with multiple templates. If a variable that would normally be required does not exist in all templates, that variable is considered optional since it may not exist for every execution of the method.

== Building Routes Programmatically

If you prefer to not use annotations and instead declare all routes in code then never fear, Micronaut has a flexible link:{api}/io/micronaut/web/router/RouteBuilder.html[RouteBuilder] API that makes it a breeze to define routes programmatically.

To start, subclass link:{api}/io/micronaut/web/router/DefaultRouteBuilder.html[DefaultRouteBuilder] and inject the controller to route to into the method, and define your routes:

snippet::io.micronaut.docs.server.routes.MyRoutes[tags="imports,class", indent=0, title="URI Variables Example"]

<1> Route definitions should subclass link:{api}/io/micronaut/web/router/DefaultRouteBuilder.html[DefaultRouteBuilder]
<2> Use `@Inject` to inject a method with the controller to route to
<3> Use methods such as link:{api}/io/micronaut/web/router/RouteBuilder.html[`RouteBuilder::GET(String,Class,String,Class...)`] to route to controller methods. Note that even though the issues controller is used, the route has no knowledge of its `@Controller` annotation and thus the full path must be specified.
>>>>>>> d668de9e




TIP: Unfortunately due to type erasure, a Java method lambda reference cannot be used with the API. For Groovy there is a `GroovyRouteBuilder` class which can be subclassed that allows passing Groovy method references.

== Route Compile-Time Validation

Micronaut supports validating route arguments at compile time with the validation library. To get started, add the `validation` dependency to your build:

[source,groovy]
.build.gradle
----
annotationProcessor "io.micronaut:micronaut-validation" // Java only
kapt "io.micronaut:micronaut-validation" // Kotlin only
implementation "io.micronaut:micronaut-validation"
----

With the correct dependency on your classpath, route arguments will automatically be checked at compile time. Compilation will fail if any of the following conditions are met:

* {blank}
 The URI template contains a variable that is optional, but the method parameter is not annotated with `@Nullable` or is an `java.util.Optional`.

An optional variable is one that allows the route to match a URI even if the value is not present. For example `/foo{/bar}` matches requests to `/foo` and `/foo/abc`. The non-optional variant would be `/foo/{bar}`. See the <<_uri_path_variables, URI Path Variables>> section for more information.

* {blank}
 The URI template contains a variable that is missing from the method arguments.

NOTE: To disable route compile-time validation, set the system property `-Dmicronaut.route.validation=false`. For Java and Kotlin users using Gradle, the same effect can be achieved by removing the `validation` dependency from the `annotationProcessor`/`kapt` scope.

== Routing non-standard HTTP methods

The `@CustomHttpMethod` annotation supports non-standard HTTP methods for a client or server. Specifications like https://tools.ietf.org/html/rfc4918[RFC-4918 Webdav] require additional methods like REPORT or LOCK for example.

.RoutingExample
[source,java]
----
@CustomHttpMethod(method = "LOCK", value = "/{name}")
String lock(String name)
----

The annotation can be used anywhere the standard method annotations can be used, including controllers and declarative HTTP clients.<|MERGE_RESOLUTION|>--- conflicted
+++ resolved
@@ -24,22 +24,6 @@
 snippet::io.micronaut.docs.server.routes.IssuesController[tags="imports,class", indent=0, title="URI Variables Example"]
 
 <1> The `@Controller` annotation is specified with a base URI of `/issues`
-<<<<<<< HEAD
-<2> The link:{api}/io/micronaut/http/annotation/Get.html[Get] annotation is used to map the method to an HTTP link:{api}/io/micronaut/http/HttpMethod.html#GET[GET] with a URI variable embedded in the URI called `number`
-<3> The method argument can be optionally annotated with link:{api}/io/micronaut/http/annotation/PathVariable.html[PathVariable]
-<4> The value of the URI variable is referenced in the implementation
-
-Micronaut will map the URI `/issues/{number}` for the above controller. We can assert this is the case by writing a set of unit tests:
-
-snippet::io.micronaut.docs.server.routes.IssuesControllerTest[tags="imports,class", indent=0, title="Testing URI Variables"]
-
-<1> The embedded server and http client is being started
-<2> The server and client will be cleaned up after all of the tests have finished
-<3> The tests sends a request to the URI `/issues/12`
-<4> And then asserts the response is "Issue # 12"
-<5> Another test asserts a 400 response is returned when an invalid number is sent in the URL
-<6> Another test asserts a 404 response is returned when no number is provided in the URL. The variable being present is required in order for the route to be executed.
-=======
 <2> The link:{api}/io/micronaut/http/annotation/Get.html[Get] annotation maps the method to an HTTP link:{api}/io/micronaut/http/HttpMethod.html#GET[GET] with a URI variable embedded in the URI named `number`
 <3> The method argument can optionally be annotated with link:{api}/io/micronaut/http/annotation/PathVariable.html[PathVariable]
 <4> The value of the URI variable is referenced in the implementation
@@ -54,7 +38,6 @@
 <4> And then asserts the response is "Issue # 12"
 <5> Another test asserts a 400 response is returned when an invalid number is sent in the URL
 <6> Another test asserts a 404 response is returned when no number is provided in the URL. The variable being present is required for the route to be executed.
->>>>>>> d668de9e
 
 Note that the URI template in the previous example requires that the `number` variable is specified. You can specify optional URI templates with the syntax: `/issues{/number}` and by annotating the `number` parameter with `@Nullable`.
 
@@ -135,32 +118,11 @@
 NOTE: All the method annotations default to `/`.
 
 == Multiple URIs
-<<<<<<< HEAD
-
-Each of the routing annotations support multiple URI templates. For each template, a route will be created. This feature is useful for example to change the path of the API and leaving the existing path as is for backwards compatibility. For example:
-
-snippet::io.micronaut.docs.server.routing.BackwardCompatibleController[tags="imports,class", indent=0, title="Multiple URIs"]
-
-<1> Specify multiple templates
-<2> Bind to the template arguments as normal
-
-NOTE: Route validation is more complicated with multiple templates. If a variable that would normally be required does not exist in all templates, then that variable is considered optional since it may not exist for every execution of the method.
-
-== Building Routes Programmatically
-=======
->>>>>>> d668de9e
 
 Each of the routing annotations supports multiple URI templates. For each template, a route is created. This feature is useful for example to change the path of the API and leave the existing path as is for backwards compatibility. For example:
 
 snippet::io.micronaut.docs.server.routing.BackwardCompatibleController[tags="imports,class", indent=0, title="Multiple URIs"]
 
-<<<<<<< HEAD
-snippet::io.micronaut.docs.server.routes.MyRoutes[tags="imports,class", indent=0, title="URI Variables Example"]
-
-<1> Route definitions should subclass link:{api}/io/micronaut/web/router/DefaultRouteBuilder.html[DefaultRouteBuilder]
-<2> Use `@Inject` to inject a method with the controller you want to route to
-<3> Use methods such as link:{api}/io/micronaut/web/router/RouteBuilder.html#GET-java.lang.String-java.lang.Class-java.lang.String-java.lang.Class...-[GET] to route to controller methods. Note that even though the issues controller is being used, the route has no knowledge of its `@Controller` annotation and thus the full path must be specified.
-=======
 <1> Specify multiple templates
 <2> Bind to the template arguments as normal
 
@@ -177,7 +139,6 @@
 <1> Route definitions should subclass link:{api}/io/micronaut/web/router/DefaultRouteBuilder.html[DefaultRouteBuilder]
 <2> Use `@Inject` to inject a method with the controller to route to
 <3> Use methods such as link:{api}/io/micronaut/web/router/RouteBuilder.html[`RouteBuilder::GET(String,Class,String,Class...)`] to route to controller methods. Note that even though the issues controller is used, the route has no knowledge of its `@Controller` annotation and thus the full path must be specified.
->>>>>>> d668de9e
 
 
 
