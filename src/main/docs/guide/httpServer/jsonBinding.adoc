:jackson-annotations: http://fasterxml.github.io/jackson-annotations/javadoc/2.9/
:jackson-databind: http://fasterxml.github.io/jackson-databind/javadoc/2.9/
:jackson-core: http://fasterxml.github.io/jackson-core/javadoc/2.9/

The most common data interchange format nowadays is JSON.

In fact, the defaults in the api:http.annotation.Controller[] annotation specify that the controllers in Micronaut consume and produce JSON by default.

To do so in a non-blocking manner, Micronaut builds on the https://github.com/FasterXML/jackson[Jackson] Asynchronous JSON parsing API and Netty, such that the reading of incoming JSON is done in a non-blocking manner.

== Binding using Reactive Frameworks

From a developer perspective however, you can generally just work with Plain Old Java Objects (POJOs) and can optionally use a Reactive framework such as https://github.com/ReactiveX/RxJava[RxJava] or https://projectreactor.io[Project Reactor]. The following is an example of a controller that reads and saves an incoming POJO in a non-blocking way from JSON:

<<<<<<< HEAD
snippet::io.micronaut.docs.server.json.PersonController[tags="class,single,endclass", indent=0, title="Using RxJava 2 to Read the JSON"]
=======
snippet::io.micronaut.docs.server.json.PersonController[tags="class,single,endclass", indent=0, title="Using Reactive Streams to Read the JSON"]
>>>>>>> d668de9e

<1> The method receives a `Publisher` which emits the POJO once the JSON has been read
<2> The `map` method stores the instance in a `Map`
<3> An api:http.HttpResponse[] is returned

Using cURL from the command line, you can POST JSON to the `/people` URI:

.Using cURL to Post JSON
----
$ curl -X POST localhost:8080/people -d '{"firstName":"Fred","lastName":"Flintstone","age":45}'
----

== Binding Using CompletableFuture

The same method as the previous example can also be written with the jdk:java.util.concurrent.CompletableFuture[] API instead:

snippet::io.micronaut.docs.server.json.PersonController[tags="class,future,endclass", indent=0, title="Using CompletableFuture to Read the JSON"]

The above example uses the `thenApply` method to achieve the same as the previous example.

== Binding using POJOs

Note however you can just as easily write:

snippet::io.micronaut.docs.server.json.PersonController[tags="class,regular,endclass", indent=0, title="Binding JSON POJOs"]
<<<<<<< HEAD

Micronaut will still using non-blocking I/O to read the JSON and only execute your method once the data has been read.
=======
>>>>>>> d668de9e

Micronaut only executes your method once the data has been read in a non-blocking manner.

TIP: The output produced by Jackson can be customized in a variety of ways, from defining Jackson modules to using https://github.com/FasterXML/jackson-annotations/wiki/Jackson-Annotations[Jackson annotations]

== Jackson Configuration

The Jackson `ObjectMapper` can be configured through configuration with the api:io.micronaut.jackson.JacksonConfiguration[] class.

All Jackson configuration keys start with `jackson`.

|=======
| dateFormat | String | The date format
| locale     | String | Uses link:{javase}java/util/Locale.html#forLanguageTag-java.lang.String-[Locale.forLanguageTag]. Example: `en-US`
| timeZone   | String |Uses link:{javase}java/util/TimeZone.html#getTimeZone-java.lang.String-[TimeZone.getTimeZone]. Example: `PST`
| serializationInclusion | String | One of link:{jackson-annotations}com/fasterxml/jackson/annotation/JsonInclude.Include.html[JsonInclude.Include]. Example: `ALWAYS`
| propertyNamingStrategy | String | Name of an instance of link:{jackson-databind}com/fasterxml/jackson/databind/PropertyNamingStrategy.html[PropertyNamingStrategy]. Example: `SNAKE_CASE`
| defaultTyping          | String | The global defaultTyping for polymorphic type handling from enum link:{jackson-databind}com/fasterxml/jackson/databind/ObjectMapper.DefaultTyping.html[ObjectMapper.DefaultTyping]. Example: `NON_FINAL`
|=======

Example:

[source,yaml]
----
jackson:
  serializationInclusion: ALWAYS
----

=== Features

All features can be configured with their name as the key and a boolean to indicate enabled or disabled.

|======
|serialization | Map | link:{jackson-databind}com/fasterxml/jackson/databind/SerializationFeature.html[SerializationFeature]
|deserialization | Map | link:{jackson-databind}com/fasterxml/jackson/databind/DeserializationFeature.html[DeserializationFeature]
|mapper | Map | link:{jackson-databind}com/fasterxml/jackson/databind/MapperFeature.html[MapperFeature]
|parser | Map | link:{jackson-core}com/fasterxml/jackson/core/JsonParser.Feature.html[JsonParser.Feature]
|generator | Map | link:{jackson-core}com/fasterxml/jackson/core/JsonGenerator.Feature.html[JsonGenerator.Feature]
|======

Example:

[source,yaml]
----
jackson:
  serialization:
    indentOutput: true
    writeDatesAsTimestamps: false
  deserialization:
    useBigIntegerForInts: true
    failOnUnknownProperties: false
----

=== Support for `@JsonView`

You can use the `@JsonView` annotation on controller methods if you set `jackson.json-view.enabled` to `true` in `application.yml`.

Jackson's `@JsonView` annotation lets you control which properties are exposed on a per-response basis. See https://www.baeldung.com/jackson-json-view-annotation[Jackson JSON Views] for more information.

=== Beans

In addition to configuration, beans can be registered to customize Jackson. All beans that extend any of the following classes are registered with the object mapper:

* link:{jackson-databind}com/fasterxml/jackson/databind/Module.html[Module]
* link:{jackson-databind}com/fasterxml/jackson/databind/JsonDeserializer.html[JsonDeserializer]
* link:{jackson-databind}com/fasterxml/jackson/databind/JsonSerializer.html[JsonSerializer]
* link:{jackson-databind}com/fasterxml/jackson/databind/KeyDeserializer.html[KeyDeserializer]
* link:{jackson-databind}com/fasterxml/jackson/databind/deser/BeanDeserializerModifier.html[BeanDeserializerModifier]
* link:{jackson-databind}com/fasterxml/jackson/databind/ser/BeanSerializerModifier.html[BeanSerializerModifier]

=== Service Loader

Any modules registered via the service loader are also added to the default object mapper.<|MERGE_RESOLUTION|>--- conflicted
+++ resolved
@@ -12,11 +12,7 @@
 
 From a developer perspective however, you can generally just work with Plain Old Java Objects (POJOs) and can optionally use a Reactive framework such as https://github.com/ReactiveX/RxJava[RxJava] or https://projectreactor.io[Project Reactor]. The following is an example of a controller that reads and saves an incoming POJO in a non-blocking way from JSON:
 
-<<<<<<< HEAD
-snippet::io.micronaut.docs.server.json.PersonController[tags="class,single,endclass", indent=0, title="Using RxJava 2 to Read the JSON"]
-=======
 snippet::io.micronaut.docs.server.json.PersonController[tags="class,single,endclass", indent=0, title="Using Reactive Streams to Read the JSON"]
->>>>>>> d668de9e
 
 <1> The method receives a `Publisher` which emits the POJO once the JSON has been read
 <2> The `map` method stores the instance in a `Map`
@@ -42,11 +38,6 @@
 Note however you can just as easily write:
 
 snippet::io.micronaut.docs.server.json.PersonController[tags="class,regular,endclass", indent=0, title="Binding JSON POJOs"]
-<<<<<<< HEAD
-
-Micronaut will still using non-blocking I/O to read the JSON and only execute your method once the data has been read.
-=======
->>>>>>> d668de9e
 
 Micronaut only executes your method once the data has been read in a non-blocking manner.
 
