The Micronaut HTTP server supports emitting https://en.wikipedia.org/wiki/Server-sent_events[Server Sent Events (SSE)] using the api:http.sse.Event[] API.

To emit events from the server, return a Reactive Streams rs:Publisher[] that emits objects of type api:http.sse.Event[].

The rs:Publisher[] itself could publish events from a background task, via an event system, etc.

Imagine for an example a event stream of news headlines; you may define a data class as follows:

snippet::io.micronaut.docs.server.sse.Headline[tags="class", indent=0,title="Headline"]
<<<<<<< HEAD

To emit news headline events you can write a controller that returns a rs:Publisher[] of api:http.sse.Event[] instances using which ever Reactive library you prefer. The example below uses RxJava 2's rx:Flowable[] via the `generate` method:

=======

To emit news headline events, write a controller that returns a rs:Publisher[] of api:http.sse.Event[] instances using whichever Reactive library you prefer. The example below uses https://projectreactor.io[Project Reactor]'s reactor:Flux[] via the `generate` method:

>>>>>>> d668de9e
snippet::io.micronaut.docs.server.sse.HeadlineController[tags="imports,class", indent=0,title="Publishing Server Sent Events from a Controller"]

<1> The controller method returns a rs:Publisher[] of api:http.sse.Event[]
<2> A headline is emitted for each version of Micronaut
<3> The reactor:Flux[] type's `generate` method generates a rs:Publisher[]. The `generate` method accepts an initial value and a lambda that accepts the value and a rx:Emitter[]. Note that this example executes on the same thread as the controller action, but you could use `subscribeOn` or map an existing "hot" rx:Flux[].
<4> The rx:Emitter[] interface `onNext` method emits objects of type api:http.sse.Event[]. The api:http.sse.Event.of(ET)[] factory method constructs the event.
<5> The rx:Emitter[] interface `onComplete` method indicates when to finish sending server sent events.

NOTE: You typically want to schedule SSE event streams on a separate executor. The previous example uses ann:scheduling.annotation.ExecuteOn[] to execute the stream on the I/O executor.

The above example sends back a response of type `text/event-stream` and for each api:http.sse.Event[] emitted the `Headline` type previously will be converted to JSON resulting in responses such as:

.Server Sent Event Response Output
[source,json]
----
 data: {"title":"Micronaut 1.0 Released","description":"Come and get it"}
 data: {"title":"Micronaut 2.0 Released","description":"Come and get it"}
----

You can use the methods of the api:http.sse.Event[] interface to customize the Server Sent Event data sent back, including associating event ids, comments, retry timeouts, etc.<|MERGE_RESOLUTION|>--- conflicted
+++ resolved
@@ -7,15 +7,9 @@
 Imagine for an example a event stream of news headlines; you may define a data class as follows:
 
 snippet::io.micronaut.docs.server.sse.Headline[tags="class", indent=0,title="Headline"]
-<<<<<<< HEAD
-
-To emit news headline events you can write a controller that returns a rs:Publisher[] of api:http.sse.Event[] instances using which ever Reactive library you prefer. The example below uses RxJava 2's rx:Flowable[] via the `generate` method:
-
-=======
 
 To emit news headline events, write a controller that returns a rs:Publisher[] of api:http.sse.Event[] instances using whichever Reactive library you prefer. The example below uses https://projectreactor.io[Project Reactor]'s reactor:Flux[] via the `generate` method:
 
->>>>>>> d668de9e
 snippet::io.micronaut.docs.server.sse.HeadlineController[tags="imports,class", indent=0,title="Publishing Server Sent Events from a Controller"]
 
 <1> The controller method returns a rs:Publisher[] of api:http.sse.Event[]
