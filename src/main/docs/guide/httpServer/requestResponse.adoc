--- conflicted
+++ resolved
@@ -1,10 +1,7 @@
 If you need more control over request processing you can write a method that receives the complete api:io.micronaut.http.HttpRequest[].
 
-<<<<<<< HEAD
-=======
 In fact, there are several higher-level interfaces that can be bound to controller method parameters. These include:
 
->>>>>>> d668de9e
 .Bindable Micronaut Interfaces
 |===
 |Interface |Description |Example
@@ -32,17 +29,6 @@
 
 The following example implements the previous `MessageController` example using the api:io.micronaut.http.HttpRequest[] and api:io.micronaut.http.HttpResponse[] objects:
 
-<<<<<<< HEAD
-snippet::io.micronaut.docs.server.request.MessageController[tags="imports,class", indent=0, title="Request and Response Example"]
-
-<1> The method is mapped to the URI `/hello` and accepts a api:io.micronaut.http.HttpRequest[]
-<2> The api:http.HttpRequest[] is used to obtain the value of a query parameter called `name`.
-<3> The api:http.HttpResponse.ok(T)[] method is used to return a api:http.MutableHttpResponse[] with a text body. A header called `X-My-Header` is also added to the response object.
-
-api:io.micronaut.http.HttpRequest[] is also available from static context via api:io.micronaut.http.context.ServerRequestContext[].
-
-IMPORTANT: Generally api:io.micronaut.http.context.ServerRequestContext[] is available within reactive flow, but the recommended approach is to propagate the necessary state through lambdas.
-=======
 snippet::io.micronaut.docs.server.request.MessageController[tags="imports,class,request,endclass", indent=0, title="Request and Response Example"]
 
 <1> The method is mapped to the URI `/hello` and accepts a api:io.micronaut.http.HttpRequest[]
@@ -64,5 +50,4 @@
 <1> The Mono is created with a reference to the context
 <2> The request is retrieved from the context
 
-Using the context to retrieve the request is the best approach for reactive flows because Project Reactor propagates the context and it does not rely on a thread local like api:io.micronaut.http.context.ServerRequestContext[].
->>>>>>> d668de9e
+Using the context to retrieve the request is the best approach for reactive flows because Project Reactor propagates the context and it does not rely on a thread local like api:io.micronaut.http.context.ServerRequestContext[].