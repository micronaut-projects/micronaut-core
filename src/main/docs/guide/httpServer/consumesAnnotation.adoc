--- conflicted
+++ resolved
@@ -1,12 +1,3 @@
-<<<<<<< HEAD
-A Micronaut's controller action consumes `application/json` by default. Consuming other content types is supported with the `@Consumes` annotation, or the `consumes` member of any HTTP method annotation.
-
-snippet::io.micronaut.docs.server.consumes.ConsumesController[tags="imports,clazz", indent=0]
-
-<1> By default, a controller's action consumes request with `Content-Type` of type `application/json`.
-<2> `@Consumes` annotation takes a `String[]` of supported media types for an incoming request.
-<3> The consumes can also be specified with the `consumes` member of the method annotation.
-=======
 A Micronaut controller action consumes `application/json` by default. Consuming other content types is supported with the `@Consumes` annotation, or the `consumes` member of any HTTP method annotation.
 
 snippet::io.micronaut.docs.server.consumes.ConsumesController[tags="imports,clazz", indent=0]
@@ -14,7 +5,6 @@
 <1> By default, a controller action consumes request with `Content-Type` of type `application/json`.
 <2> The `@Consumes` annotation takes a `String[]` of supported media types for an incoming request.
 <3> Content types can also be specified with the `consumes` member of the method annotation.
->>>>>>> d668de9e
 
 === Customizing Processed Content Types
 
