--- conflicted
+++ resolved
@@ -1,16 +1,7 @@
-<<<<<<< HEAD
-A Micronaut's controller action produces `application/json` by default.
-Nonetheless you can change the `Content-Type` of the response with the `@Produces` annotation or the `produces` member of the HTTP method annotations.
-=======
 A Micronaut controller action produces `application/json` by default. However you can change the `Content-Type` of the response with the `@Produces` annotation or the `produces` member of the HTTP method annotations.
->>>>>>> d668de9e
 
 snippet::io.micronaut.docs.server.response.ProducesController[tags="imports,clazz", indent=0]
 
 <1> The default content type is JSON
-<<<<<<< HEAD
-<2> Annotate a controller's action with `@Produces` to change the response content type.
-=======
 <2> Annotate a controller action with `@Produces` to change the response content type.
->>>>>>> d668de9e
 <3> Setting the `produces` member of the method annotation also changes the content type.