=== Reactively Writing Response Data

Micronaut's HTTP server supports writing chunks of response data by returning a rs:Publisher[] that emits objects that can be encoded to the HTTP response.

The following table summarizes example return type signatures and the behaviour the server exhibits to handle them:

|===
|Return Type | Description

|`Publisher<String>`
|A rs:Publisher[] that emits each chunk of content as a String
|`Flux<byte[]>`
|A reactor:Flux[] that emits each chunk of content as a `byte[]` without blocking
|`Flux<ByteBuf>`
|A Reactor `Flux` that emits each chunk as a Netty `ByteBuf`
|`Flux<Book>`
|When emitting a POJO, each emitted object is encoded as JSON by default without blocking

|`Flowable<byte[]>`
|A reactor:Flux[] that emits each chunk of content as a `byte[]` without blocking
|`Flowable<ByteBuf>`
|A Reactor `Flux` that emits each chunk as a Netty `ByteBuf`
|`Flowable<Book>`
|When emitting a POJO, each emitted object is encoded as JSON by default without blocking

|===

When returning a reactive type, the server uses a `Transfer-Encoding` of `chunked` and keeps writing data until the rs:Publisher[] `onComplete` method is called.

The server requests a single item from the rs:Publisher[], writes it, and requests the next, controlling back pressure.

NOTE: It is up to the implementation of the rs:Publisher[] to schedule any blocking I/O work that may be done as a result of subscribing to the publisher.

NOTE: To use https://projectreactor.io[Project Reactor]'s `Flux` or `Mono` you need to add the Micronaut Reactor dependency to your project to include the necessary converters.

NOTE: To use https://github.com/ReactiveX/RxJava[RxJava]'s `Flowable`, `Single` or `Maybe` you need to add the Micronaut RxJava dependency to your project to include the necessary converters.

=== Performing Blocking I/O

In some cases you may wish to integrate a library that does not support non-blocking I/O.

==== Writable

In this case you can return a api:core.io.Writable[] object from any controller method. The api:core.io.Writable[] interface has various signatures that allow writing to traditional blocking streams like jdk:java.io.Writer[] or jdk:java.io.OutputStream[].

When returning a api:core.io.Writable[], the blocking I/O operation is shifted to the I/O thread pool so the Netty event loop is not blocked.

TIP: See the section on configuring <<threadPools, Server Thread Pools>> for details on how to configure the I/O thread pool to meet your application requirements.

<<<<<<< HEAD
snippet::io.micronaut.docs.writable.TemplateController[tags="imports,clazz", indent=0, title="Performing Blocking I/O"]
=======
The following example demonstrates how to use this API with Groovy's `SimpleTemplateEngine` to write a server side template:

snippet::io.micronaut.docs.writable.TemplateController[tags="imports,clazz", indent=0, title="Performing Blocking I/O With Writable"]
>>>>>>> d668de9e

<1> The controller creates a simple template
<2> The controller method returns a api:core.io.Writable[]
<3> The returned function receives a jdk:java.io.Writer[] and calls `writeTo` on the template.

==== InputStream

Another option is to return an input stream. This is useful for many scenarios that interact with other APIs that expose a stream.

snippet::io.micronaut.docs.http.server.stream.StreamController[tags="write", indent=0, title="Performing Blocking I/O With InputStream"]

<2> The input stream is returned and its contents will be the response body

NOTE: The reading of the stream will be offloaded to the IO thread pool if the controller method is executed on the event loop.

=== 404 Responses

Often, you want to respond 404 (Not Found) when you don't find an item in your persistence layer or in similar scenarios.

See the following example:

snippet::io.micronaut.docs.respondingnotfound.BooksController[tags="clazz", indent=0]

<1> Returning `null` triggers a 404 (Not Found) response.
<2> Returning an empty `Mono` triggers a 404 (Not Found) response.

NOTE: Responding with an empty `Publisher` or `Flux` results in an empty array being returned if the content type is JSON.<|MERGE_RESOLUTION|>--- conflicted
+++ resolved
@@ -47,13 +47,9 @@
 
 TIP: See the section on configuring <<threadPools, Server Thread Pools>> for details on how to configure the I/O thread pool to meet your application requirements.
 
-<<<<<<< HEAD
-snippet::io.micronaut.docs.writable.TemplateController[tags="imports,clazz", indent=0, title="Performing Blocking I/O"]
-=======
 The following example demonstrates how to use this API with Groovy's `SimpleTemplateEngine` to write a server side template:
 
 snippet::io.micronaut.docs.writable.TemplateController[tags="imports,clazz", indent=0, title="Performing Blocking I/O With Writable"]
->>>>>>> d668de9e
 
 <1> The controller creates a simple template
 <2> The controller method returns a api:core.io.Writable[]
