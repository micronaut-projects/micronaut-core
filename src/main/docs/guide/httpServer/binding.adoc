<<<<<<< HEAD
The examples in the previous section demonstrates how Micronaut allows you to bind method parameters from URI path variables. This section will discuss how to bind arguments from other parts of the request.

== Binding Annotations

All of the binding annotations support customization of the name of the variable being bound from with their `name` member.

The following table summarizes the annotations, their purpose and provides an example:

=======
The examples in the previous section demonstrate how Micronaut lets you bind method parameters from URI path variables. This section shows how to bind arguments from other parts of the request.

== Binding Annotations

All binding annotations support customization of the name of the variable being bound from with their `name` member.

The following table summarizes the annotations and their purpose, and provides examples:

>>>>>>> d668de9e
.Parameter Binding Annotations
|===
|Annotation|Description |Example

|link:{api}/io/micronaut/http/annotation/Body.html[@Body]
|Binds from the body of the request
|`@Body String body`

|link:{api}/io/micronaut/http/annotation/CookieValue.html[@CookieValue]
|Binds a parameter from a cookie
|`@CookieValue String myCookie`

|link:{api}/io/micronaut/http/annotation/Header.html[@Header]
|Binds a parameter from an HTTP header
|`@Header String requestId`

|link:{api}/io/micronaut/http/annotation/QueryValue.html[@QueryValue]
|Binds from a request query parameter
|`@QueryValue String myParam`
<<<<<<< HEAD

|link:{api}/io/micronaut/http/annotation/Part.html[@Part]
|Binds from a part of a multipart request
|`@Part CompletedFileUpload file`

|link:{api}/io/micronaut/http/annotation/RequestAttribute.html[@RequestAttribute]
|Binds from an attribute of the request. Attributes are typically created in filters
|`@RequestAttribute String myAttribute`

|link:{api}/io/micronaut/http/annotation/RequestAttribute.html[@PathVariable]
|Binds from the path of the request
|`@PathVariable String id`
|===

When a value is not specified to any binding annotation then the parameter name is used. In other words the following two methods are equivalent and both bind from a cookie called `myCookie`:

snippet::io.micronaut.docs.server.binding.BindingController[tags="cookie1,cookie2",indent=0]

Because hyphens are not allowed in variable names it may be necessary to set the name in the annotation. The following two definitions are equivalent:

snippet::io.micronaut.docs.server.binding.BindingController[tags="header1,header2",indent=0]

== Binding from Multiple values

Instead of binding from a single section of the request, it may be desirable to bind all query values for example to a POJO. This can be achieved by using the exploded operator (`?pojo*`) in the URI template. For example:

snippet::io.micronaut.docs.server.binding.BookmarkController[tags="imports,class", indent=0, title="Binding Request parameters to POJO"]
=======

|link:{api}/io/micronaut/http/annotation/Part.html[@Part]
|Binds from a part of a multipart request
|`@Part CompletedFileUpload file`

|link:{api}/io/micronaut/http/annotation/RequestAttribute.html[@RequestAttribute]
|Binds from an attribute of the request. Attributes are typically created in filters
|`@RequestAttribute String myAttribute`

|link:{api}/io/micronaut/http/annotation/PathVariable.html[@PathVariable]
|Binds from the path of the request
|`@PathVariable String id`

|link:{api}/io/micronaut/http/annotation/RequestBean.html[@RequestBean]
|Binds any Bindable value to single Bean object
|`@RequestBean MyBean bean`
|===

The method parameter name is used when a value is not specified in a binding annotation. In other words the following two methods are equivalent and both bind from a cookie named `myCookie`:

snippet::io.micronaut.docs.server.binding.BindingController[tags="cookie1,cookie2",indent=0]

Because hyphens are not allowed in variable names, it may be necessary to set the name in the annotation. The following definitions are equivalent:

snippet::io.micronaut.docs.server.binding.BindingController[tags="header1,header2",indent=0]

== Stream Support

Micronaut also supports binding the body to an `InputStream`. If the method is reading the stream, the method execution must be offloaded to another thread pool to avoid blocking the event loop.

snippet::io.micronaut.docs.http.server.stream.StreamController[tags="read", indent=0, title="Performing Blocking I/O With InputStream"]

<1> The controller method is executed on the IO thread pool
<2> The body is passed to the method as an input stream
<3> The stream is read

== Binding from Multiple Query values

Instead of binding from a single section of the request, it may be desirable to bind all query values for example to a POJO. This can be achieved by using the exploded operator (`?pojo*`) in the URI template. For example:

snippet::io.micronaut.docs.server.binding.BookmarkController[tags="imports,class", indent=0, title="Binding Request parameters to POJO"]

== Binding from Multiple Bindable values

Instead of binding just query values, it is also possible to bind any Bindable value to a POJO (e.g. to bind `HttpRequest`, `@PathVariable`, `@QueryValue` and `@Header` to a single POJO). This can be achieved with the `@RequestBean` annotation and a custom Bean class with fields with Bindable annotations, or fields that can be bound by type (e.g. `HttpRequest`, `BasicAuth`, `Authentication`, etc.).

For example:

snippet::io.micronaut.docs.server.binding.MovieTicketController[tags="class", indent=0, title="Binding Bindable values to POJO"]

which uses this bean class:

snippet::io.micronaut.docs.server.binding.MovieTicketBean[tags="class", indent=0, title="Bean definition"]

The bean class has to be introspected with `@Introspected`. It can be one of:

. Mutable Bean class with setters and getters
. Immutable Bean class with getters and an all-argument constructor (or `@Creator` annotation on a constructor or static method). Arguments of the constructor must match field names so the object can be instantiated without reflection.

WARNING: Since Java does not retain argument names in bytecode, you must compile code with `-parameters` to use an immutable bean class from another jar. Another option is to extend Bean class in your source.
>>>>>>> d668de9e

== Bindable Types

Generally any type that can be converted from a String representation to a Java type via the link:{api}/io/micronaut/core/convert/ConversionService.html[ConversionService] API can be bound to.

This includes most common Java types, however additional link:{api}/io/micronaut/core/convert/TypeConverter.html[TypeConverter] instances can be registered by creating `@Singleton` beans of type `TypeConverter`.

The handling of nullability deserves special mention. Consider for example the following example:

snippet::io.micronaut.docs.server.binding.BindingController[tags="header2",indent=0]

In this case, if the HTTP header `Content-Type` is not present in the request, the route is considered invalid, since it cannot be satisfied, and a HTTP 400 `BAD REQUEST` is returned.

To make the `Content-Type` header optional, you can instead write:

snippet::io.micronaut.docs.server.binding.BindingController[tags="header3",indent=0]

<<<<<<< HEAD
An null string will be passed if the header is absent from the request.

NOTE: `java.util.Optional` can also be used, however that is discouraged for method parameters.

Additionally, any `DateTime` that conforms to link:{jdkapi}/java/time/format/DateTimeFormatter.html#RFC_1123_DATE_TIME[RFC-1123] can be bound to a parameter, alternatively the format can be customized with the link:{api}/io/micronaut/core/convert/format/Format.html[Format] annotation:

snippet::io.micronaut.docs.server.binding.BindingController[tags="format1,format2",indent=0]
=======
A `null` string is passed if the header is absent from the request.

NOTE: `java.util.Optional` can also be used, but that is discouraged for method parameters.

Additionally, any `DateTime` that conforms to link:{jdkapi}/java/time/format/DateTimeFormatter.html#RFC_1123_DATE_TIME[RFC-1123] can be bound to a parameter. Alternatively the format can be customized with the link:{api}/io/micronaut/core/convert/format/Format.html[Format] annotation:

snippet::io.micronaut.docs.server.binding.BindingController[tags="format1,format2",indent=0]

== Type-Based Binding Parameters

Some parameters are recognized by their type instead of their annotation. The following table summarizes the parameter types, their purpose, and provides an example:

|===
|Type |Description |Example

|api:http.BasicAuth[]
|Allows binding of basic authorization credentials
|`BasicAuth basicAuth`

|===
>>>>>>> d668de9e

== Variable resolution

Micronaut tries to populate method arguments in the following order:

. URI variables like `/{id}`.
. From query parameters if the request is a `GET` request (e.g. `?foo=bar`).
. If there is a `@Body` and request allows the body, bind the body to it.
. If the request can have a body and no `@Body` is defined then try to parse the body (either JSON or form data) and bind the method arguments from the body.
. Finally, if the method arguments cannot be populated return `400 BAD REQUEST`.<|MERGE_RESOLUTION|>--- conflicted
+++ resolved
@@ -1,13 +1,3 @@
-<<<<<<< HEAD
-The examples in the previous section demonstrates how Micronaut allows you to bind method parameters from URI path variables. This section will discuss how to bind arguments from other parts of the request.
-
-== Binding Annotations
-
-All of the binding annotations support customization of the name of the variable being bound from with their `name` member.
-
-The following table summarizes the annotations, their purpose and provides an example:
-
-=======
 The examples in the previous section demonstrate how Micronaut lets you bind method parameters from URI path variables. This section shows how to bind arguments from other parts of the request.
 
 == Binding Annotations
@@ -16,7 +6,6 @@
 
 The following table summarizes the annotations and their purpose, and provides examples:
 
->>>>>>> d668de9e
 .Parameter Binding Annotations
 |===
 |Annotation|Description |Example
@@ -36,35 +25,6 @@
 |link:{api}/io/micronaut/http/annotation/QueryValue.html[@QueryValue]
 |Binds from a request query parameter
 |`@QueryValue String myParam`
-<<<<<<< HEAD
-
-|link:{api}/io/micronaut/http/annotation/Part.html[@Part]
-|Binds from a part of a multipart request
-|`@Part CompletedFileUpload file`
-
-|link:{api}/io/micronaut/http/annotation/RequestAttribute.html[@RequestAttribute]
-|Binds from an attribute of the request. Attributes are typically created in filters
-|`@RequestAttribute String myAttribute`
-
-|link:{api}/io/micronaut/http/annotation/RequestAttribute.html[@PathVariable]
-|Binds from the path of the request
-|`@PathVariable String id`
-|===
-
-When a value is not specified to any binding annotation then the parameter name is used. In other words the following two methods are equivalent and both bind from a cookie called `myCookie`:
-
-snippet::io.micronaut.docs.server.binding.BindingController[tags="cookie1,cookie2",indent=0]
-
-Because hyphens are not allowed in variable names it may be necessary to set the name in the annotation. The following two definitions are equivalent:
-
-snippet::io.micronaut.docs.server.binding.BindingController[tags="header1,header2",indent=0]
-
-== Binding from Multiple values
-
-Instead of binding from a single section of the request, it may be desirable to bind all query values for example to a POJO. This can be achieved by using the exploded operator (`?pojo*`) in the URI template. For example:
-
-snippet::io.micronaut.docs.server.binding.BookmarkController[tags="imports,class", indent=0, title="Binding Request parameters to POJO"]
-=======
 
 |link:{api}/io/micronaut/http/annotation/Part.html[@Part]
 |Binds from a part of a multipart request
@@ -125,7 +85,6 @@
 . Immutable Bean class with getters and an all-argument constructor (or `@Creator` annotation on a constructor or static method). Arguments of the constructor must match field names so the object can be instantiated without reflection.
 
 WARNING: Since Java does not retain argument names in bytecode, you must compile code with `-parameters` to use an immutable bean class from another jar. Another option is to extend Bean class in your source.
->>>>>>> d668de9e
 
 == Bindable Types
 
@@ -143,15 +102,6 @@
 
 snippet::io.micronaut.docs.server.binding.BindingController[tags="header3",indent=0]
 
-<<<<<<< HEAD
-An null string will be passed if the header is absent from the request.
-
-NOTE: `java.util.Optional` can also be used, however that is discouraged for method parameters.
-
-Additionally, any `DateTime` that conforms to link:{jdkapi}/java/time/format/DateTimeFormatter.html#RFC_1123_DATE_TIME[RFC-1123] can be bound to a parameter, alternatively the format can be customized with the link:{api}/io/micronaut/core/convert/format/Format.html[Format] annotation:
-
-snippet::io.micronaut.docs.server.binding.BindingController[tags="format1,format2",indent=0]
-=======
 A `null` string is passed if the header is absent from the request.
 
 NOTE: `java.util.Optional` can also be used, but that is discouraged for method parameters.
@@ -172,7 +122,6 @@
 |`BasicAuth basicAuth`
 
 |===
->>>>>>> d668de9e
 
 == Variable resolution
 
