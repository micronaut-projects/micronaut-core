--- conflicted
+++ resolved
@@ -24,9 +24,6 @@
 
 If you need knowledge about the metadata of an uploaded file, the api:http.multipart.StreamingFileUpload[] class is a rs:Publisher[Publisher<PartData>] that also has file information such as the content type and file name.
 
-<<<<<<< HEAD
-snippet::io.micronaut.docs.server.upload.UploadController[tags="class", indent=0, title="Streaming file upload"]
-=======
 snippet::io.micronaut.docs.server.upload.UploadController[tags="class,file", indent=0, title="Streaming file upload"]
 
 <1> The method consumes api:http.MediaType#MULTIPART_FORM_DATA[]
@@ -35,7 +32,6 @@
 <4> The returned reactor:Mono[] subscribes to the rs:Publisher[] and outputs a response once the upload is complete, without blocking.
 
 It is also possible to pass an output stream with the `transferTo` method.
->>>>>>> d668de9e
 
 NOTE: The reading of the file or stream will be offloaded to the IO thread pool to prevent the possibility of blocking the event loop.
 
@@ -47,11 +43,6 @@
 <4> The api:http.multipart.StreamingFileUpload.transferTo(OutputStream)[] method transfers the file to the server. The method returns a rs:Publisher[]
 <5> The returned reactor:Mono[] subscribes to the rs:Publisher[] and outputs a response once the upload is complete, without blocking.
 
-<<<<<<< HEAD
-snippet::io.micronaut.docs.server.upload.BytesUploadController[tags="class", indent=0, title="Receiving a byte array"]
-
-If requirements dictate you must have knowledge about the metadata of the file being received, a special class called api:http.multipart.CompletedFileUpload[] has been created that has methods to retrieve the data of the file, but also has file information like the content type and file name.
-=======
 === Whole Data Types
 
 Route arguments that are not publishers cause route execution to be delayed until the upload has finished. The received data will attempt to be converted to the requested type. Conversions to a `String` or `byte[]` are supported by default. In addition, the file can be converted to a POJO if a media type codec is registered that supports the media type of the file. A media type codec is included by default that allows conversion of JSON files to POJOs.
@@ -59,7 +50,6 @@
 snippet::io.micronaut.docs.server.upload.BytesUploadController[tags="class", indent=0, title="Receiving a byte array"]
 
 If you need knowledge about the metadata of an uploaded file, the api:http.multipart.CompletedFileUpload[] class has methods to retrieve the data of the file, and also file information such as the content type and file name.
->>>>>>> d668de9e
 
 snippet::io.micronaut.docs.server.upload.CompletedUploadController[tags="class", indent=0, title="File upload with metadata"]
 
