--- conflicted
+++ resolved
@@ -26,11 +26,7 @@
 
 As an example, consider this `TraceService` that uses https://projectreactor.io[Project Reactor] to compose an I/O operation:
 
-<<<<<<< HEAD
-snippet::io.micronaut.docs.server.filters.TraceService[tags="imports,class", indent=0, title="A TraceService Example using RxJava"]
-=======
 snippet::io.micronaut.docs.server.filters.TraceService[tags="imports,class", indent=0, title="A TraceService Example using Reactive Streams"]
->>>>>>> d668de9e
 
 <1> The reactor:Mono[] type creates logic that executes potentially blocking operations to write the trace data from the request
 <2> Since this is just an example, the logic does nothing yet
@@ -40,11 +36,7 @@
 
 snippet::io.micronaut.docs.server.filters.TraceFilter[tags="imports,class,endclass", indent=0, title="An Example HttpServerFilter"]
 
-<<<<<<< HEAD
-<1> The api:http.annotation.Filter[] annotation is used to define the URI patterns the filter matches
-=======
 <1> The api:http.annotation.Filter[] annotation defines the URI pattern(s) the filter matches
->>>>>>> d668de9e
 <2> The class implements the api:http.filter.HttpServerFilter[] interface
 <3> The previously defined `TraceService` is injected via constructor
 
@@ -85,11 +77,7 @@
 |`customer/**/*.html`
 |customer/index.html, customer/adam/profile.html, customer/adam/job/description.html
 
-<<<<<<< HEAD
-snippet::io.micronaut.docs.server.filters.TraceFilter[tags="doFilter", indent=0, title="The doFilter implementation"]
-=======
 The other option is regular expression based matching. To use regular expressions, set `patternStyle = FilterPatternStyle.REGEX`. The `pattern` attribute is expected to contain a regular expression which will be expected to match the provided URLs exactly (using link:{jdkapi}/java/util/regex/Matcher.html#matches--[Matcher#matches]).
->>>>>>> d668de9e
 
 NOTE: Using `FilterPatternStyle.ANT` is preferred as the pattern matching is more performant than using regular expressions. `FilterPatternStyle.REGEX` should be used when your pattern cannot be written properly using Ant.
 
