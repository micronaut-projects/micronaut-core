The Micronaut HTTP server supports applying filters to request/response processing in a similar (but reactive) way to Servlet filters in traditional Java applications.

Filters support the following use cases:

* Decoration of the incoming api:http.HttpRequest[]
* Modification of the outgoing api:http.HttpResponse[]
* Implementation of cross-cutting concerns such as security, tracing, etc.

For a server application, the api:http.filter.HttpServerFilter[] interface `doFilter` method can be implemented.

The `doFilter` method accepts the api:http.HttpRequest[] and an instance of api:http.filter.ServerFilterChain[].

The `ServerFilterChain` interface contains a resolved chain of filters where the final entry in the chain is the matched route. The api:http.filter.ServerFilterChain.proceed(io.micronaut.http.HttpRequest)[] method resumes processing of the request.

The `proceed(..)` method returns a Reactive Streams rs:Publisher[] that emits the response to be returned to the client. Implementors of filters can subscribe to the rs:Publisher[] and mutate the emitted api:http.MutableHttpResponse[] to modify the response prior to returning the response to the client.

To put these concepts into practice lets look at an example.

IMPORTANT: Filters execute in the event loop, so blocking operations must be offloaded to another thread pool.

== Writing a Filter

Suppose you wish to trace each request to the Micronaut "Hello World" example using some external system. This system could be a database or a distributed tracing service, and may require I/O operations.

You should not block the underlying Netty event loop in your filter; instead the filter should proceed with execution once any I/O is complete.

As an example, consider this `TraceService` that uses https://projectreactor.io[Project Reactor] to compose an I/O operation:

snippet::io.micronaut.docs.server.filters.TraceService[tags="imports,class", indent=0, title="A TraceService Example using Reactive Streams"]

<1> The reactor:Mono[] type creates logic that executes potentially blocking operations to write the trace data from the request
<2> Since this is just an example, the logic does nothing yet
<3> The `Schedulers.boundedElastic` executes the logic

You can then inject this implementation into your filter definition:

snippet::io.micronaut.docs.server.filters.TraceFilter[tags="imports,class,endclass", indent=0, title="An Example HttpServerFilter"]

<1> The api:http.annotation.Filter[] annotation defines the URI pattern(s) the filter matches
<2> The class implements the api:http.filter.HttpServerFilter[] interface
<3> The previously defined `TraceService` is injected via constructor

The final step is to write the `doFilter` implementation of the api:http.filter.HttpServerFilter[] interface.

snippet::io.micronaut.docs.server.filters.TraceFilter[tags="doFilter", indent=0, title="The doFilter implementation"]

<1> `TraceService` is invoked to trace the request
<2> If the call succeeds, the filter resumes request processing using https://projectreactor.io[Project Reactor]'s `switchMap` method, which invokes the `proceed` method of the api:http.filter.ServerFilterChain[]
<3> Finally, the https://projectreactor.io[Project Reactor]'s `doOnNext` method adds a `X-Trace-Enabled` header to the response.

The previous example demonstrates some key concepts such as executing logic in a non-blocking manner before proceeding with the request and modifying the outgoing response.

TIP: The examples use https://projectreactor.io[Project Reactor], however you can use any reactive framework that supports the Reactive streams specifications

<<<<<<< HEAD
The api:http.annotation.Filter[] can use different styles of pattern for path matching by setting `patternStyle`. By default, it uses api:core.util.AntPathMatcher[] for path matching. When using Ant, the mapping matches URLs using the following rules:
=======
The api:http.annotation.Filter[] annotation can use different styles of pattern for path matching by setting the `patternStyle` member. The supported options include Ant and Regex based matching.

By default, api:core.util.AntPathMatcher[] is used for path matching. When using Ant, the mapping matches URLs using the following rules:
>>>>>>> 1e3bc5b9

* ? matches one character
* * matches zero or more characters
* ** matches zero or more subdirectories in a path

.@Filter Annotation Path Matching Examples
|===
|Pattern|Example Matched Paths

|`/**`
|any path

|`customer/j?y`
|customer/joy, customer/jay

|`customer/*/id`
|customer/adam/id, com/amy/id

|`customer/**`
|customer/adam, customer/adam/id, customer/adam/name

|`customer/**/*.html`
|customer/index.html, customer/adam/profile.html, customer/adam/job/description.html

<<<<<<< HEAD

When using `patternStyle = FilterPatternStyle.REGEX`, the `pattern` attribute is expected to contain a regular expression which will be matched against the URLs.

NOTE: Using `FilterPatternStyle.ANT` is preferred as the pattern matching is more performant than using regular expressions. `FilterPatternStyle.REGEX` should be used when your pattern cannot be written properly using Ant.
=======
The other option is regular expression based matching. To use regular expressions, set `patternStyle = FilterPatternStyle.REGEX`. The `pattern` attribute is expected to contain a regular expression which will be expected to match the provided URLs exactly (using link:{jdkapi}/java/util/regex/Matcher.html#matches--[Matcher#matches]).

NOTE: Using Ant based matching is preferred because it's more performant than using regular expressions.
>>>>>>> 1e3bc5b9

== Error States

The publisher returned from `chain.proceed` should never emit an error. In the cases where an upstream filter emitted an error or the route itself threw an exception, the error response should be emitted instead of the exception. In some cases it may be desirable to know the cause of the error response and for this purpose an attribute exists on the response if it was created as a result of an exception being emitted or thrown. The original cause is stored as the attribute api:http.HttpAttributes#EXCEPTION[].<|MERGE_RESOLUTION|>--- conflicted
+++ resolved
@@ -52,19 +52,15 @@
 
 TIP: The examples use https://projectreactor.io[Project Reactor], however you can use any reactive framework that supports the Reactive streams specifications
 
-<<<<<<< HEAD
-The api:http.annotation.Filter[] can use different styles of pattern for path matching by setting `patternStyle`. By default, it uses api:core.util.AntPathMatcher[] for path matching. When using Ant, the mapping matches URLs using the following rules:
-=======
 The api:http.annotation.Filter[] annotation can use different styles of pattern for path matching by setting the `patternStyle` member. The supported options include Ant and Regex based matching.
 
 By default, api:core.util.AntPathMatcher[] is used for path matching. When using Ant, the mapping matches URLs using the following rules:
->>>>>>> 1e3bc5b9
 
 * ? matches one character
 * * matches zero or more characters
 * ** matches zero or more subdirectories in a path
 
-.@Filter Annotation Path Matching Examples
+.@Fitler Annotation Path Matching Examples
 |===
 |Pattern|Example Matched Paths
 
@@ -83,16 +79,9 @@
 |`customer/**/*.html`
 |customer/index.html, customer/adam/profile.html, customer/adam/job/description.html
 
-<<<<<<< HEAD
-
-When using `patternStyle = FilterPatternStyle.REGEX`, the `pattern` attribute is expected to contain a regular expression which will be matched against the URLs.
-
-NOTE: Using `FilterPatternStyle.ANT` is preferred as the pattern matching is more performant than using regular expressions. `FilterPatternStyle.REGEX` should be used when your pattern cannot be written properly using Ant.
-=======
 The other option is regular expression based matching. To use regular expressions, set `patternStyle = FilterPatternStyle.REGEX`. The `pattern` attribute is expected to contain a regular expression which will be expected to match the provided URLs exactly (using link:{jdkapi}/java/util/regex/Matcher.html#matches--[Matcher#matches]).
 
 NOTE: Using Ant based matching is preferred because it's more performant than using regular expressions.
->>>>>>> 1e3bc5b9
 
 == Error States
 
