--- conflicted
+++ resolved
@@ -10,10 +10,6 @@
 <2> The root customizer is initialized without a channel and registered
 <3> The actual customizer implements api:http.server.netty.NettyServerCustomizer[]
 <4> When a new channel is created, a new, specialized customizer is created for that channel
-<<<<<<< HEAD
-<5> When the server signals that the stream pipeline has been fully constructed, the logbook handler is registered
-=======
 <5> When the server signals that the stream pipeline has been fully constructed, the logbook handler is registered
 
-WARNING: As of version 4.5.0, the Micronaut netty HTTP server does not use per-request channels for HTTP/2 anymore. This makes many pipeline modifications (including logbook) difficult or impossible to implement. To revert to the old behavior, use the `micronaut.server.netty.legacy-multiplex-handlers=true` property.
->>>>>>> 5e2eb9ad
+WARNING: As of version 4.5.0, the Micronaut netty HTTP server does not use per-request channels for HTTP/2 anymore. This makes many pipeline modifications (including logbook) difficult or impossible to implement. To revert to the old behavior, use the `micronaut.server.netty.legacy-multiplex-handlers=true` property.