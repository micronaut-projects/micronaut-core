To parse the request body, you first indicate to Micronaut which parameter receives the data with the api:http.annotation.Body[] annotation.

The following example implements a simple echo server that echoes the body sent in the request:

<<<<<<< HEAD
snippet::io.micronaut.docs.server.body.MessageController[tags="imports,echo", indent=0, title="Using the @Body annotation"]
=======
snippet::io.micronaut.docs.server.body.MessageController[tags="imports,class,echo,endclass", indent=0, title="Using the @Body annotation"]
>>>>>>> d668de9e

<1> The api:io.micronaut.http.annotation.Post[] annotation is used with a api:http.MediaType[] of `text/plain` (the default is `application/json`).
<2> The api:http.annotation.Body[] annotation is used with a `javax.validation.constraints.Size` that limits the size of the body to at most 1MB. This constraint does *not* limit the amount of data read/buffered by the server.
<3> The body is returned as the result of the method

Note that reading the request body is done in a non-blocking manner in that the request contents are read as the data becomes available and accumulated into the String passed to the method.

<<<<<<< HEAD
TIP: The `micronaut.server.maxRequestSize` setting in `application.yml` will limit the size of the data (the default maximum request size is 10MB) read/buffered by the server. `@Size` is *not* a replacement for this setting.

Regardless of the limit, for a large amount of data accumulating the data into a String in-memory may lead to memory strain on the server. A better approach is to include a Reactive library in your project (such as `RxJava 2.x`, `Reactor` or `Akka`) that supports the Reactive streams implementation and stream the data it becomes available:

snippet::io.micronaut.docs.server.body.MessageController[tags="echoReactive", indent=0, title="Using RxJava 2 to Read the request body"]
=======
TIP: The `micronaut.server.maxRequestSize` setting in `application.yml` limits the size of the data (the default maximum request size is 10MB) read/buffered by the server. `@Size` is *not* a replacement for this setting.

Regardless of the limit, for a large amount of data accumulating the data into a String in-memory may lead to memory strain on the server. A better approach is to include a Reactive library in your project (such as `Reactor`, `RxJava`,or `Akka`) that supports the Reactive streams implementation and stream the data it becomes available:

snippet::io.micronaut.docs.server.body.MessageController[tags="imports,importsreactive,class,echoReactive,endclass", indent=0, title="Using Reactive Streams to Read the request body"]
>>>>>>> d668de9e

<1> In this case the method is altered to receive and return an `Publisher` type.
<2> This example uses https://projectreactor.io[Project Reactor] and returns a single item. Because of that the response type is annotated also with api:core.async.annotation.SingleResult[]. Micronaut only emits the response once the operation completes without blocking.
<3> The `collect` method is used to accumulate the data in this simulated example, but it could for example write the data to a logging service, database, etc. chunk by chunk

IMPORTANT: Body arguments of types that do not require conversion cause Micronaut to skip decoding of the request!<|MERGE_RESOLUTION|>--- conflicted
+++ resolved
@@ -2,11 +2,7 @@
 
 The following example implements a simple echo server that echoes the body sent in the request:
 
-<<<<<<< HEAD
-snippet::io.micronaut.docs.server.body.MessageController[tags="imports,echo", indent=0, title="Using the @Body annotation"]
-=======
 snippet::io.micronaut.docs.server.body.MessageController[tags="imports,class,echo,endclass", indent=0, title="Using the @Body annotation"]
->>>>>>> d668de9e
 
 <1> The api:io.micronaut.http.annotation.Post[] annotation is used with a api:http.MediaType[] of `text/plain` (the default is `application/json`).
 <2> The api:http.annotation.Body[] annotation is used with a `javax.validation.constraints.Size` that limits the size of the body to at most 1MB. This constraint does *not* limit the amount of data read/buffered by the server.
@@ -14,19 +10,11 @@
 
 Note that reading the request body is done in a non-blocking manner in that the request contents are read as the data becomes available and accumulated into the String passed to the method.
 
-<<<<<<< HEAD
-TIP: The `micronaut.server.maxRequestSize` setting in `application.yml` will limit the size of the data (the default maximum request size is 10MB) read/buffered by the server. `@Size` is *not* a replacement for this setting.
-
-Regardless of the limit, for a large amount of data accumulating the data into a String in-memory may lead to memory strain on the server. A better approach is to include a Reactive library in your project (such as `RxJava 2.x`, `Reactor` or `Akka`) that supports the Reactive streams implementation and stream the data it becomes available:
-
-snippet::io.micronaut.docs.server.body.MessageController[tags="echoReactive", indent=0, title="Using RxJava 2 to Read the request body"]
-=======
 TIP: The `micronaut.server.maxRequestSize` setting in `application.yml` limits the size of the data (the default maximum request size is 10MB) read/buffered by the server. `@Size` is *not* a replacement for this setting.
 
 Regardless of the limit, for a large amount of data accumulating the data into a String in-memory may lead to memory strain on the server. A better approach is to include a Reactive library in your project (such as `Reactor`, `RxJava`,or `Akka`) that supports the Reactive streams implementation and stream the data it becomes available:
 
 snippet::io.micronaut.docs.server.body.MessageController[tags="imports,importsreactive,class,echoReactive,endclass", indent=0, title="Using Reactive Streams to Read the request body"]
->>>>>>> d668de9e
 
 <1> In this case the method is altered to receive and return an `Publisher` type.
 <2> This example uses https://projectreactor.io[Project Reactor] and returns a single item. Because of that the response type is annotated also with api:core.async.annotation.SingleResult[]. Micronaut only emits the response once the operation completes without blocking.
