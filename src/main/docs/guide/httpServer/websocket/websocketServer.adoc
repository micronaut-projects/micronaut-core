The ann:websocket.annotation.ServerWebSocket[] annotation can be applied to any class that should map to a WebSocket URI. The following example is a simple chat WebSocket implementation:

snippet::io.micronaut.docs.http.server.netty.websocket.ChatServerWebSocket[tags="clazz", indent=0,title="WebSocket Chat Example"]

<1> The ann:websocket.annotation.ServerWebSocket[] annotation defines the path the WebSocket is mapped under. The URI can be a URI template.
<2> The ann:websocket.annotation.OnOpen[] annotation declares the method to invoke when the WebSocket is opened.
<3> The ann:websocket.annotation.OnMessage[] annotation declares the method to invoke when a message is received.
<4> You can use a api:websocket.WebSocketBroadcaster[] to broadcast messages to every WebSocket session. You can filter which sessions to send to with a `Predicate`. Also, you could use the api:websocket.WebSocketSession[] instance to send a message to it with `WebSocketSession::send`.
<5> The ann:websocket.annotation.OnClose[] annotation declares the method to invoke when the WebSocket is closed.

TIP: A working example of WebSockets in action can be found in the https://github.com/micronaut-projects/micronaut-examples/tree/master/websocket-chat[Micronaut Examples] GitHub repository.

For binding, method arguments to each WebSocket method can be:

* A variable from the URI template (in the above example `topic` and `username` are URI template variables)
* An instance of api:websocket.WebSocketSession[]

=== The @OnClose Method

The ann:websocket.annotation.OnClose[] method can optionally receive a api:websocket.CloseReason[]. The `@OnClose` method is invoked prior to the session closing.

=== The @OnMessage Method

The ann:websocket.annotation.OnMessage[] method can define a parameter for the message body. The parameter can be one of the following:

* A Netty `WebSocketFrame`
* Any Java primitive or simple type (such as `String`). In fact, any type that can be converted from `ByteBuf` (you can register additional api:core.convert.TypeConverter[] beans to support a custom type).
* A `byte[]`, a `ByteBuf` or a Java NIO `ByteBuffer`.
* A POJO. In this case, it will be decoded by default as JSON using api:jackson.codec.JsonMediaTypeCodec[]. You can register a custom codec and define the content type of the handler using the ann:http.annotation.Consumes[] annotation.

=== The @OnError Method

A method annotated with ann:websocket.annotation.OnError[] can be added to implement custom error handling. The `@OnError` method can define a parameter that receives the exception type to be handled. If no `@OnError` handling is present and an unrecoverable exception occurs, the WebSocket is automatically closed.

=== Non-Blocking Message Handling

The previous example uses the `broadcastSync` method of the api:websocket.WebSocketBroadcaster[] interface which blocks until the broadcast is complete. A similar `sendSync` method exists in api:websocket.WebSocketSession[] to send a message to a single receiver in a blocking manner. You can however implement non-blocking WebSocket servers by instead returning a rs:Publisher[] or a jdk:java.util.concurrent.Future[] from each WebSocket handler method. For example:

snippet::io.micronaut.docs.http.server.netty.websocket.ReactivePojoChatServerWebSocket[tags="onmessage", indent=0,title="WebSocket Chat Example"]
<<<<<<< HEAD
=======

The example above uses `broadcast`, which creates an instance of rs:Publisher[] and returns the value to Micronaut. Micronaut sends the message asynchronously based on the Publisher interface. The similar `send` method sends a single message asynchronously via Micronaut return value.

For sending messages asynchronously outside Micronaut annotated handler methods, you can use `broadcastAsync` and `sendAsync` methods in their respective api:websocket.WebSocketBroadcaster[] and api:websocket.WebSocketSession[] interfaces. For blocking sends, the `broadcastSync` and `sendSync` methods can be used.
>>>>>>> d668de9e

=== @ServerWebSocket and Scopes

By default, the `@ServerWebSocket` instance is shared for all WebSocket connections. Extra care must be taken to synchronize local state to avoid thread safety issues.

If you prefer to have an instance for each connection, annotate the class with ann:context.annotation.Prototype[]. This lets you retrieve the api:websocket.WebSocketSession[] from the `@OnOpen` handler and assign it to a field of the `@ServerWebSocket` instance.

=== Sharing Sessions with the HTTP Session

The api:websocket.WebSocketSession[] is by default backed by an in-memory map. If you add the `session` module you can however share <<sessions,sessions>> between the HTTP server and the WebSocket server.

NOTE: When sessions are backed by a persistent store such as Redis, after each message is processed the session is updated to the backing store.

[TIP]
.Using the CLI
====
If you created your project using Application Type `Micronaut Application`, you can use the `create-websocket-server` command with the Micronaut CLI to create a class annotated with api:websocket.annotation.ServerWebSocket[].

----
$ mn create-websocket-server MyChat
| Rendered template WebsocketServer.java to destination src/main/java/example/MyChatServer.java
----
====

=== Connection Timeouts

By default, Micronaut times out idle connections with no activity after five minutes. Normally this is not a problem as browsers automatically reconnect WebSocket sessions, however you can control this behaviour by setting the `micronaut.server.idle-timeout` setting (a negative value results in no timeout):

.Setting the Connection Timeout for the Server
[source,yaml]
----
micronaut:
  server:
    idle-timeout: 30m # 30 minutes
----

If you use Micronaut's WebSocket client you may also wish to set the timeout on the client:

.Setting the Connection Timeout for the Client
[source,yaml]
----
micronaut:
  http:
    client:
      read-idle-timeout: 30m # 30 minutes
----<|MERGE_RESOLUTION|>--- conflicted
+++ resolved
@@ -37,13 +37,10 @@
 The previous example uses the `broadcastSync` method of the api:websocket.WebSocketBroadcaster[] interface which blocks until the broadcast is complete. A similar `sendSync` method exists in api:websocket.WebSocketSession[] to send a message to a single receiver in a blocking manner. You can however implement non-blocking WebSocket servers by instead returning a rs:Publisher[] or a jdk:java.util.concurrent.Future[] from each WebSocket handler method. For example:
 
 snippet::io.micronaut.docs.http.server.netty.websocket.ReactivePojoChatServerWebSocket[tags="onmessage", indent=0,title="WebSocket Chat Example"]
-<<<<<<< HEAD
-=======
 
 The example above uses `broadcast`, which creates an instance of rs:Publisher[] and returns the value to Micronaut. Micronaut sends the message asynchronously based on the Publisher interface. The similar `send` method sends a single message asynchronously via Micronaut return value.
 
 For sending messages asynchronously outside Micronaut annotated handler methods, you can use `broadcastAsync` and `sendAsync` methods in their respective api:websocket.WebSocketBroadcaster[] and api:websocket.WebSocketSession[] interfaces. For blocking sends, the `broadcastSync` and `sendSync` methods can be used.
->>>>>>> d668de9e
 
 === @ServerWebSocket and Scopes
 
