Since 4.1.x the ann:context.annotation.Mapper[] annotation can be used on any abstract method to automatically create a mapping between one type and another.

Inspired by similar functionality in libraries like https://mapstruct.org[Map Struct], a `Mapper` uses the <<introspections, Bean Introspection>> and <<evaluatedExpressions, Expressions>> features, built into the Micronaut Framework, which are already reflection free.

<<<<<<< HEAD
NOTE: For Mapping, base and target types need to be <<introspection, introspected>>.

=== @Mapper Example

Given the following types:

snippet::io.micronaut.docs.ioc.mappers.ContactForm[tags="class"]

snippet::io.micronaut.docs.ioc.mappers.ContactEntity[tags="class"]

You can write an interface to define a mapping between both types by simply annotating a method with ann:context.annotation.Mapper[].

snippet::io.micronaut.docs.ioc.mappers.ContactMappers[tags="imports, class"]

The Micronaut compiler generates an implementation the previous an interface at compilation-time.

You can then inject a bean of type `ContactMappers` and easily map from one type to another.

snippet::io.micronaut.docs.ioc.mappers.SimpleMapperSpec[tags="mappers", indent=0]


=== @Mapping Example

=======
>>>>>>> 73e8fec8
For example, given the following type:

snippet::io.micronaut.docs.ioc.mappers.Product[tags="class"]

It is common to want to alter this type's representation in HTTP responses. For example, consider this response type:

snippet::io.micronaut.docs.ioc.mappers.ProductDTO[tags="class"]

Here the `price` property is of a different type and an extra property exists called `distributor`. You could write manual logic to deal the mapping and these differences, or you could define a mapper:

snippet::io.micronaut.docs.ioc.mappers.ProductMappers[tags="class"]

The Micronaut compiler implements the interface in the above example for you at compilation type.  Each abstract method can define a single ann:context.annotation.Mapper[@Mapper] annotation or one or many ann:context.annotation.Mapper.Mapping[@Mapping] annotations to define how properties map onto the target type.

The `from` member can be used to define either a property name on the source type or an <<evaluatedExpressions, expression>> that reads values from the method argument and transforms them in whatever way you choose, including invoking other methods of the instance.

NOTE: A `@Mapping` definition is only needed if you need to apply a transformation for the mapping to be successful. Other properties will be automatically mapped and converted.

You can retrieve from the context or inject a bean of type `ProductMappers`. Then, you can use the `toProductDTO` method  to map from the Product type to the ProductDTO type:

snippet::io.micronaut.docs.ioc.mappers.MappersSpec[tags="mappers", indent="0"]



<|MERGE_RESOLUTION|>--- conflicted
+++ resolved
@@ -2,7 +2,6 @@
 
 Inspired by similar functionality in libraries like https://mapstruct.org[Map Struct], a `Mapper` uses the <<introspections, Bean Introspection>> and <<evaluatedExpressions, Expressions>> features, built into the Micronaut Framework, which are already reflection free.
 
-<<<<<<< HEAD
 NOTE: For Mapping, base and target types need to be <<introspection, introspected>>.
 
 === @Mapper Example
@@ -23,11 +22,10 @@
 
 snippet::io.micronaut.docs.ioc.mappers.SimpleMapperSpec[tags="mappers", indent=0]
 
-
 === @Mapping Example
 
-=======
->>>>>>> 73e8fec8
+Each abstract method can define a single ann:context.annotation.Mapper[@Mapper] annotation or one or many ann:context.annotation.Mapper.Mapping[@Mapping] annotations to define how properties map onto the target type.
+
 For example, given the following type:
 
 snippet::io.micronaut.docs.ioc.mappers.Product[tags="class"]
@@ -36,11 +34,9 @@
 
 snippet::io.micronaut.docs.ioc.mappers.ProductDTO[tags="class"]
 
-Here the `price` property is of a different type and an extra property exists called `distributor`. You could write manual logic to deal the mapping and these differences, or you could define a mapper:
+Here the `price` property is of a different type and an extra property exists called `distributor`. You could write manual logic to deal the mapping and these differences, or you could define a mapping:
 
 snippet::io.micronaut.docs.ioc.mappers.ProductMappers[tags="class"]
-
-The Micronaut compiler implements the interface in the above example for you at compilation type.  Each abstract method can define a single ann:context.annotation.Mapper[@Mapper] annotation or one or many ann:context.annotation.Mapper.Mapping[@Mapping] annotations to define how properties map onto the target type.
 
 The `from` member can be used to define either a property name on the source type or an <<evaluatedExpressions, expression>> that reads values from the method argument and transforms them in whatever way you choose, including invoking other methods of the instance.
 
