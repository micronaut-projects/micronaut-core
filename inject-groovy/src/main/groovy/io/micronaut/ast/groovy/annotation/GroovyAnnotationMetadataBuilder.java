/*
 * Copyright 2017-2020 original authors
 *
 * Licensed under the Apache License, Version 2.0 (the "License");
 * you may not use this file except in compliance with the License.
 * You may obtain a copy of the License at
 *
 * https://www.apache.org/licenses/LICENSE-2.0
 *
 * Unless required by applicable law or agreed to in writing, software
 * distributed under the License is distributed on an "AS IS" BASIS,
 * WITHOUT WARRANTIES OR CONDITIONS OF ANY KIND, either express or implied.
 * See the License for the specific language governing permissions and
 * limitations under the License.
 */
package io.micronaut.ast.groovy.annotation;

import groovy.lang.GroovyObject;
import groovy.lang.GroovyObjectSupport;
import groovy.lang.Script;
import io.micronaut.ast.groovy.utils.AstGenericUtils;
import io.micronaut.ast.groovy.utils.AstMessageUtils;
import io.micronaut.ast.groovy.utils.ExtendedParameter;
import io.micronaut.ast.groovy.visitor.GroovyVisitorContext;
import io.micronaut.core.annotation.AnnotationClassValue;
import io.micronaut.core.annotation.AnnotationMetadata;
import io.micronaut.core.expressions.EvaluatedExpressionReference;
import io.micronaut.core.annotation.AnnotationValue;
import io.micronaut.core.annotation.NonNull;
import io.micronaut.core.convert.ConversionService;
import io.micronaut.core.io.service.SoftServiceLoader;
import io.micronaut.core.reflect.ClassUtils;
import io.micronaut.core.reflect.ReflectionUtils;
import io.micronaut.core.util.CollectionUtils;
import io.micronaut.inject.annotation.AbstractAnnotationMetadataBuilder;
import io.micronaut.inject.annotation.AnnotatedElementValidator;
import io.micronaut.inject.visitor.VisitorContext;
import org.codehaus.groovy.ast.AnnotatedNode;
import org.codehaus.groovy.ast.AnnotationNode;
import org.codehaus.groovy.ast.ClassHelper;
import org.codehaus.groovy.ast.ClassNode;
import org.codehaus.groovy.ast.FieldNode;
import org.codehaus.groovy.ast.MethodNode;
import org.codehaus.groovy.ast.ModuleNode;
import org.codehaus.groovy.ast.PackageNode;
import org.codehaus.groovy.ast.Parameter;
import org.codehaus.groovy.ast.PropertyNode;
import org.codehaus.groovy.ast.Variable;
import org.codehaus.groovy.ast.expr.AnnotationConstantExpression;
import org.codehaus.groovy.ast.expr.ClassExpression;
import org.codehaus.groovy.ast.expr.ConstantExpression;
import org.codehaus.groovy.ast.expr.Expression;
import org.codehaus.groovy.ast.expr.ListExpression;
import org.codehaus.groovy.ast.expr.PropertyExpression;
import org.codehaus.groovy.ast.expr.VariableExpression;
import org.codehaus.groovy.ast.stmt.ExpressionStatement;
import org.codehaus.groovy.ast.stmt.ReturnStatement;
import org.codehaus.groovy.ast.stmt.Statement;
import org.codehaus.groovy.control.CompilationUnit;
import org.codehaus.groovy.control.SourceUnit;

import java.lang.annotation.Annotation;
import java.lang.annotation.Repeatable;
import java.lang.annotation.Retention;
import java.lang.annotation.RetentionPolicy;
import java.lang.reflect.Array;
import java.lang.reflect.Field;
import java.util.ArrayList;
import java.util.Arrays;
import java.util.Collection;
import java.util.Collections;
import java.util.Iterator;
import java.util.LinkedHashMap;
import java.util.List;
import java.util.Map;
import java.util.Optional;

/**
 * Groovy implementation of {@link AbstractAnnotationMetadataBuilder}.
 *
 * @author Graeme Rocher
 * @since 1.0
 */
public class GroovyAnnotationMetadataBuilder extends AbstractAnnotationMetadataBuilder<AnnotatedNode, AnnotationNode> {
    public static final ClassNode ANN_OVERRIDE = ClassHelper.make(Override.class);
    public static final String VALIDATOR_KEY = "io.micronaut.VALIDATOR";

    final SourceUnit sourceUnit;
    final AnnotatedElementValidator elementValidator;
    final CompilationUnit compilationUnit;

    public GroovyAnnotationMetadataBuilder(SourceUnit sourceUnit, CompilationUnit compilationUnit) {
        this.compilationUnit = compilationUnit;
        this.sourceUnit = sourceUnit;
        if (sourceUnit != null) {
            final ModuleNode ast = sourceUnit.getAST();
            if (ast != null) {
                Object validator = ast.getNodeMetaData(VALIDATOR_KEY);
                if (validator instanceof AnnotatedElementValidator annotatedElementValidator) {
                    elementValidator = annotatedElementValidator;
                } else {
                    this.elementValidator = SoftServiceLoader.load(AnnotatedElementValidator.class).firstAvailable().orElse(null);
                    ast.putNodeMetaData(VALIDATOR_KEY, this.elementValidator);
                }
            } else {
                this.elementValidator = null;
            }
        } else {
            this.elementValidator = null;
        }
    }

    @Override
    public CachedAnnotationMetadata lookupOrBuildForParameter(AnnotatedNode owningType, AnnotatedNode methodElement, AnnotatedNode parameterElement) {
        return super.lookupOrBuildForParameter(owningType, methodElement, new ExtendedParameter((MethodNode) methodElement, (Parameter) parameterElement));
    }

    @Override
    protected boolean isValidationRequired(AnnotatedNode member) {
        if (member != null) {
            final List<AnnotationNode> annotations = member.getAnnotations();
            if (CollectionUtils.isNotEmpty(annotations)) {
                return annotations.stream().anyMatch((it) ->
                    it.getClassNode().getName().startsWith("jakarta.validation"));
            }
        }
        return false;
    }

    @Override
    protected boolean isExcludedAnnotation(@NonNull AnnotatedNode element, @NonNull String annotationName) {
        if (element instanceof ClassNode classNode && classNode.isAnnotationDefinition()
                && (annotationName.startsWith("java.lang.annotation") || annotationName.startsWith("org.codehaus.groovy.transform"))) {
            return false;
        } else {
            return super.isExcludedAnnotation(element, annotationName);
        }
    }

    @Override
    protected AnnotatedNode getAnnotationMember(AnnotatedNode annotationElement, CharSequence member) {
        if (annotationElement instanceof ClassNode classNode) {
            final List<MethodNode> methods = classNode.getMethods(member.toString());
            if (CollectionUtils.isNotEmpty(methods)) {
                return methods.iterator().next();
            }
        }
        return null;
    }

    @Override
    protected String getOriginatingClassName(AnnotatedNode originatingElement)
    {
        if (originatingElement instanceof ClassNode classNode) {
            return classNode.getName();
        } else if (originatingElement instanceof ExtendedParameter extendedParameter) {
            return extendedParameter.getMethodNode().getDeclaringClass().getName();
        } else if (originatingElement instanceof MethodNode methodNode) {
            return methodNode.getDeclaringClass().getName();
        }

        return originatingElement.getDeclaringClass().getName();
    }

    @Override
    protected RetentionPolicy getRetentionPolicy(@NonNull AnnotatedNode annotation) {
        List<AnnotationNode> annotations = annotation.getAnnotations();
        for (AnnotationNode ann : annotations) {
            if (ann.getClassNode().getName().equals(Retention.class.getName())) {
                final Iterator<Expression> i = ann.getMembers().values().iterator();
                if (i.hasNext()) {
                    final Expression expr = i.next();
                    if (expr instanceof PropertyExpression propertyExpression) {
                        try {
                            return RetentionPolicy.valueOf(propertyExpression.getPropertyAsString());
                        } catch (Throwable e) {
                            // should never happen
                            return RetentionPolicy.RUNTIME;
                        }
                    }
                }
            }
        }
        return RetentionPolicy.RUNTIME;
    }

    @Override
    protected AnnotatedElementValidator getElementValidator() {
        return this.elementValidator;
    }

    @Override
    protected void addError(@NonNull AnnotatedNode originatingElement, @NonNull String error) {
        AstMessageUtils.error(sourceUnit, originatingElement, error);
    }

    @Override
    protected void addWarning(@NonNull AnnotatedNode originatingElement, @NonNull String warning) {
        AstMessageUtils.warning(sourceUnit, originatingElement, warning);
    }

    @Override
    protected boolean hasAnnotation(AnnotatedNode element, Class<? extends Annotation> annotation) {
        return !element.getAnnotations(ClassHelper.makeCached(annotation)).isEmpty();
    }

    @Override
    protected boolean hasAnnotation(AnnotatedNode element, String annotation) {
        for (AnnotationNode ann : element.getAnnotations()) {
            if (ann.getClassNode().getName().equals(annotation)) {
                return true;
            }
        }
        return false;
    }

    @Override
    protected boolean hasAnnotations(AnnotatedNode element) {
        return CollectionUtils.isNotEmpty(element.getAnnotations());
    }

    @Override
    protected VisitorContext createVisitorContext() {
        return new GroovyVisitorContext(sourceUnit, compilationUnit);
    }

    @Override
    protected AnnotatedNode getTypeForAnnotation(AnnotationNode annotationMirror) {
        return annotationMirror.getClassNode();
    }

    @Override
    protected String getRepeatableName(AnnotationNode annotationMirror) {
        return getRepeatableNameForType(annotationMirror.getClassNode());
    }

    @Override
    protected String getRepeatableNameForType(AnnotatedNode annotationType) {
        List<AnnotationNode> annotationNodes = annotationType.getAnnotations(ClassHelper.makeCached(Repeatable.class));
        if (CollectionUtils.isNotEmpty(annotationNodes)) {
            Expression expression = annotationNodes.get(0).getMember("value");
            if (expression instanceof ClassExpression) {
                return expression.getType().getName();
            }
        }
        return null;
    }

    @Override
    protected Optional<AnnotatedNode> getAnnotationMirror(String annotationName) {
        Optional<AnnotatedNode> classNode = compilationUnit == null ? Optional.empty() : Optional.ofNullable(compilationUnit.getClassNode(annotationName));
        if (classNode.isPresent()) {
            return classNode;
        }
        ClassNode cn = ClassUtils.forName(annotationName, GroovyAnnotationMetadataBuilder.class.getClassLoader())
                .map(ClassHelper::make)
                .orElseGet(() -> ClassHelper.make(annotationName));
        if (!cn.getName().equals(ClassHelper.OBJECT)) {
            return Optional.of(cn);
        } else {
            return Optional.empty();
        }
    }

    @Override
    protected String getAnnotationTypeName(AnnotationNode annotationMirror) {
        return annotationMirror.getClassNode().getName();
    }

    @Override
    protected String getElementName(AnnotatedNode element) {
        if (element instanceof ClassNode) {
            return ((ClassNode) element).getName();
        } else if (element instanceof MethodNode) {
            return ((MethodNode) element).getName();
        } else if (element instanceof FieldNode) {
            return ((FieldNode) element).getName();
        } else if (element instanceof PropertyNode) {
            return ((PropertyNode) element).getName();
        } else if (element instanceof PackageNode) {
            return ((PackageNode) element).getName();
        }
        throw new IllegalArgumentException("Cannot establish name for node type: " + element.getClass().getName());
    }

    @Override
    protected List<? extends AnnotationNode> getAnnotationsForType(AnnotatedNode element) {
        List<AnnotationNode> annotations = element.getAnnotations();
        List<AnnotationNode> expanded = new ArrayList<>(annotations.size());
        expandAnnotations(annotations, expanded);
        return expanded;
    }

    private void expandAnnotations(List<AnnotationNode> annotations, List<AnnotationNode> expanded) {
        for (AnnotationNode node : annotations) {
            Expression value = node.getMember(AnnotationMetadata.VALUE_MEMBER);
            boolean repeatable = false;
            if (value instanceof ListExpression listExpression) {
                for (Expression expression : listExpression.getExpressions()) {
                    if (expression instanceof AnnotationConstantExpression annotationConstantExpression) {
                        String name = getRepeatableNameForType(expression.getType());
                        if (name != null && name.equals(node.getClassNode().getName())) {
                            repeatable = true;
                            expanded.add((AnnotationNode) annotationConstantExpression.getValue());
                        }
                    }
                }
            }
            if (!repeatable || node.getMembers().size() > 1) {
                expanded.add(node);
            }
        }
    }

    @Override
    protected List<AnnotatedNode> buildHierarchy(AnnotatedNode element, boolean inheritTypeAnnotations, boolean declaredOnly) {
        if (declaredOnly) {
            return new ArrayList<>(Collections.singletonList(element));
        } else if (element instanceof ClassNode classNode) {
            List<AnnotatedNode> hierarchy = new ArrayList<>();
            hierarchy.add(classNode);
            if (classNode.isAnnotationDefinition()) {
                return hierarchy;
            }
            populateTypeHierarchy(classNode, hierarchy);
            Collections.reverse(hierarchy);
            return hierarchy;
        } else if (element instanceof MethodNode methodNode) {
            List<AnnotatedNode> hierarchy;
            if (inheritTypeAnnotations) {
                hierarchy = buildHierarchy(methodNode.getDeclaringClass(), false, declaredOnly);
            } else {
                hierarchy = new ArrayList<>();
            }
            if (!methodNode.getAnnotations(ANN_OVERRIDE).isEmpty()) {
                hierarchy.addAll(findOverriddenMethods(methodNode));
            }
            hierarchy.add(methodNode);
            return hierarchy;
        } else if (element instanceof ExtendedParameter extendedParameter) {
            List<AnnotatedNode> hierarchy = new ArrayList<>();
            MethodNode methodNode = extendedParameter.getMethodNode();
            if (!methodNode.getAnnotations(ANN_OVERRIDE).isEmpty()) {
                int variableIdx = Arrays.asList(methodNode.getParameters()).indexOf(extendedParameter.getParameter());
                for (MethodNode overridden : findOverriddenMethods(methodNode)) {
                    hierarchy.add(new ExtendedParameter(overridden, overridden.getParameters()[variableIdx]));
                }
            }
            hierarchy.add(extendedParameter);
            return hierarchy;
        } else {
            if (element == null) {
                return new ArrayList<>();
            } else {
                return new ArrayList<>(Collections.singletonList(element));
            }
        }
    }

    @Override
    protected void readAnnotationRawValues(
            AnnotatedNode originatingElement,
            String annotationName,
            AnnotatedNode member,
            String memberName,
            Object annotationValue,
            Map<CharSequence, Object> annotationValues) {
        if (!annotationValues.containsKey(memberName)) {
            Object v = readAnnotationValue(originatingElement, member, annotationName, memberName, annotationValue);
            if (v != null) {
                validateAnnotationValue(originatingElement, annotationName, member, memberName, v);
                annotationValues.put(memberName, v);
            }
        }
    }

    @Override
    protected Map<? extends AnnotatedNode, ?> readAnnotationDefaultValues(String annotationName, AnnotatedNode annotationType) {
        Map<MethodNode, Expression> defaultValues = new LinkedHashMap<>();
        if (annotationType instanceof ClassNode classNode) {
            List<MethodNode> methods = new ArrayList<>(classNode.getMethods());
            for (MethodNode method : methods) {
                Statement stmt = method.getCode();
                Expression expression = null;
                if (stmt instanceof ReturnStatement returnStatement) {
                    expression = returnStatement.getExpression();
                } else if (stmt instanceof ExpressionStatement expressionStatement) {
                    expression = expressionStatement.getExpression();
                }
                if (expression instanceof ConstantExpression constantExpression) {
                    final Object v = constantExpression.getValue();
                    if (v instanceof String s) {
                        defaultValues.put(method, new ConstantExpression(s));
                    } else if (v != null) {
                        defaultValues.put(method, expression);
                    }
                }
            }
        }
        return defaultValues;
    }

    @Override
<<<<<<< HEAD
    protected boolean isInheritedAnnotation(@NonNull AnnotationNode annotationMirror) {
        final List<AnnotationNode> annotations = annotationMirror.getClassNode().getAnnotations();
        if (CollectionUtils.isNotEmpty(annotations)) {
            return annotations.stream().anyMatch((ann) ->
                    ann.getClassNode().getName().equals(Inherited.class.getName())
            );
        }
        return false;
    }

    @Override
    protected Map<String, ? extends AnnotatedNode> getAnnotationMembers(String annotationType) {
        final AnnotatedNode node = getAnnotationMirror(annotationType).orElse(null);
        if (node instanceof final ClassNode cn) {
            if (cn.isAnnotationDefinition()) {
                return cn.getDeclaredMethodsMap();
            }
        }
        return Collections.emptyMap();
    }

    @Override
    protected boolean hasSimpleAnnotation(AnnotatedNode element, String simpleName) {
        if (element != null) {
            final List<AnnotationNode> annotations = element.getAnnotations();
            for (AnnotationNode ann : annotations) {
                if (ann.getClassNode().getNameWithoutPackage().equalsIgnoreCase(simpleName)) {
                    return true;
                }
            }
        }
        return false;
    }

    @Override
    protected Object readAnnotationValue(AnnotatedNode originatingElement, AnnotatedNode member, String annotationName, String memberName, Object annotationValue) {
=======
    protected Object readAnnotationValue(AnnotatedNode originatingElement, AnnotatedNode member, String memberName, Object annotationValue) {
>>>>>>> 4632bcf6
        if (annotationValue instanceof ConstantExpression constantExpression) {
            return readConstantExpression(originatingElement, annotationName, member, constantExpression);
        } else if (annotationValue instanceof PropertyExpression pe) {
            if (pe.getObjectExpression() instanceof ClassExpression classExpression) {
                ClassNode propertyType = classExpression.getType();
                if (propertyType.isEnum()) {
                    return pe.getPropertyAsString();
                } else {
                    if (propertyType.isResolved()) {
                        Class<?> typeClass = propertyType.getTypeClass();
                        try {
                            final Field f = ReflectionUtils.getRequiredField(typeClass, pe.getPropertyAsString());
                            f.setAccessible(true);
                            return f.get(typeClass);
                        } catch (Throwable e) {
                            // ignore
                        }
                    }
                }
            }
        } else if (annotationValue instanceof ClassExpression classExpression) {
            return new AnnotationClassValue<>(classExpression.getType().getName());
        } else if (annotationValue instanceof ListExpression listExpression) {
            List<Expression> expressions = listExpression.getExpressions();
            List<Object> converted = new ArrayList<>(expressions.size());
            for (Expression exp : expressions) {
                if (exp instanceof PropertyExpression propertyExpression) {
                    Expression valueExpression = propertyExpression.getProperty();
                    Expression objectExpression = propertyExpression.getObjectExpression();
                    if (valueExpression instanceof ConstantExpression constantExpression && objectExpression instanceof ClassExpression) {
                        Object value = readConstantExpression(originatingElement, annotationName, member, constantExpression);
                        if (value != null) {
                            converted.add(value);
                        }
                    }
                }
                if (exp instanceof ConstantExpression constantExpression) {
                    Object value = readConstantExpression(originatingElement, annotationName, member, constantExpression);
                    if (value != null) {
                        // if value is an expression reference, since we're iterating through a list,
                        //  we extract initial annotation value to wrap it into a single expression reference
                        //  after the iteration is complete
                        if (value instanceof EvaluatedExpressionReference expressionReference) {
                            value = expressionReference.annotationValue();
                        }
                        converted.add(value);
                    }
                } else if (exp instanceof ClassExpression classExpression) {
                    String typeName;
                    if (classExpression.getType().isArray()) {
                        typeName = "[L" + classExpression.getType().getComponentType().getName() + ";";
                    } else {
                        typeName = classExpression.getType().getName();
                    }
                    converted.add(new AnnotationClassValue<>(typeName));
                }
            }
            Object array = toArray(member, converted);
            if (isEvaluatedExpression(array)) {
                return buildEvaluatedExpressionReference(originatingElement, annotationName, memberName, array);
            }
            return array;
        } else if (annotationValue instanceof VariableExpression variableExpression) {
            Variable variable = variableExpression.getAccessedVariable();
            if (variable != null && variable.hasInitialExpression()) {
                return readAnnotationValue(originatingElement, member, annotationName, memberName, variable.getInitialExpression());
            }
        } else if (annotationValue != null) {
            if (ClassUtils.isJavaLangType(annotationValue.getClass())) {
                return annotationValue;
            }
        }
        return null;
    }

    private static Object toArray(AnnotatedNode member, Collection<?> collection) {
        if (!(member instanceof MethodNode methodNode)) {
            throw new IllegalStateException("Expected instance of MethodNode got: " + member);
        }
        ClassNode returnType = methodNode.getReturnType();
        if (!returnType.isArray()) {
            throw new IllegalStateException("Expected a method returning an array got: " + member);
        }
        Class<?> arrayType = Object.class;
        ClassNode component = returnType.getComponentType();
        if (component != null) {
            if (component.isEnum()) {
                arrayType = String.class;
                collection = collection.stream().map(val -> {
                    if (val instanceof Enum<?> anEnum) {
                        return anEnum.name();
                    }
                    return val;
                }).toList();
            } else if (component.isResolved()) {
                arrayType = component.getTypeClass();
                if (Annotation.class.isAssignableFrom(arrayType)) {
                    arrayType = AnnotationValue.class;
                } else if (Class.class.isAssignableFrom(arrayType)) {
                    arrayType = AnnotationClassValue.class;
                } else if (EvaluatedExpressionReference.class.isAssignableFrom(arrayType)) {
                    arrayType = EvaluatedExpressionReference.class;
                }
            }
        }
        if (collection.isEmpty()) {
            return Array.newInstance(arrayType, 0);
        }
        if (collection.stream().allMatch(val -> val instanceof AnnotationClassValue)) {
            arrayType = AnnotationClassValue.class;
        } else if (collection.stream().allMatch(val -> val instanceof AnnotationValue)) {
            arrayType = AnnotationValue.class;
        } else if (collection.stream().anyMatch(val -> val instanceof EvaluatedExpressionReference)) {
            arrayType = Object.class;
        }
        if (arrayType.isPrimitive()) {
            Class<?> wrapperType = ReflectionUtils.getWrapperType(arrayType);
            Class<?> primitiveArrayType = Array.newInstance(arrayType, 0).getClass();
            Object[] emptyWrapperArray = (Object[]) Array.newInstance(wrapperType, 0);
            Object[] wrapperArray = collection.toArray(emptyWrapperArray);
            // Convert to a proper primitive type array
            return ConversionService.SHARED.convertRequired(wrapperArray, primitiveArrayType);
        }
        return ConversionService.SHARED.convert(collection, Array.newInstance(arrayType, 0).getClass())
                .orElse(null);
    }

    private Object readConstantExpression(AnnotatedNode originatingElement, String annotationName, AnnotatedNode member, ConstantExpression constantExpression) {
        if (constantExpression instanceof AnnotationConstantExpression ann) {
            AnnotationNode value = (AnnotationNode) ann.getValue();
            return readNestedAnnotationValue(originatingElement, value);
        } else {
            Object value = constantExpression.getValue();
            if (value == null) {
                return null;
            }
            if (isEvaluatedExpression(value)) {
                String memberName = getAnnotationMemberName(member);
                return buildEvaluatedExpressionReference(originatingElement, annotationName, memberName, value);
            }
            if (value instanceof Collection<?> collection) {
                collection = collection.stream().map(this::convertConstantValue).toList();
                Object array = toArray(member, collection);
                if (isEvaluatedExpression(array)) {
                    return buildEvaluatedExpressionReference(originatingElement, annotationName, getAnnotationMemberName(member), array);
                }
                return array;
            }
            return convertConstantValue(value);
        }
    }

    @SuppressWarnings("java:S1872")
    private Object convertConstantValue(Object value) {
        if (value instanceof ClassNode classNode) {
            return new AnnotationClassValue<>(classNode.getName());
        }
        Class<?> valueClass = value.getClass();
        // Groovy 4.0.6 will return EnumConstantWrapper as a default value
        if (valueClass.getName().equals("org.codehaus.groovy.ast.decompiled.EnumConstantWrapper")) {
            return ReflectionUtils.getFieldValue(valueClass, "constant", value).orElse(null);
        }
        if (valueClass.getName().equals("org.codehaus.groovy.ast.decompiled.TypeWrapper")) {
            String desc = (String) ReflectionUtils.getFieldValue(valueClass, "desc", value).orElse(null);
            if (desc == null) {
                return null;
            }
            // Desc will return "Ljava/lang/String;"
            StringBuilder arraySuffix = new StringBuilder();
            while (desc.startsWith("[")) {
                desc = desc.substring(1);
                arraySuffix.append("[]");
            }
            String className = desc.substring(1, desc.length() - 1).replace("/", ".") + arraySuffix;
            return new AnnotationClassValue<>(className);
        }
        if (value instanceof CharSequence) {
            value = value.toString();
        }
        return value;
    }

    @Override
    protected Map<? extends AnnotatedNode, ?> readAnnotationRawValues(AnnotationNode annotationMirror) {
        Map<String, Expression> members = annotationMirror.getMembers();
        Map<MethodNode, Object> values = new LinkedHashMap<>();
        ClassNode annotationClassNode = annotationMirror.getClassNode();
        members.forEach((key, value) ->
                values.put(annotationClassNode.getMethods(key).get(0), value));
        return values;
    }

    @Override
    protected <K extends Annotation> Optional<AnnotationValue<K>> getAnnotationValues(AnnotatedNode originatingElement, AnnotatedNode member, Class<K> annotationType) {
        if (member != null) {
            ClassNode annotationTypeNode = ClassHelper.make(annotationType);
            final List<AnnotationNode> anns = member.getAnnotations(annotationTypeNode);
            if (CollectionUtils.isNotEmpty(anns)) {
                AnnotationNode ann = anns.get(0);
                Map<CharSequence, Object> converted = new LinkedHashMap<>();
                ClassNode annotationNode = ann.getClassNode();
                for (Map.Entry<String, Expression> entry : ann.getMembers().entrySet()) {
                    String key = entry.getKey();
                    Expression value = entry.getValue();
                    AnnotatedNode annotationMember = annotationNode.getMethod(key, new Parameter[0]);
                    readAnnotationRawValues(originatingElement, annotationType.getName(), annotationMember, key, value, converted);
                }
                Map<CharSequence, Object> annotationDefaults = getCachedAnnotationDefaults(annotationType.getName(), annotationTypeNode);
                if (!annotationDefaults.isEmpty()) {
                    Iterator<Map.Entry<CharSequence, Object>> i = converted.entrySet().iterator();
                    while (i.hasNext()) {
                        Map.Entry<CharSequence, Object> next = i.next();
                        Object v = annotationDefaults.get(next.getKey());
                        if (v != null && v.equals(next.getValue())) {
                            i.remove();
                        }
                    }
                }
                return Optional.of(AnnotationValue.builder(annotationType).members(converted).build());
            }
        }
        return Optional.empty();
    }

    @Override
    protected String getAnnotationMemberName(AnnotatedNode member) {
        return ((MethodNode) member).getName();
    }

    private void populateTypeHierarchy(ClassNode classNode, List<AnnotatedNode> hierarchy) {
        while (classNode != null) {
            ClassNode[] interfaces = classNode.getInterfaces();
            for (ClassNode anInterface : interfaces) {
                if (!hierarchy.contains(anInterface) && !anInterface.getName().equals(GroovyObject.class.getName())) {
                    hierarchy.add(anInterface);
                    populateTypeHierarchy(anInterface, hierarchy);
                }
            }
            classNode = classNode.getSuperClass();
            if (classNode != null) {
                if (classNode.equals(ClassHelper.OBJECT_TYPE) || classNode.getName().equals(Script.class.getName()) || classNode.getName().equals(GroovyObjectSupport.class.getName())) {
                    break;
                } else {
                    hierarchy.add(classNode);
                }
            } else {
                break;
            }
        }
    }

    private List<MethodNode> findOverriddenMethods(MethodNode methodNode) {
        List<MethodNode> overriddenMethods = new ArrayList<>();
        ClassNode classNode = methodNode.getDeclaringClass();

        String methodName = methodNode.getName();
        Map<String, Map<String, ClassNode>> genericsInfo = AstGenericUtils.buildAllGenericElementInfo(classNode, createVisitorContext());

        classLoop:
        while (classNode != null && !classNode.getName().equals(Object.class.getName())) {
            for (ClassNode i : classNode.getAllInterfaces()) {
                for (MethodNode parent : i.getMethods(methodName)) {
                    if (methodOverrides(methodNode, parent, genericsInfo.get(i.getName()))) {
                        overriddenMethods.add(parent);
                    }
                }
            }
            classNode = classNode.getSuperClass();
            if (classNode != null && !classNode.getName().equals(Object.class.getName())) {

                for (MethodNode parent : classNode.getMethods(methodName)) {
                    if (methodOverrides(methodNode, parent, genericsInfo.get(classNode.getName()))) {
                        if (!parent.isPrivate()) {
                            overriddenMethods.add(parent);
                        }
                        if (parent.getAnnotations(ANN_OVERRIDE).isEmpty()) {
                            break classLoop;
                        }
                    }
                }
            }
        }
        return overriddenMethods;
    }

    private boolean methodOverrides(MethodNode child,
                                    MethodNode parent,
                                    Map<String, ClassNode> genericsSpec) {
        Parameter[] childParameters = child.getParameters();
        Parameter[] parentParameters = parent.getParameters();
        if (childParameters.length == parentParameters.length) {
            for (int i = 0, n = childParameters.length; i < n; i += 1) {
                ClassNode aType = childParameters[i].getType();
                ClassNode bType = parentParameters[i].getType();

                if (!aType.equals(bType)) {
                    if (bType.isGenericsPlaceHolder() && genericsSpec != null) {
                        ClassNode classNode = genericsSpec.get(bType.getUnresolvedName());
                        if (!aType.equals(classNode)) {
                            return false;
                        }
                    } else {
                        return false;
                    }
                }
            }
            return true;
        }
        return false;
    }
}<|MERGE_RESOLUTION|>--- conflicted
+++ resolved
@@ -401,7 +401,6 @@
     }
 
     @Override
-<<<<<<< HEAD
     protected boolean isInheritedAnnotation(@NonNull AnnotationNode annotationMirror) {
         final List<AnnotationNode> annotations = annotationMirror.getClassNode().getAnnotations();
         if (CollectionUtils.isNotEmpty(annotations)) {
@@ -437,10 +436,7 @@
     }
 
     @Override
-    protected Object readAnnotationValue(AnnotatedNode originatingElement, AnnotatedNode member, String annotationName, String memberName, Object annotationValue) {
-=======
     protected Object readAnnotationValue(AnnotatedNode originatingElement, AnnotatedNode member, String memberName, Object annotationValue) {
->>>>>>> 4632bcf6
         if (annotationValue instanceof ConstantExpression constantExpression) {
             return readConstantExpression(originatingElement, annotationName, member, constantExpression);
         } else if (annotationValue instanceof PropertyExpression pe) {
