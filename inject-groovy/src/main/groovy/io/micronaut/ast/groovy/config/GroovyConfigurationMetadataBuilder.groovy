--- conflicted
+++ resolved
@@ -99,12 +99,7 @@
         return path.toString()
     }
 
-<<<<<<< HEAD
-    private String calculateInitialPath(ClassNode owningType, ClassNode declaringType) {
-        AnnotationMetadata annotationMetadata = getAnnotationMetadata(declaringType)
-=======
     private String calculateInitialPath(ClassNode owningType, AnnotationMetadata annotationMetadata) {
->>>>>>> d668de9e
         return annotationMetadata.stringValue(ConfigurationReader.class)
                 .map(pathEvaluationFunction(annotationMetadata)).orElseGet( {->
             AnnotationMetadata ownerMetadata = getAnnotationMetadata(owningType)
@@ -145,20 +140,6 @@
 
     @Override
     protected AnnotationMetadata getAnnotationMetadata(ClassNode type) {
-<<<<<<< HEAD
-        return AstAnnotationUtils.getAnnotationMetadata(sourceUnit, type)
-    }
-
-    private void prependSuperclasses(ClassNode declaringType, StringBuilder path) {
-        ClassNode superclass = declaringType.getSuperClass()
-        while (superclass != ClassHelper.OBJECT_TYPE) {
-            Optional<String> parentConfig = getAnnotationMetadata(superclass).stringValue(ConfigurationReader.class)
-            if (parentConfig.isPresent()) {
-                path.insert(0, parentConfig.get() + '.')
-                superclass = superclass.getSuperClass()
-            } else {
-                break
-=======
         return AstAnnotationUtils.getAnnotationMetadata(sourceUnit, compilationUnit, type)
     }
 
@@ -185,7 +166,6 @@
                 } else {
                     break
                 }
->>>>>>> d668de9e
             }
         }
     }
