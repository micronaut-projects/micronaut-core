/*
 * Copyright 2017-2019 original authors
 *
 * Licensed under the Apache License, Version 2.0 (the "License");
 * you may not use this file except in compliance with the License.
 * You may obtain a copy of the License at
 *
 * http://www.apache.org/licenses/LICENSE-2.0
 *
 * Unless required by applicable law or agreed to in writing, software
 * distributed under the License is distributed on an "AS IS" BASIS,
 * WITHOUT WARRANTIES OR CONDITIONS OF ANY KIND, either express or implied.
 * See the License for the specific language governing permissions and
 * limitations under the License.
 */
package io.micronaut.ast.groovy.annotation

import io.micronaut.ast.transform.test.AbstractBeanDefinitionSpec
import io.micronaut.context.annotation.ConfigurationReader
import io.micronaut.core.annotation.AnnotationClassValue
import io.micronaut.core.annotation.AnnotationUtil
import io.micronaut.core.annotation.AnnotationValue
import io.micronaut.inject.annotation.MultipleAlias
import io.micronaut.aop.Around
import io.micronaut.context.annotation.Primary
import io.micronaut.context.annotation.Requirements
import io.micronaut.context.annotation.Requires
import io.micronaut.core.annotation.AnnotationMetadata
import io.micronaut.runtime.context.scope.Refreshable
import io.micronaut.runtime.context.scope.ScopedProxy
import spock.lang.Ignore

import javax.inject.Qualifier
import javax.inject.Scope
import javax.inject.Singleton

/**
 * @author Graeme Rocher
 * @since 1.0
 */
class GroovyAnnotationMetadataBuilderSpec extends AbstractBeanDefinitionSpec {

    void "test multiple alias definitions with value"() {
        given:
        AnnotationMetadata metadata = buildTypeAnnotationMetadata('annbuild1.Multi', '''\
package annbuild1;

import io.micronaut.inject.annotation.*;

@MultipleAlias("test")
class Multi {
}
''', )
        expect:
        metadata != null
        metadata.hasDeclaredStereotype(ConfigurationReader)
        metadata.getValue(ConfigurationReader, String).get() == 'test'
        metadata.hasDeclaredAnnotation(MultipleAlias)
        metadata.getValue(MultipleAlias, String).get() == 'test'
        metadata.getValue(MultipleAlias, "id", String).get() == 'test'
    }
    void "test annotation names by stereotype"() {
        given:
        AnnotationMetadata metadata = buildTypeAnnotationMetadata('annbuild2.Test','''\
package annbuild2;

import io.micronaut.runtime.context.scope.*;
@Refreshable
class Test {
}
''')

        expect:
        metadata != null
        metadata.getAnnotationNamesByStereotype(Around).contains(ScopedProxy.name)
    }


    void "test read external constants"() {
        given:
        AnnotationMetadata metadata = buildTypeAnnotationMetadata('annbuild3.Test','''\
package annbuild3;

import io.micronaut.context.annotation.*;
import io.micronaut.core.annotation.AnnotationMetadata;
@Requires(property=AnnotationMetadata.VALUE_MEMBER)
class Test {
}
''')

        expect:
        metadata != null
        metadata.getValue(Requires, "property").isPresent()
        metadata.getValue(Requires, "property").get() == 'value'
    }


    void "test read lists simple"() {
        given:
        AnnotationMetadata metadata = buildTypeAnnotationMetadata('annbuild4.Test','''\
package annbuild4;
import io.micronaut.context.annotation.*;

@Requires(env=['foo'])
class Test {
}
''')

        expect:
        metadata != null
        metadata.getValue(Requires, "env").isPresent()
        metadata.getValue(Requires, "env").get() == ['foo']
    }


    void "test read constants"() {
        given:
        AnnotationMetadata metadata = buildTypeAnnotationMetadata('annbuild5.Test', '''\
package annbuild5;

import io.micronaut.context.annotation.*;

@Requires(property=Test.TEST)
class Test {
    public static final String TEST = "blah";
}
''')


        expect:
        metadata != null
        metadata.getValue(Requires, "property").isPresent()
        metadata.getValue(Requires, "property").get() == 'blah'

    }


    @Ignore // Support for closure values not yet supported
    void "test build annotation with closure value"() {
        given:
        AnnotationMetadata metadata = buildTypeAnnotationMetadata('annbuild6.Test','''\
package annbuild6;

import io.micronaut.context.annotation.*;

@Requires(condition= { true })
class Test {
}
''')

        expect:
        metadata != null
        metadata.hasDeclaredAnnotation(Requires)
        metadata.isPresent(Requires, 'condition')
        Closure.isAssignableFrom( metadata.synthesize(Requires).condition() )
    }

    void "test build repeatable annotations"() {
        given:
        AnnotationMetadata metadata = buildTypeAnnotationMetadata('annbuild7.Test','''\
package annbuild7;

import io.micronaut.context.annotation.*;

@Requirements([
@Requires(property="blah"),
@Requires(classes=Test.class) ])
class Test {
}
''')

        expect:
        metadata != null
        metadata.hasDeclaredAnnotation(Requirements)
        metadata.getValue(Requirements).get().size() == 2
        metadata.getValue(Requirements).get()[0] instanceof AnnotationValue
        metadata.getValue(Requirements).get()[0].values.get('property') == 'blah'
        metadata.getValue(Requirements).get()[1] instanceof AnnotationValue
        metadata.getValue(Requirements).get()[1].values.get('classes') == [new AnnotationClassValue('annbuild7.Test')] as AnnotationClassValue[]
    }

    void "test parse first level stereotype data"() {

        given:
        AnnotationMetadata metadata = buildTypeAnnotationMetadata("annbuild8.Test",'''\
package annbuild8;

@io.micronaut.context.annotation.Primary
class Test {
}
''')

        expect:
        metadata != null
        metadata.hasDeclaredAnnotation(Primary)
        !metadata.hasDeclaredAnnotation(Singleton)
        metadata.hasAnnotation(Primary)
        metadata.hasStereotype(Qualifier)
        !metadata.hasStereotype(Singleton)
    }

    void "test parse inherited stereotype data attributes default values"() {

        given:
        AnnotationMetadata metadata = buildTypeAnnotationMetadata("annbuild9.Test",'''\
package annbuild9;

@io.micronaut.ast.groovy.annotation.Trace(type = Test.class, types = [Test.class])
class Test {
}
''')

        expect:
        metadata != null
        metadata.hasAnnotation(Trace)
        metadata.isFalse(Around, 'hotswap')
        metadata.isFalse(Trace, 'something')
        !metadata.isPresent(Around, 'hotswap')
        !metadata.isPresent(Trace, 'something')
    }

    void "test parse inherited stereotype data attributes"() {

        given:
        AnnotationMetadata metadata = buildTypeAnnotationMetadata("annbuild10.Test",'''\
package annbuild10;

@io.micronaut.ast.groovy.annotation.Trace(type = Test.class, types = [Test.class], something = true)
class Test {
}
''')

        expect:
        metadata != null
        metadata.hasAnnotation(Trace)
        metadata.getValue(Trace, "type").isPresent()
        metadata.getValue(Trace, "type").get() == new AnnotationClassValue('annbuild10.Test')
        metadata.getValue(Trace, "types").get() == [new AnnotationClassValue('annbuild10.Test')] as AnnotationClassValue[]
        metadata.hasStereotype(Trace)
        metadata.hasDeclaredAnnotation(Trace)
        metadata.hasStereotype(Around)
        metadata.hasStereotype(SomeOther)
        metadata.hasStereotype(Scope)
        !metadata.hasDeclaredAnnotation(Scope)
        !metadata.hasDeclaredAnnotation(Around)
        metadata.getValue(Around, 'hotswap').isPresent()
        metadata.isTrue(Around, 'hotswap')
        metadata.getValue(Around, 'proxyTarget').isPresent()
        metadata.getValue(Around, 'lazy').isPresent()
        metadata.isTrue(Around, 'proxyTarget')
        metadata.isFalse(Around, 'lazy')
    }

    void "test parse interface inherited stereotype data attributes"() {

        given:
        AnnotationMetadata metadata = buildTypeAnnotationMetadata( "annbuild11.Test",'''\
package annbuild11;


class Test implements ITest{
}

@io.micronaut.ast.groovy.annotation.Trace(type = Test.class, types = [Test.class], something = true)
interface ITest {

}
''')

        expect:
        metadata != null
        metadata.hasAnnotation(Trace)
        metadata.getValue(Trace, "type").isPresent()
        metadata.getValue(Trace, "type").get() == new AnnotationClassValue('annbuild11.Test')
        metadata.getValue(Trace, "types").get() == [new AnnotationClassValue('annbuild11.Test')] as AnnotationClassValue[]
        metadata.hasStereotype(Trace)
        !metadata.hasDeclaredAnnotation(Trace)
        !metadata.hasDeclaredStereotype(Trace)
        metadata.hasStereotype(Around)
        metadata.hasStereotype(SomeOther)
        metadata.hasStereotype(Scope)
        !metadata.hasDeclaredAnnotation(Scope)
        !metadata.hasDeclaredAnnotation(Around)
        metadata.getValue(Around, 'hotswap').isPresent()
        metadata.isTrue(Around, 'hotswap')
        metadata.getValue(Around, 'proxyTarget').isPresent()
        metadata.getValue(Around, 'lazy').isPresent()
        metadata.isTrue(Around, 'proxyTarget')
        metadata.isFalse(Around, 'lazy')
    }


    void "test parse super class inherited stereotype data attributes"() {

        given:
        AnnotationMetadata metadata = buildTypeAnnotationMetadata("annbuild12.Test",'''\
package annbuild12;


class Test extends SuperTest{
}

@io.micronaut.ast.groovy.annotation.Trace(type = SuperTest.class, types = [SuperTest.class], something = true)
class SuperTest {

}
''')

        expect:
        metadata != null
        metadata.hasAnnotation(Trace)
        metadata.getValue(Trace, "type").isPresent()
        metadata.getValue(Trace, "type").get() == new AnnotationClassValue('annbuild12.SuperTest')
        metadata.getValue(Trace, "types").get() == [new AnnotationClassValue('annbuild12.SuperTest')] as AnnotationClassValue[]
        metadata.hasStereotype(Trace)
        !metadata.hasDeclaredAnnotation(Trace)
        !metadata.hasDeclaredStereotype(Trace)
        metadata.hasStereotype(Around)
        metadata.hasStereotype(SomeOther)
        metadata.hasStereotype(Scope)
        !metadata.hasDeclaredAnnotation(Scope)
        !metadata.hasDeclaredAnnotation(Around)
        metadata.getValue(Around, 'hotswap').isPresent()
        metadata.isTrue(Around, 'hotswap')
        metadata.getValue(Around, 'proxyTarget').isPresent()
        metadata.getValue(Around, 'lazy').isPresent()
        metadata.isTrue(Around, 'proxyTarget')
        metadata.isFalse(Around, 'lazy')
    }


    void "test override super class inherited stereotype data attributes"() {

        given:
        AnnotationMetadata metadata = buildTypeAnnotationMetadata("annbuild13.Test",'''\
package annbuild13;

@io.micronaut.ast.groovy.annotation.Trace(type = Test.class, types = [Test.class], something = false)
class Test extends SuperTest{
}

@io.micronaut.ast.groovy.annotation.Trace(type = SuperTest.class, types = [SuperTest.class], something = true)
class SuperTest {

}
''')

        expect:
        metadata != null
        metadata.hasAnnotation(Trace)
        metadata.getValue(Trace, "type").isPresent()
        metadata.getValue(Trace, "type").get() == new AnnotationClassValue('annbuild13.Test')
        metadata.getValue(Trace, "types").get() == [new AnnotationClassValue('annbuild13.Test')] as AnnotationClassValue[]
        metadata.hasStereotype(Trace)
        metadata.hasDeclaredStereotype(Trace)
        metadata.hasDeclaredAnnotation(Trace)
        metadata.hasStereotype(Around)
        metadata.hasStereotype(SomeOther)
        metadata.hasStereotype(Scope)
        !metadata.hasDeclaredAnnotation(Scope)
        !metadata.hasDeclaredAnnotation(Around)
        metadata.getValue(Around, 'hotswap').isPresent()
        metadata.isFalse(Around, 'hotswap')
        metadata.getValue(Around, 'proxyTarget').isPresent()
        metadata.getValue(Around, 'lazy').isPresent()
        metadata.isTrue(Around, 'proxyTarget')
        metadata.isFalse(Around, 'lazy')
    }

    void "test parse super class inherited interface stereotype data attributes"() {
        given:
        AnnotationMetadata metadata = buildTypeAnnotationMetadata("annbuild14.Test",'''\
package annbuild14;


class Test extends SuperTest{
}

class SuperTest implements ITest {}

@io.micronaut.ast.groovy.annotation.Trace(type = Test.class, types = [Test.class], something = true)
interface ITest {

}
''')

        expect:
        metadata != null
        metadata.hasAnnotation(Trace)
        metadata.getValue(Trace, "type").isPresent()
        metadata.getValue(Trace, "type").get() == new AnnotationClassValue('annbuild14.Test')
        metadata.getValue(Trace, "types").get() == [new AnnotationClassValue('annbuild14.Test')] as AnnotationClassValue[]
        metadata.hasStereotype(Trace)
        !metadata.hasDeclaredStereotype(Trace)
        !metadata.hasDeclaredAnnotation(Trace)
        metadata.hasStereotype(Around)
        metadata.hasStereotype(SomeOther)
        metadata.hasStereotype(Scope)
        !metadata.hasDeclaredAnnotation(Scope)
        !metadata.hasDeclaredAnnotation(Around)
        metadata.getValue(Around, 'hotswap').isPresent()
        metadata.isTrue(Around, 'hotswap')
        metadata.getValue(Around, 'proxyTarget').isPresent()
        metadata.getValue(Around, 'lazy').isPresent()
        metadata.isTrue(Around, 'proxyTarget')
        metadata.isFalse(Around, 'lazy')
    }


    void "test parse first level method stereotype data"() {

        given:
        AnnotationMetadata metadata = buildMethodAnnotationMetadata("annbuild15.Test",'''\
package annbuild15;


class Test {
    @io.micronaut.context.annotation.Primary
    void testMethod() {}
}
''', 'testMethod')

        expect:
        metadata != null
        metadata.hasDeclaredAnnotation(Primary)
        !metadata.hasDeclaredAnnotation(Singleton)
        metadata.hasAnnotation(Primary)
        metadata.hasStereotype(Qualifier)
        !metadata.hasStereotype(Singleton)
    }

    void "test parse inherited from class method stereotype data"() {

        given:
<<<<<<< HEAD
        AnnotationMetadata metadata = buildBeanDefinition("test.Test",'''\
package test;
=======
        AnnotationMetadata metadata = buildMethodAnnotationMetadata("annbuild16.Test",'''\
package annbuild16;
>>>>>>> 041a239e


@io.micronaut.context.annotation.Primary
@io.micronaut.context.annotation.Bean
class Test {
    @io.micronaut.context.annotation.Executable
    void testMethod() {}
}
''').getRequiredMethod("testMethod").getAnnotationMetadata()

        expect:
        metadata != null
        !metadata.hasDeclaredAnnotation(Primary)
        !metadata.hasDeclaredAnnotation(Singleton)
        metadata.hasAnnotation(Primary)
        metadata.hasStereotype(Qualifier)
        !metadata.hasStereotype(Singleton)
    }

    void "test parse inherited from interface method stereotype data"() {

        given:
        AnnotationMetadata metadata = buildMethodAnnotationMetadata("annbuild17.Test",'''\
package annbuild17;

import java.lang.annotation.*;

class Test implements ITest {
    @Override
    public void testMethod() {}
}

interface ITest {
    @MyAnn
    void testMethod(); 
}

@io.micronaut.context.annotation.Primary
@Retention(RetentionPolicy.RUNTIME)
@Inherited
@interface MyAnn {}
''', 'testMethod')

        expect:
        metadata != null
        !metadata.hasDeclaredAnnotation(Primary)
        !metadata.hasDeclaredAnnotation(AnnotationUtil.SINGLETON)
        !metadata.hasAnnotation(Primary)
        metadata.hasStereotype(Primary)
        metadata.hasStereotype(AnnotationUtil.QUALIFIER)
        !metadata.hasStereotype(AnnotationUtil.SINGLETON)
    }

    void "test array annotation value"() {
        given:
        AnnotationMetadata metadata = buildMethodAnnotationMetadata('annbuild18.Test', '''\
package annbuild18;

import io.micronaut.inject.annotation.*;
import io.micronaut.ast.groovy.annotation.*;
class Test {
    @Parent(child = @Child())
    void testMethod() {}
}
''', 'testMethod')

        expect:
        metadata != null
        metadata.hasDeclaredAnnotation(Parent)
        metadata.getValue(Parent, "child").get().getClass().isArray()
    }
}<|MERGE_RESOLUTION|>--- conflicted
+++ resolved
@@ -432,13 +432,8 @@
     void "test parse inherited from class method stereotype data"() {
 
         given:
-<<<<<<< HEAD
-        AnnotationMetadata metadata = buildBeanDefinition("test.Test",'''\
-package test;
-=======
-        AnnotationMetadata metadata = buildMethodAnnotationMetadata("annbuild16.Test",'''\
+        AnnotationMetadata metadata = buildBeanDefinition("annbuild16.Test",'''\
 package annbuild16;
->>>>>>> 041a239e
 
 
 @io.micronaut.context.annotation.Primary
