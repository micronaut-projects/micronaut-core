dependencies {
    api project(":inject")
    api project(path: ':aop', configuration: 'shadow')
    api dependencyVersion("groovy")

<<<<<<< HEAD
    testImplementation "junit:junit:4.7"
//    testImplementation 'javax.validation:validation-api:1.1.0.Final'
    testImplementation "org.hibernate:hibernate-core:5.3.6.Final"
    testImplementation 'org.hibernate:hibernate-validator:6.0.13.Final'
=======
    testCompile "junit:junit:4.12"
//    testCompile 'javax.validation:validation-api:1.1.0.Final'
    testCompile "org.hibernate:hibernate-core:5.3.6.Final"
>>>>>>> acb11bb5
    testRuntime 'org.glassfish.web:el-impl:2.2.1-b05'
    testRuntime 'org.glassfish:javax.el:3.0.1-b08'
    testImplementation project(":http-server-netty")
    testImplementation project(":http-client")
    testImplementation project(":validation")
    testImplementation 'org.neo4j.driver:neo4j-java-driver:1.4.5'
    testImplementation dependencyModuleVersion("groovy", "groovy-json")
}

//compileTestGroovy.groovyOptions.forkOptions.jvmArgs = ['-Xdebug', '-Xrunjdwp:transport=dt_socket,server=y,suspend=y,address=5005']
//compileGroovy.groovyOptions.forkOptions.jvmArgs = ['-Xdebug', '-Xrunjdwp:transport=dt_socket,server=y,suspend=y,address=5005']<|MERGE_RESOLUTION|>--- conflicted
+++ resolved
@@ -3,16 +3,10 @@
     api project(path: ':aop', configuration: 'shadow')
     api dependencyVersion("groovy")
 
-<<<<<<< HEAD
-    testImplementation "junit:junit:4.7"
+    testImplementation "junit:junit:4.12"
 //    testImplementation 'javax.validation:validation-api:1.1.0.Final'
     testImplementation "org.hibernate:hibernate-core:5.3.6.Final"
     testImplementation 'org.hibernate:hibernate-validator:6.0.13.Final'
-=======
-    testCompile "junit:junit:4.12"
-//    testCompile 'javax.validation:validation-api:1.1.0.Final'
-    testCompile "org.hibernate:hibernate-core:5.3.6.Final"
->>>>>>> acb11bb5
     testRuntime 'org.glassfish.web:el-impl:2.2.1-b05'
     testRuntime 'org.glassfish:javax.el:3.0.1-b08'
     testImplementation project(":http-server-netty")
