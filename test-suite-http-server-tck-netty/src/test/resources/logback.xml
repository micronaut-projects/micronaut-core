--- conflicted
+++ resolved
@@ -11,10 +11,6 @@
     <root level="info">
         <appender-ref ref="STDOUT" />
     </root>
-<<<<<<< HEAD
 
 <!--    <logger name="io.micronaut.http.client" level="trace" />-->
 </configuration>
-=======
-</configuration>
->>>>>>> ad657d5a
