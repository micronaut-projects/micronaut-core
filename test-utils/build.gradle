--- conflicted
+++ resolved
@@ -1,10 +1,6 @@
 ext {
-<<<<<<< HEAD
-    snakeYamlVersion = '1.19'
-=======
     snakeYamlVersion = '1.25'
     bomExclude = true
->>>>>>> acb11bb5
 }
 
 dependencies {
