/*
 * Copyright 2017-2022 original authors
 *
 * Licensed under the Apache License, Version 2.0 (the "License");
 * you may not use this file except in compliance with the License.
 * You may obtain a copy of the License at
 *
 * https://www.apache.org/licenses/LICENSE-2.0
 *
 * Unless required by applicable law or agreed to in writing, software
 * distributed under the License is distributed on an "AS IS" BASIS,
 * WITHOUT WARRANTIES OR CONDITIONS OF ANY KIND, either express or implied.
 * See the License for the specific language governing permissions and
 * limitations under the License.
 */
package io.micronaut.kotlin.processing.visitor

import com.google.devtools.ksp.KspExperimental
import com.google.devtools.ksp.getClassDeclarationByName
import com.google.devtools.ksp.processing.Dependencies
import com.google.devtools.ksp.processing.Resolver
import com.google.devtools.ksp.processing.SymbolProcessorEnvironment
import com.google.devtools.ksp.symbol.KSClassDeclaration
import com.google.devtools.ksp.symbol.KSNode
import io.micronaut.core.convert.ArgumentConversionContext
import io.micronaut.core.convert.value.MutableConvertibleValues
import io.micronaut.core.convert.value.MutableConvertibleValuesMap
import io.micronaut.core.util.StringUtils
import io.micronaut.expressions.context.DefaultExpressionCompilationContextFactory
import io.micronaut.expressions.context.ExpressionCompilationContextFactory
import io.micronaut.inject.annotation.AbstractAnnotationMetadataBuilder
import io.micronaut.inject.ast.ClassElement
import io.micronaut.inject.ast.Element
import io.micronaut.inject.ast.annotation.ElementAnnotationMetadataFactory
import io.micronaut.inject.visitor.VisitorContext
import io.micronaut.inject.writer.GeneratedFile
import io.micronaut.kotlin.processing.KotlinOutputVisitor
import io.micronaut.kotlin.processing.annotation.KotlinAnnotationMetadataBuilder
import io.micronaut.kotlin.processing.annotation.KotlinElementAnnotationMetadataFactory
import java.io.*
import java.net.URI
import java.nio.file.Files
import java.util.*
import java.util.function.BiConsumer
import kotlin.collections.ArrayList

@OptIn(KspExperimental::class)
internal open class KotlinVisitorContext(
    private val environment: SymbolProcessorEnvironment,
    val resolver: Resolver
) : VisitorContext {

    private val visitorAttributes: MutableConvertibleValues<Any>
    private val elementFactory: KotlinElementFactory
    private val outputVisitor = KotlinOutputVisitor(environment)
    val annotationMetadataBuilder: KotlinAnnotationMetadataBuilder
    private val elementAnnotationMetadataFactory: KotlinElementAnnotationMetadataFactory
    private val expressionCompilationContextFactory : ExpressionCompilationContextFactory

    init {
        visitorAttributes = MutableConvertibleValuesMap()
        annotationMetadataBuilder = KotlinAnnotationMetadataBuilder(environment, resolver, this)
        elementFactory = KotlinElementFactory(this)
        elementAnnotationMetadataFactory =
            KotlinElementAnnotationMetadataFactory(false, annotationMetadataBuilder)
        expressionCompilationContextFactory = DefaultExpressionCompilationContextFactory(this)
    }

    override fun <T : Any?> get(
        name: CharSequence?,
        conversionContext: ArgumentConversionContext<T>?
    ): Optional<T> {
        return visitorAttributes.get(name, conversionContext)
    }

    override fun names(): MutableSet<String> {
        return visitorAttributes.names()
    }

    override fun values(): MutableCollection<Any> {
        return visitorAttributes.values()
    }

    override fun put(key: CharSequence?, value: Any?): MutableConvertibleValues<Any> {
        visitorAttributes.put(key, value)
        return this
    }

    override fun remove(key: CharSequence?): MutableConvertibleValues<Any> {
        visitorAttributes.remove(key)
        return this
    }

    override fun clear(): MutableConvertibleValues<Any> {
        visitorAttributes.clear()
        return this
    }

    override fun getClassElement(name: String): Optional<ClassElement> {
        var declaration = resolver.getClassDeclarationByName(name)
        if (declaration == null) {
            declaration = resolver.getClassDeclarationByName(name.replace('$', '.'))
        }
        return Optional.ofNullable(declaration)
            .map(elementFactory::newClassElement)
    }

    @OptIn(KspExperimental::class)
    override fun getClassElements(
        aPackage: String,
        vararg stereotypes: String
    ): Array<ClassElement> {
        return resolver.getDeclarationsFromPackage(aPackage)
            .filterIsInstance<KSClassDeclaration>()
            .filter { declaration ->
                declaration.annotations.any { ann ->
                    stereotypes.contains(
                        KotlinAnnotationMetadataBuilder.getAnnotationTypeName(
                            resolver,
                            ann,
                            this
                        )
                    )
                }
            }
            .map { declaration ->
                elementFactory.newClassElement(declaration)
            }
            .toList()
            .toTypedArray()
    }

    override fun getServiceEntries(): MutableMap<String, MutableSet<String>> {
        return outputVisitor.serviceEntries
    }

    override fun visitClass(classname: String, vararg originatingElements: Element): OutputStream {
        return outputVisitor.visitClass(classname, *originatingElements)
    }

    override fun visitServiceDescriptor(type: String, classname: String) {
        outputVisitor.visitServiceDescriptor(type, classname)
    }

    override fun visitServiceDescriptor(
        type: String,
        classname: String,
        originatingElement: Element
    ) {
        outputVisitor.visitServiceDescriptor(type, classname, originatingElement)
    }

    override fun visitMetaInfFile(
        path: String,
        vararg originatingElements: Element
    ): Optional<GeneratedFile> {
        return outputVisitor.visitMetaInfFile(path, *originatingElements)
    }

    override fun visitGeneratedFile(path: String): Optional<GeneratedFile> {
        return outputVisitor.visitGeneratedFile(path)
    }

    override fun visitGeneratedFile(path: String, vararg originatingElements: Element): Optional<GeneratedFile> {
        return outputVisitor.visitGeneratedFile(path, *originatingElements)
    }

    override fun finish() {
        outputVisitor.finish()
    }

    override fun getClassElement(
        name: String,
        annotationMetadataFactory: ElementAnnotationMetadataFactory
    ): Optional<ClassElement> {
        var declaration = resolver.getClassDeclarationByName(name)
        if (declaration == null) {
            declaration = resolver.getClassDeclarationByName(name.replace('$', '.'))
        }
        return Optional.ofNullable(declaration)
            .map { elementFactory.newClassElement(it, annotationMetadataFactory) }
    }

    override fun getElementFactory(): KotlinElementFactory = elementFactory

    override fun getElementAnnotationMetadataFactory(): ElementAnnotationMetadataFactory {
        return elementAnnotationMetadataFactory
    }

    override fun getExpressionCompilationContextFactory(): ExpressionCompilationContextFactory {
        return expressionCompilationContextFactory
    }

    override fun getAnnotationMetadataBuilder(): AbstractAnnotationMetadataBuilder<*, *> {
        return annotationMetadataBuilder
    }

    override fun getOptions(): Map<String, String> {
        return environment.options
    }

    override fun info(message: String, element: Element?) {
        printMessage(message, environment.logger::info, element)
    }

    fun info(message: String, element: KSNode?) {
        printMessage(message, environment.logger::info, element)
    }

    override fun info(message: String) {
        printMessage(message, environment.logger::info, null as KSNode?)
    }

    override fun fail(message: String, element: Element?) {
        printMessage(message, environment.logger::error, element)
    }

    fun fail(message: String, element: KSNode?) {
        printMessage(message, environment.logger::error, element)
    }

    override fun warn(message: String, element: Element?) {
        printMessage(message, environment.logger::warn, element)
    }

    fun warn(message: String, element: KSNode?) {
        printMessage(message, environment.logger::warn, element)
    }

    private fun printMessage(
        message: String,
        logger: BiConsumer<String, KSNode?>,
        element: Element?
    ) {
        if (element is AbstractKotlinElement<*>) {
            val el = element.nativeType.element
            printMessage(message, logger, el)
        } else {
            printMessage(message, logger, null as KSNode?)
        }
    }

    private fun printMessage(
        message: String,
        logger: BiConsumer<String, KSNode?>,
        element: KSNode?
    ) {
        if (StringUtils.isNotEmpty(message)) {
            logger.accept(message, element)
        }
    }

    class KspGeneratedFile(
        environment: SymbolProcessorEnvironment,
        elements: MutableList<String>,
        dependencies: Dependencies
    ) : GeneratedFile {

        private val file: File

        init {
            val fileName = elements.removeAt(elements.size - 1)
            val prevFiles = ArrayList(environment.codeGenerator.generatedFile)
            environment.codeGenerator.createNewFile(
                dependencies,
                elements.joinToString("."),
                fileName.substringBeforeLast('.'),
                fileName.substringAfterLast('.', "")
            ).close() // Create an empty file first to find the actual file location
            val newFiles = ArrayList(environment.codeGenerator.generatedFile)
            newFiles.removeAll(prevFiles)
            if (newFiles.size != 1) {
                throw IllegalStateException("Expected to find one file!")
            }
            file = newFiles[0]
        }

        override fun toURI(): URI {
            return file.toURI()
        }

        override fun getName(): String {
            return file.name
        }

        override fun openInputStream(): InputStream {
            return Files.newInputStream(file.toPath())
        }

<<<<<<< HEAD
        override fun openOutputStream(): OutputStream = environment.codeGenerator.createNewFile(
            dependencies,
            path,
            fileName.substringBeforeLast('.'),
            fileName.substringAfterLast('.'))
=======
        override fun openOutputStream(): OutputStream {
            return Files.newOutputStream(file.toPath())
        }
>>>>>>> 5bbbae46

        override fun openReader(): Reader {
            return file.reader()
        }

        override fun getTextContent(): CharSequence {
            return file.readText()
        }

        override fun openWriter(): Writer {
            return OutputStreamWriter(openOutputStream())
        }

    }
}<|MERGE_RESOLUTION|>--- conflicted
+++ resolved
@@ -287,17 +287,9 @@
             return Files.newInputStream(file.toPath())
         }
 
-<<<<<<< HEAD
-        override fun openOutputStream(): OutputStream = environment.codeGenerator.createNewFile(
-            dependencies,
-            path,
-            fileName.substringBeforeLast('.'),
-            fileName.substringAfterLast('.'))
-=======
         override fun openOutputStream(): OutputStream {
             return Files.newOutputStream(file.toPath())
         }
->>>>>>> 5bbbae46
 
         override fun openReader(): Reader {
             return file.reader()
