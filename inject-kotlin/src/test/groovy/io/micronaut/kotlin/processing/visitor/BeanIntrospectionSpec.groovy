package io.micronaut.kotlin.processing.visitor

import com.fasterxml.jackson.annotation.JsonClassDescription
import com.fasterxml.jackson.annotation.JsonProperty
import io.micronaut.annotation.processing.test.AbstractKotlinCompilerSpec
import io.micronaut.context.annotation.Executable
import io.micronaut.core.annotation.Introspected
import io.micronaut.core.beans.BeanIntrospection
import io.micronaut.core.beans.BeanIntrospectionReference
import io.micronaut.core.beans.BeanIntrospector
import io.micronaut.core.beans.BeanMethod
import io.micronaut.core.beans.BeanProperty
import io.micronaut.core.convert.ConversionContext
import io.micronaut.core.convert.TypeConverter
import io.micronaut.core.reflect.InstantiationUtils
import io.micronaut.core.reflect.exception.InstantiationException
import io.micronaut.core.type.Argument
import io.micronaut.core.type.GenericPlaceholder
import io.micronaut.inject.ExecutableMethod
import io.micronaut.kotlin.processing.elementapi.SomeEnum
import io.micronaut.kotlin.processing.elementapi.TestClass

import javax.persistence.Column
import javax.persistence.Entity
import javax.persistence.Id
import javax.persistence.Version
import jakarta.validation.Constraint
import jakarta.validation.constraints.Min
import jakarta.validation.constraints.NotBlank
import jakarta.validation.constraints.Size
import java.lang.reflect.Field

class BeanIntrospectionSpec extends AbstractKotlinCompilerSpec {

    void "test basic introspection"() {
        when:
        def introspection = buildBeanIntrospection("test.Test", """
package test

import io.micronaut.core.annotation.Introspected

@Introspected
class Test
""")

        then:
        noExceptionThrown()
        introspection != null
        introspection.instantiate().class.name == "test.Test"
    }

<<<<<<< HEAD
    void "test data class introspection"() {
        when:
        def introspection = buildBeanIntrospection("test.ContactEntity", """
=======
    void "test non-null and null introspection"() {
        when:
        def introspection = buildBeanIntrospection("test.Test", """
>>>>>>> 880b40eb
package test

import io.micronaut.core.annotation.Introspected

@Introspected
<<<<<<< HEAD
data class ContactEntity(var id: Long? = null, val firstName: String, val lastName: String)
=======
data class Test(
    val name: String,
    val description: String? = null)
>>>>>>> 880b40eb
""")

        then:
        noExceptionThrown()
        introspection != null
<<<<<<< HEAD
        introspection.beanProperties.size() == 3
=======
        introspection.constructorArguments.size() == 2
        introspection.constructorArguments[0].isNonNull()
        introspection.constructorArguments[1].isNullable()
    }

    void 'test inner annotation'() {
        when:
        def introspection = buildBeanIntrospection("test.Test", """
package test

import io.micronaut.core.annotation.Introspected

@MyAnn
class Test

@Introspected
@Retention(AnnotationRetention.RUNTIME)
@Target(AnnotationTarget.CLASS)
@MyAnn.InnerAnn
annotation class MyAnn {
    @Retention(AnnotationRetention.RUNTIME)
    @Target(AnnotationTarget.CLASS)
    annotation class InnerAnn
}
""")

        then:
        noExceptionThrown()
        introspection != null
        introspection.instantiate().class.name == "test.Test"
        introspection.hasAnnotation('test.MyAnn')
        introspection.hasStereotype('test.MyAnn$InnerAnn')
>>>>>>> 880b40eb
    }

    void "test generics in arrays don't stack overflow"() {
        given:
        def introspection = buildBeanIntrospection('arraygenerics.Test', '''
package arraygenerics

import io.micronaut.core.annotation.Introspected
import io.micronaut.context.annotation.Executable

@Introspected
class Test<T : CharSequence> {

    lateinit var array: Array<T>
    lateinit var starArray: Array<*>
    lateinit var stringArray: Array<String>

    @Executable
    fun myMethod(): Array<T> = array
}
''')
        expect:
        introspection.beanProperties.size() == 3
        introspection.getRequiredProperty("array", CharSequence[].class).type == CharSequence[].class
        introspection.getRequiredProperty("starArray", Object[].class).type == Object[].class
        introspection.getRequiredProperty("stringArray", String[].class).type == String[].class
        introspection.beanMethods.first().returnType.type == CharSequence[].class
    }

    void 'test favor method access'() {
        given:
        BeanIntrospection introspection = buildBeanIntrospection('fieldaccess.Test','''\
package fieldaccess

import io.micronaut.core.annotation.*

@Introspected(accessKind=[Introspected.AccessKind.METHOD, Introspected.AccessKind.FIELD])
class Test {
    var one: String? = null
        private set
        get() {
            invoked = true
            return field
        }
    var invoked = false
}
''')

        when:
        def properties = introspection.getBeanProperties()
        def instance = introspection.instantiate()

        then:
        properties.size() == 2

        when:
        def one = introspection.getRequiredProperty("one", String)
        instance.one = 'test'


        then:
        one.get(instance) == 'test'
        instance.invoked
    }

    void 'test favor field access'() {
        given:
        BeanIntrospection introspection = buildBeanIntrospection('fieldaccess.Test','''\
package fieldaccess

import io.micronaut.core.annotation.*


@Introspected(accessKind = [Introspected.AccessKind.FIELD, Introspected.AccessKind.METHOD])
class Test {
    var one: String? = null
        private set
        get() {
            invoked = true
            return field
        }
    var invoked = false
}
''')
        when:
        def properties = introspection.getBeanProperties()
        def instance = introspection.instantiate()

        then:
        properties.size() == 2

        when:
        def one = introspection.getRequiredProperty("one", String)
        instance.one = 'test'

        then:
        one.get(instance) == 'test'
        instance.invoked // fields are always private in kotlin so the method will always be referenced
    }

    void 'test field access only'() {
        given:
        BeanIntrospection introspection = buildBeanIntrospection('fieldaccess.Test','''\
package fieldaccess

import io.micronaut.core.annotation.*

@Introspected(accessKind=[Introspected.AccessKind.FIELD])
open class Test(val two: Integer?) {  // read-only
    var one: String? = null // read/write
    internal var three: String? = null // package protected
    protected var four: String? = null // not included since protected
    private var five: String? = null // not included since private
}
''')
        when:
        def properties = introspection.getBeanProperties()

        then: 'all fields are private in Kotlin'
        properties.isEmpty()
    }

    void 'test bean constructor'() {
        given:
        BeanIntrospection introspection = buildBeanIntrospection('beanctor.Test','''\
package beanctor

import java.net.URL

@io.micronaut.core.annotation.Introspected
class Test @com.fasterxml.jackson.annotation.JsonCreator constructor(private val another: String)
''')


        when:
        def constructor = introspection.getConstructor()
        def newInstance = constructor.instantiate("test")

        then:
        newInstance != null
        newInstance.another == "test"
        !introspection.getAnnotationMetadata().hasDeclaredAnnotation(com.fasterxml.jackson.annotation.JsonCreator)
        constructor.getAnnotationMetadata().hasDeclaredAnnotation(com.fasterxml.jackson.annotation.JsonCreator)
        !constructor.getAnnotationMetadata().hasDeclaredAnnotation(Introspected)
        !constructor.getAnnotationMetadata().hasAnnotation(Introspected)
        !constructor.getAnnotationMetadata().hasStereotype(Introspected)
        constructor.arguments.length == 1
        constructor.arguments[0].type == String
    }

    void "test generate bean method for introspected class"() {
        given:
        BeanIntrospection introspection = buildBeanIntrospection('test.MethodTest', '''
package test

import io.micronaut.core.annotation.Introspected
import io.micronaut.context.annotation.Executable

@Introspected
class MethodTest : SuperType(), SomeInt {

    fun nonAnnotated() = true

    @Executable
    override fun invokeMe(str: String): String {
        return str
    }

    @Executable
    fun invokePrim(i: Int): Int {
        return i
    }
}

open class SuperType {

    @Executable
    fun superMethod(str: String): String {
        return str
    }

    @Executable
    open fun invokeMe(str: String): String {
        return str
    }
}

interface SomeInt {

    @Executable
    fun ok() = true

    fun getName() = "ok"
}
''')
        when:
        def properties = introspection.getBeanProperties()
        Collection<BeanMethod> beanMethods = introspection.getBeanMethods()

        then:
        properties.size() == 1
        beanMethods*.name as Set == ['invokeMe', 'invokePrim', 'superMethod', 'ok'] as Set
        beanMethods.every({it.annotationMetadata.hasAnnotation(Executable)})
        beanMethods.every { it.declaringBean == introspection}

        when:

        def invokeMe = beanMethods.find { it.name == 'invokeMe' }
        def invokePrim = beanMethods.find { it.name == 'invokePrim' }
        def itfeMethod = beanMethods.find { it.name == 'ok' }
        def bean = introspection.instantiate()

        then:
        invokeMe instanceof ExecutableMethod
        invokeMe.invoke(bean, "test") == 'test'
        invokePrim.invoke(bean, 10) == 10
        itfeMethod.invoke(bean) == true
    }

    void "test custom with prefix"() {
        given:
        BeanIntrospection introspection = buildBeanIntrospection('customwith.CopyMe', '''\
package customwith

import java.net.URL
import java.util.Locale

@io.micronaut.core.annotation.Introspected(withPrefix = "alter")
class CopyMe(val another: String) {

    fun alterAnother(another: String): CopyMe {
        return if (another == this.another) {
            this
        } else {
            CopyMe(another.uppercase(Locale.getDefault()))
        }
    }
}
''')
        when:
        def another = introspection.getRequiredProperty("another", String)
        def newInstance = introspection.instantiate("test")

        then:
        newInstance.another == "test"

        when:"An explicit with method is used"
        def result = another.withValue(newInstance, "changed")

        then:"It was invoked"
        !result.is(newInstance)
        result.another == 'CHANGED'
    }

    void "test copy constructor via mutate method"() {
        given:
        BeanIntrospection introspection = buildBeanIntrospection('test.CopyMe','''\
package test

import java.net.URL
import java.util.Locale

@io.micronaut.core.annotation.Introspected
class CopyMe(val name: String,
             val another: String) {

    var url: URL? = null

    fun withAnother(a: String): CopyMe {
        return if (this.another == a) {
            this
        } else {
            CopyMe(this.name, a.uppercase(Locale.getDefault()))
        }
    }
}
''')
        when:
        def copyMe = introspection.instantiate("Test", "Another")
        def expectUrl = new URL("http://test.com")
        copyMe.url = expectUrl

        then:
        copyMe.name == 'Test'
        copyMe.another == "Another"
        copyMe.url == expectUrl


        when:
        def property = introspection.getRequiredProperty("name", String)
        def another = introspection.getRequiredProperty("another", String)
        def newInstance = property.withValue(copyMe, "Changed")

        then:
        !newInstance.is(copyMe)
        newInstance.name == 'Changed'
        newInstance.url == expectUrl
        newInstance.another == "Another"

        when:"the instance is changed with the same value"
        def result = property.withValue(newInstance, "Changed")

        then:"The existing instance is returned"
        newInstance.is(result)

        when:"An explicit with method is used"
        result = another.withValue(newInstance, "changed")

        then:"It was invoked"
        !result.is(newInstance)
        result.another == 'CHANGED'
    }

    void "test secondary constructor for data classes"() {
        given:
        BeanIntrospection introspection = buildBeanIntrospection('test.Foo', '''
package test

@io.micronaut.core.annotation.Introspected
data class Foo(val x: Int, val y: Int) {

    constructor(x: Int) : this(x, 20)

    constructor() : this(20, 20)
}
''')
        when:
        def obj = introspection.instantiate(5, 10)

        then:
        obj.getX() == 5
        obj.getY() == 10
    }

    void "test secondary constructor with @Creator for data classes"() {
        given:
        BeanIntrospection introspection = buildBeanIntrospection('test.Foo', '''
package test

import io.micronaut.core.annotation.Creator

@io.micronaut.core.annotation.Introspected
data class Foo(val x: Int, val y: Int) {

    @Creator
    constructor(x: Int) : this(x, 20)

    constructor() : this(20, 20)
}
''')
        when:
        def obj = introspection.instantiate(5)

        then:
        obj.getX() == 5
        obj.getY() == 20
    }

    void "test annotations on generic type arguments for data classes"() {
        given:
        BeanIntrospection introspection = buildBeanIntrospection('test.Foo', '''
package test

import io.micronaut.core.annotation.Creator
import jakarta.validation.constraints.Min

@io.micronaut.core.annotation.Introspected
data class Foo(val value: List<@Min(10) Long>)
''')

        when:
        BeanProperty<?, ?> property = introspection.getRequiredProperty("value", List)
        def genericTypeArg = property.asArgument().getTypeParameters()[0]

        then:
        property != null
        genericTypeArg.type == Long
        genericTypeArg.annotationMetadata.hasStereotype(Constraint)
        genericTypeArg.annotationMetadata.hasAnnotation(Min)
        genericTypeArg.annotationMetadata.intValue(Min).getAsInt() == 10
    }

    void 'test annotations on generic type arguments'() {
        given:
        BeanIntrospection introspection = buildBeanIntrospection('test.Foo', '''
package test

import jakarta.validation.constraints.Min
import kotlin.annotation.AnnotationTarget.*

@io.micronaut.core.annotation.Introspected
class Foo {
    var value : List<@Min(10) @SomeAnn Long>? = null
}

@MustBeDocumented
@Retention(AnnotationRetention.RUNTIME)
@Target(FUNCTION, PROPERTY, ANNOTATION_CLASS, CONSTRUCTOR, VALUE_PARAMETER, TYPE)
annotation class SomeAnn
''')
        when:
        BeanProperty<?, ?> property = introspection.getRequiredProperty("value", List)
        def genericTypeArg = property.asArgument().getTypeParameters()[0]

        then:
        property != null
        genericTypeArg.annotationMetadata.hasAnnotation(Min)
        genericTypeArg.annotationMetadata.intValue(Min).getAsInt() == 10
    }

    void "test bean introspection on a data class"() {
        given:
        BeanIntrospection introspection = buildBeanIntrospection('test.Foo', '''
package test

@io.micronaut.core.annotation.Introspected
data class Foo(@jakarta.validation.constraints.NotBlank val name: String, val age: Int)
''')
        when:
        def test = introspection.instantiate("test", 20)
        def property = introspection.getRequiredProperty("name", String)
        def argument = introspection.getConstructorArguments()[0]

        then:
        argument.name == 'name'
        argument.getAnnotationMetadata().hasStereotype(Constraint)
        argument.getAnnotationMetadata().hasAnnotation(NotBlank)
        test.name == 'test'
        test.getName() == 'test'
        introspection.propertyNames.length == 2
        introspection.propertyNames == ['name', 'age'] as String[]
        property.hasAnnotation(NotBlank)
        property.isReadOnly()
        property.hasSetterOrConstructorArgument()
        property.name == 'name'
        property.get(test) == 'test'

        when:"a mutation is applied"
        def newTest = property.withValue(test, "Changed")

        then:"a new instance is returned"
        !newTest.is(test)
        newTest.getName() == 'Changed'
        newTest.getAge() == 20
    }

    void "test create bean introspection for external inner class"() {
        given:
        ClassLoader classLoader = buildClassLoader('test.Foo', '''
package test

import io.micronaut.core.annotation.*
import io.micronaut.kotlin.processing.elementapi.OuterBean

@Introspected(classes=[OuterBean.InnerBean::class])
class Test
''')

        when:"the reference is loaded"
        def clazz = classLoader.loadClass('test.$Test$IntrospectionRef0')
        BeanIntrospectionReference reference = clazz.newInstance()
        String className = "io.micronaut.kotlin.processing.elementapi.OuterBean\$InnerBean"
        def innerType = classLoader.loadClass(className)

        then:"The reference is valid"
        reference != null
        reference.getBeanType().name == className

        when:
        BeanIntrospection i = reference.load()

        then:
        i.propertyNames.length == 1
        i.propertyNames[0] == 'name'

        when:
        innerType.newInstance()

        then:
        noExceptionThrown()

        when:
        def o = i.instantiate()

        then:
        noExceptionThrown()
        o.class.name == className
        innerType.isInstance(o)
    }

    void "test create bean introspection for external inner interface"() {
        given:
        ClassLoader classLoader = buildClassLoader('test.Foo', '''
package test

import io.micronaut.core.annotation.*
import io.micronaut.kotlin.processing.elementapi.OuterBean

@Introspected(classes=[OuterBean.InnerInterface::class])
class Test
''')

        when:"the reference is loaded"
        def clazz = classLoader.loadClass('test.$Test$IntrospectionRef0')
        BeanIntrospectionReference reference = clazz.newInstance()
        String className = "io.micronaut.kotlin.processing.elementapi.OuterBean\$InnerInterface"

        then:"The reference is valid"
        reference != null
        reference.getBeanType().name == className

        when:
        BeanIntrospection i = reference.load()

        then:
        i.propertyNames.length == 1
        i.propertyNames[0] == 'name'

        when:
        def o = i.instantiate()

        then:
        def e = thrown(InstantiationException)
        e.message == 'No default constructor exists'
    }

    void "test bean introspection with property of generic interface"() {
        given:
        BeanIntrospection introspection = buildBeanIntrospection('test.Foo', '''
package test

@io.micronaut.core.annotation.Introspected
class Foo : GenBase<String> {
    override fun getName() = "test"
}

interface GenBase<T> {
    fun getName(): T
}
''')
        when:
        def test = introspection.instantiate()
        def property = introspection.getRequiredProperty("name", String)

        then:
        introspection.beanProperties.first().type == String
        property.get(test) == 'test'
        !property.hasSetterOrConstructorArgument()

        when:
        property.withValue(test, 'try change')

        then:
        def e = thrown(UnsupportedOperationException)
        e.message =='Cannot mutate property [name] that is not mutable via a setter method, field or constructor argument for type: test.Foo'
    }

    void "test bean introspection with property of generic superclass"() {
        given:
        BeanIntrospection introspection = buildBeanIntrospection('test.Foo', '''
package test

@io.micronaut.core.annotation.Introspected
class Foo: GenBase<String>() {
    override fun getName() = "test"
}

abstract class GenBase<T> {
    abstract fun getName(): T

    fun getOther(): T {
        return "other" as T
    }
}
''')
        when:
        def test = introspection.instantiate()

        def beanProperties = introspection.beanProperties.toList()
        then:
        beanProperties.size() == 2
        beanProperties[0].type == String
        beanProperties[1].type == String
        introspection.getRequiredProperty("name", String)
                .get(test) == 'test'
        introspection.getRequiredProperty("other", String)
                .get(test) == 'other'
    }

    void "test bean introspection with argument of generic interface"() {
        given:
        BeanIntrospection introspection = buildBeanIntrospection('test.Foo', '''
package test

@io.micronaut.core.annotation.Introspected
class Foo: GenBase<Long?> {
    override var value: Long? = null
}

interface GenBase<T> {
    var value: T
}

''')
        when:
        def test = introspection.instantiate()
        BeanProperty bp = introspection.getRequiredProperty("value", Long)
        bp.set(test, Long.valueOf(5))

        then:
        bp.get(test) == Long.valueOf(5)

        when:
        def returnedBean = bp.withValue(test, Long.valueOf(10))

        then:
        returnedBean.is(test)
        bp.get(test) == Long.valueOf(10)
    }

    void "test bean introspection with property with static creator method on interface"() {
        given:
        BeanIntrospection introspection = buildBeanIntrospection('test.Foo', '''
package test

import io.micronaut.core.annotation.Creator

@io.micronaut.core.annotation.Introspected
fun interface Foo {

    fun getName(): String

    companion object {
        @Creator
        fun create(name: String): Foo {
            return Foo { name }
        }
    }
}

''')
        when:
        def test = introspection.instantiate("test")

        then:
        introspection.constructorArguments.length == 1
        introspection.getRequiredProperty("name", String)
                .get(test) == 'test'
    }

    void "test bean introspection with property with static creator method on interface with generic type arguments"() {
        given:
        BeanIntrospection introspection = buildBeanIntrospection('test.Foo', '''
package test

import io.micronaut.core.annotation.Creator

@io.micronaut.core.annotation.Introspected
fun interface Foo<T> {

    fun getName(): String

    companion object {
        @Creator
        fun <T1> create(name: String): Foo<T1> {
            return Foo { name }
        }
    }
}

''')
        when:
        def test = introspection.instantiate("test")

        then:
        introspection.constructorArguments.length == 1
        introspection.getRequiredProperty("name", String)
                .get(test) == 'test'
    }

    void "test bean introspection with property from default interface method"() {
        given:
        BeanIntrospection introspection = buildBeanIntrospection('test.Test', '''
package test

@io.micronaut.core.annotation.Introspected
class Test: Foo

interface Foo {
    fun getBar(): String = "good"
}

''')
        when:
        def test = introspection.instantiate()

        then:
        introspection.getRequiredProperty("bar", String)
                .get(test) == 'good'
    }

    void "test generate bean introspection for interface"() {
        when:
        BeanIntrospection introspection = buildBeanIntrospection('test.Test','''\
package test

@io.micronaut.core.annotation.Introspected
interface Test : io.micronaut.core.naming.Named {
    fun setName(name: String)
}
''')
        then:
        introspection != null
        introspection.propertyNames.length == 1
        introspection.propertyNames[0] == 'name'

        when:
        introspection.instantiate()

        then:
        def e = thrown(InstantiationException)
        e.message == 'No default constructor exists'

        when:
        def property = introspection.getRequiredProperty("name", String)
        String setNameValue
        def named = [getName:{-> "test"}, setName:{String n -> setNameValue= n }].asType(introspection.beanType)

        property.set(named, "test")

        then:
        property.get(named) == 'test'
        setNameValue == 'test'
    }

    void "test build introspection"() {
        given:
        def classLoader = buildClassLoader('test.Address', '''
package test

import jakarta.validation.constraints.*

@io.micronaut.core.annotation.Introspected
class Address {

    @NotBlank(groups = [GroupOne::class])
    @NotBlank(groups = [GroupThree::class], message = "different message")
    @Size(min = 5, max = 20, groups = [GroupTwo::class])
    private var street: String? = null
}

interface GroupOne
interface GroupTwo
interface GroupThree
''')
        def clazz = classLoader.loadClass('test.$Address$IntrospectionRef')
        BeanIntrospectionReference reference = clazz.newInstance()

        expect:
        reference != null
        reference.load()
    }

    void "test primary constructor is preferred"() {
        given:
        def classLoader = buildClassLoader('test.Book', '''
package test

@io.micronaut.core.annotation.Introspected
class Book(val title: String) {

    private var author: String? = null

    constructor(title: String, author: String) : this(title) {
        this.author = author
    }
}
''')
        Class clazz = classLoader.loadClass('test.$Book$IntrospectionRef')
        BeanIntrospectionReference reference = (BeanIntrospectionReference) clazz.newInstance()

        expect:
        reference != null

        when:
        BeanIntrospection introspection = reference.load()

        then:
        introspection != null
        introspection.hasAnnotation(Introspected)
        introspection.propertyNames.length == 1

        when:
        introspection.instantiate()

        then:
        thrown(InstantiationException)

        when: "update introspectionMap"
        BeanIntrospector introspector = BeanIntrospector.SHARED
        Field introspectionMapField = introspector.getClass().getDeclaredField("introspectionMap")
        introspectionMapField.setAccessible(true)
        introspectionMapField.set(introspector, new HashMap<String, BeanIntrospectionReference<Object>>())
            Map map = (Map) introspectionMapField.get(introspector)
        map.put(reference.getName(), reference)

        and:
        def book = InstantiationUtils.tryInstantiate(introspection.getBeanType(), ["title": "The Stand"], ConversionContext.of(Argument.of(introspection.beanType)))
        def prop = introspection.getRequiredProperty("title", String)

        then:
        prop.get(book.get()) == "The Stand"

        cleanup:
        introspectionMapField.set(introspector, null)
    }

    void "test multiple constructors with primary constructor marked as @Creator"() {
        given:
        def classLoader = buildClassLoader('test.Book', '''
package test

import io.micronaut.core.annotation.Creator

@io.micronaut.core.annotation.Introspected
class Book {

    private var author: String? = null
    val title: String

    constructor(title: String, author: String) : this(title) {
        this.author = author
    }

    @Creator
    constructor(title: String) {
        this.title = title
    }
}
''')
        Class clazz = classLoader.loadClass('test.$Book$IntrospectionRef')
        BeanIntrospectionReference reference = (BeanIntrospectionReference) clazz.newInstance()

        expect:
        reference != null

        when:
        BeanIntrospection introspection = reference.load()

        then:
        introspection != null
        introspection.hasAnnotation(Introspected)
        introspection.propertyNames.length == 1

        when:
        introspection.instantiate()

        then:
        thrown(InstantiationException)

        when: "update introspectionMap"
        BeanIntrospector introspector = BeanIntrospector.SHARED
        Field introspectionMapField = introspector.getClass().getDeclaredField("introspectionMap")
        introspectionMapField.setAccessible(true)
        introspectionMapField.set(introspector, new HashMap<String, BeanIntrospectionReference<Object>>())
            Map map = (Map) introspectionMapField.get(introspector)
        map.put(reference.getName(), reference)

        and:
        def book = InstantiationUtils.tryInstantiate(introspection.getBeanType(), ["title": "The Stand"], ConversionContext.of(Argument.of(introspection.beanType)))
        def prop = introspection.getRequiredProperty("title", String)

        then:
        prop.get(book.get()) == "The Stand"

        cleanup:
        introspectionMapField.set(introspector, null)
    }

    void "test default constructor "() {
        given:
        def classLoader = buildClassLoader('test.Book', '''
package test

@io.micronaut.core.annotation.Introspected
class Book {
    var title: String? = null
}
''')
        Class clazz = classLoader.loadClass('test.$Book$IntrospectionRef')
        BeanIntrospectionReference reference = (BeanIntrospectionReference) clazz.newInstance()

        expect:
        reference != null

        when:
        BeanIntrospection introspection = reference.load()

        then:
        introspection != null
        introspection.hasAnnotation(Introspected)
        introspection.propertyNames.length == 1

        when: "update introspectionMap"
        BeanIntrospector introspector = BeanIntrospector.SHARED
        Field introspectionMapField = introspector.getClass().getDeclaredField("introspectionMap")
        introspectionMapField.setAccessible(true)
        introspectionMapField.set(introspector, new HashMap<String, BeanIntrospectionReference<Object>>())
            Map map = (Map) introspectionMapField.get(introspector)
        map.put(reference.getName(), reference)

        and:
        def book = InstantiationUtils.tryInstantiate(introspection.getBeanType(), ["title": "The Stand"], ConversionContext.of(Argument.of(introspection.beanType)))
        def prop = introspection.getRequiredProperty("title", String)

        then:
        prop.get(book.get()) == null

        cleanup:
        introspectionMapField.set(introspector, null)
    }

    void "test multiple constructors with @JsonCreator"() {
        given:
        def classLoader = buildClassLoader('test.Test', '''
package test

import io.micronaut.core.annotation.*
import jakarta.validation.constraints.*
import java.util.*
import com.fasterxml.jackson.annotation.*

@Introspected
class Test {
    private var name: String? = null
    var age: Int = 0

    @JsonCreator
    constructor(@JsonProperty("name") name: String) {
        this.name = name
    }

    constructor(age: Int) {
        this.age = age
    }

    fun getName(): String? = name

    fun setName(n: String): Test {
        this.name = n
        return this
    }
}

''')

        when:"the reference is loaded"
        def clazz = classLoader.loadClass('test.$Test$IntrospectionRef')
        BeanIntrospectionReference reference = clazz.newInstance()

        then:"The reference is valid"
        reference != null
        reference.getAnnotationMetadata().hasAnnotation(Introspected)
        reference.isPresent()
        reference.beanType.name == 'test.Test'

        when:"the introspection is loaded"
        BeanIntrospection introspection = reference.load()

        then:"The introspection is valid"
        introspection != null
        introspection.hasAnnotation(Introspected)
        introspection.propertyNames.length == 2

        when:
        def test = introspection.instantiate("Fred")
        def prop = introspection.getRequiredProperty("name", String)

        then:
        prop.get(test) == 'Fred'
    }

    void "test write bean introspection with builder style properties"() {
        given:
        def classLoader = buildClassLoader('test.Test', '''
package test

import io.micronaut.core.annotation.*
import jakarta.validation.constraints.*
import java.util.*

@Introspected
class Test {
    private var name: String? = null

    fun getName(): String? = name
    fun setName(n: String): Test {
        this.name = n
        return this
    }
}

''')

        when:"the reference is loaded"
        def clazz = classLoader.loadClass('test.$Test$IntrospectionRef')
        BeanIntrospectionReference reference = clazz.newInstance()

        then:"The reference is valid"
        reference != null
        reference.getAnnotationMetadata().hasAnnotation(Introspected)
        reference.isPresent()
        reference.beanType.name == 'test.Test'

        when:"the introspection is loaded"
        BeanIntrospection introspection = reference.load()

        then:"The introspection is valid"
        introspection != null
        introspection.hasAnnotation(Introspected)
        introspection.propertyNames.length == 1

        when:
        def test = introspection.instantiate()
        def prop = introspection.getRequiredProperty("name", String)
        prop.set(test, "Foo")

        then:
        prop.get(test) == 'Foo'
    }

    void "test write bean introspection with inner classes"() {
        given:
        def classLoader = buildClassLoader('test.Test', '''
package test

import io.micronaut.core.annotation.*
import jakarta.validation.constraints.*
import java.util.*

@Introspected
class Test {

    private var status: Status? = null

    fun setStatus(status: Status) {
        this.status = status
    }

    fun getStatus(): Status? {
        return this.status
    }

    enum class Status {
        UP, DOWN
    }
}

''')

        when:"the reference is loaded"
        def clazz = classLoader.loadClass('test.$Test$IntrospectionRef')
        BeanIntrospectionReference reference = clazz.newInstance()

        then:"The reference is valid"
        reference != null
        reference.getAnnotationMetadata().hasAnnotation(Introspected)
        reference.isPresent()
        reference.beanType.name == 'test.Test'

        when:"the introspection is loaded"
        BeanIntrospection introspection = reference.load()

        then:"The introspection is valid"
        introspection != null
        introspection.hasAnnotation(Introspected)
        introspection.propertyNames.length == 1
    }

    void "test bean introspection with constructor"() {
        given:
        def classLoader = buildClassLoader('test.Test', '''
package test

import jakarta.validation.constraints.*
import javax.persistence.*

@Entity
class Test(
    @Column(name="test_name") var name: String,
    @Size(max=100) var age: Int,
    primitiveArray: Array<Int>) {

    @Id
    @GeneratedValue
    var id: Long? = null

    @Version
    var version: Long? = null

    private var primitiveArray: Array<Int>? = null

    private var v: Long? = null

    @Version
    fun getAnotherVersion(): Long? {
        return v
    }

    fun setAnotherVersion(v: Long) {
        this.v = v
    }
}
''')

        when:"the reference is loaded"
        def clazz = classLoader.loadClass('test.$Test$IntrospectionRef')
        BeanIntrospectionReference reference = clazz.newInstance()

        then:"The reference is valid"
        reference != null

        when:"The introspection is loaded"
        BeanIntrospection bi = reference.load()

        then:"it is correct"
        bi.getConstructorArguments().length == 3
        bi.getConstructorArguments()[0].name == 'name'
        bi.getConstructorArguments()[0].type == String
        bi.getConstructorArguments()[1].name == 'age'
        bi.getConstructorArguments()[1].getAnnotationMetadata().hasAnnotation(Size)
        bi.getIndexedProperties(Id).size() == 1
        bi.getIndexedProperty(Id).isPresent()
        !bi.getIndexedProperty(Column, null).isPresent()
        bi.getIndexedProperty(Column, "test_name").isPresent()
        bi.getIndexedProperty(Column, "test_name").get().name == 'name'
        bi.getProperty("version").get().hasAnnotation(Version)
        bi.getProperty("anotherVersion").get().hasAnnotation(Version)
        // should not inherit metadata from class
        !bi.getProperty("anotherVersion").get().hasAnnotation(Entity)

        when:
        BeanProperty idProp = bi.getIndexedProperties(Id).first()

        then:
        idProp.name == 'id'
        !idProp.hasAnnotation(Entity)
        !idProp.hasStereotype(Entity)


        when:
        def object = bi.instantiate("test", 10, [20] as Integer[])

        then:
        object.name == 'test'
        object.age == 10
    }

    void "test write bean introspection data for entity"() {
        given:
        def classLoader = buildClassLoader('test.Test', '''
package test

import jakarta.validation.constraints.*
import javax.persistence.*

@Entity
class Test {

    @Id
    @GeneratedValue
    var id: Long? = null

    @Version
    var version: Long? = null

    var name: String? = null

    @Size(max=100)
    var age: Int? = null
}
''')

        when:"the reference is loaded"
        def clazz = classLoader.loadClass('test.$Test$IntrospectionRef')
        BeanIntrospectionReference reference = clazz.newInstance()

        then:"The reference is valid"
        reference != null

        when:"The introspection is loaded"
        BeanIntrospection bi = reference.load()

        then:"it is correct"
        bi.instantiate()
        bi.getIndexedProperties(Id).size() == 1
        bi.getIndexedProperties(Id).first().name == 'id'
    }

    void "test write bean introspection data for class in another package"() {
        given:
        def classLoader = buildClassLoader('test.Test', '''
package test

import io.micronaut.core.annotation.Introspected
import io.micronaut.kotlin.processing.elementapi.OtherTestBean

@Introspected(classes=[OtherTestBean::class])
class Test
''')

        when:"the reference is loaded"
        def clazz = classLoader.loadClass('test.$Test$IntrospectionRef0')
        BeanIntrospectionReference reference = clazz.newInstance()

        then:"The reference is valid"
        reference != null
        reference.getBeanType().name == "io.micronaut.kotlin.processing.elementapi.OtherTestBean"

        when:
        def introspection = reference.load()

        then: "the introspection is under the reference package"
        noExceptionThrown()
        introspection.class.name == "test.\$io_micronaut_kotlin_processing_elementapi_OtherTestBean\$Introspection"
        introspection.instantiate()
    }

    void "test write bean introspection data for class already introspected"() {
        given:
        def classLoader = buildClassLoader('test.Test', '''
package test

import io.micronaut.core.annotation.Introspected
import io.micronaut.kotlin.processing.elementapi.TestBean

@Introspected(classes=[TestBean::class])
class Test
''')

        when:"the reference is loaded"
        classLoader.loadClass('test.$Test$IntrospectionRef0')

        then:"The reference is not written"
        thrown(ClassNotFoundException)
    }

    void "test write bean introspection data for package with sources"() {
        given:
        def classLoader = buildClassLoader('test.Test', '''
package test

import io.micronaut.core.annotation.*
import io.micronaut.kotlin.processing.elementapi.MarkerAnnotation

@Introspected(packages = ["io.micronaut.kotlin.processing.elementapi"], includedAnnotations = [MarkerAnnotation::class])
class Test
''')

        when:"the reference is loaded"
        def clazz = classLoader.loadClass('test.$Test$IntrospectionRef0')
        BeanIntrospectionReference reference = clazz.newInstance()

        then:"The reference is generated"
        reference != null
    }

    void "test write bean introspection data for package with compiled classes"() {
        given:
        def classLoader = buildClassLoader('test.Test', '''
package test

import io.micronaut.core.annotation.*

@Introspected(packages=["io.micronaut.inject.beans.visitor"], includedAnnotations=[Internal::class])
class Test
''')

        when:"the reference is loaded"
        def clazz = classLoader.loadClass('test.$Test$IntrospectionRef0')
        BeanIntrospectionReference reference = clazz.newInstance()

        then:"The reference is valid"
        reference != null
        reference.getBeanType() == io.micronaut.inject.beans.visitor.MappedSuperClassIntrospectionMapper
    }

    void "test write bean introspection data"() {
        given:
        def classLoader = buildClassLoader('test.Test', '''
package test

import io.micronaut.core.annotation.Introspected
import io.micronaut.core.convert.TypeConverter
import jakarta.validation.constraints.Size

@Introspected
class Test: ParentBean() {
    val readOnly: String = "test"
    var name: String? = null

    @Size(max=100)
    var age: Int = 0

    var list: List<Number>? = null
    var stringArray: Array<String>? = null
    var primitiveArray: Array<Int>? = null
    var flag: Boolean = false
    val genericsTest: TypeConverter<String, Collection<*>>? = null
    val genericsArrayTest: TypeConverter<String, Array<Any>>? = null
}

open class ParentBean {
    var listOfBytes: List<ByteArray>? = null
}
''')

        when:"the reference is loaded"
        def clazz = classLoader.loadClass('test.$Test$IntrospectionRef')
        BeanIntrospectionReference reference = clazz.newInstance()

        then:"The reference is valid"
        reference != null
        reference.getAnnotationMetadata().hasAnnotation(Introspected)
        reference.isPresent()
        reference.beanType.name == 'test.Test'

        when:"the introspection is loaded"
        BeanIntrospection introspection = reference.load()

        then:"The introspection is valid"
        introspection != null
        introspection.hasAnnotation(Introspected)
        introspection.instantiate().getClass().name == 'test.Test'
        introspection.getBeanProperties().size() == 10
        introspection.getProperty("name").isPresent()
        introspection.getProperty("name", String).isPresent()
        !introspection.getProperty("name", Integer).isPresent()

        when:
        BeanProperty nameProp = introspection.getProperty("name", String).get()
        BeanProperty boolProp = introspection.getProperty("flag", boolean.class).get()
        BeanProperty ageProp = introspection.getProperty("age", int.class).get()
        BeanProperty listProp = introspection.getProperty("list").get()
        BeanProperty primitiveArrayProp = introspection.getProperty("primitiveArray").get()
        BeanProperty stringArrayProp = introspection.getProperty("stringArray").get()
        BeanProperty listOfBytes = introspection.getProperty("listOfBytes").get()
        BeanProperty genericsTest = introspection.getProperty("genericsTest").get()
        BeanProperty genericsArrayTest = introspection.getProperty("genericsArrayTest").get()
        def readOnlyProp = introspection.getProperty("readOnly", String).get()
        def instance = introspection.instantiate()

        then:
        readOnlyProp.isReadOnly()
        nameProp != null
        !nameProp.isReadOnly()
        !nameProp.isWriteOnly()
        nameProp.isReadWrite()
        boolProp.get(instance) == false
        nameProp.get(instance) == null
        ageProp.get(instance) == 0
        genericsTest != null
        genericsTest.type == TypeConverter
        genericsTest.asArgument().typeParameters.size() == 2
        genericsTest.asArgument().typeParameters[0].type == String
        genericsTest.asArgument().typeParameters[1].type == Collection
        genericsTest.asArgument().typeParameters[1].typeParameters.length == 1
        genericsArrayTest.type == TypeConverter
        genericsArrayTest.asArgument().typeParameters.size() == 2
        genericsArrayTest.asArgument().typeParameters[0].type == String
        genericsArrayTest.asArgument().typeParameters[1].type == Object[].class
        stringArrayProp.get(instance) == null
        stringArrayProp.type == String[]
        primitiveArrayProp.get(instance) == null
        ageProp.hasAnnotation(Size)
        listOfBytes.asArgument().getFirstTypeVariable().get().type == byte[].class
        listProp.asArgument().getFirstTypeVariable().isPresent()
        listProp.asArgument().getFirstTypeVariable().get().type == Number

        when:
        boolProp.set(instance, true)
        nameProp.set(instance, "foo")
        ageProp.set(instance, 10)
        primitiveArrayProp.set(instance, [10] as Integer[])
        stringArrayProp.set(instance, ['foo'] as String[])


        then:
        boolProp.get(instance) == true
        nameProp.get(instance) == 'foo'
        ageProp.get(instance) == 10
        stringArrayProp.get(instance) == ['foo'] as String[]
        primitiveArrayProp.get(instance) == [10] as Integer[]

        when:
        ageProp.convertAndSet(instance, "20")
        nameProp.set(instance, "100" )

        then:
        ageProp.get(instance) == 20
        nameProp.get(instance, Integer, null) == 100

        when:
        introspection.instantiate("blah") // illegal argument

        then:
        def e = thrown(InstantiationException)
        e.message == 'Argument count [1] doesn\'t match required argument count: 0'
    }

    void "test constructor argument generics"() {
        given:
        BeanIntrospection introspection = buildBeanIntrospection('test.Test', '''
package test

import io.micronaut.core.annotation.*

@Introspected
class Test(var properties: Map<String, String>)
''')
        expect:
        introspection.constructorArguments[0].getTypeVariable("K").get().getType() == String
        introspection.constructorArguments[0].getTypeVariable("V").get().getType() == String
    }

    void "test static creator"() {
        BeanIntrospection introspection = buildBeanIntrospection('test.Test', '''
package test

import io.micronaut.core.annotation.*

@Introspected
class Test private constructor(val name: String) {

    companion object {
        @Creator
        fun forName(name: String): Test {
            return Test(name)
        }
    }
}
''')

        expect:
        introspection != null

        when:
        def instance = introspection.instantiate("Sally")

        then:
        introspection.getRequiredProperty("name", String).get(instance) == "Sally"

        when:
        introspection.instantiate(new Object[0])

        then:
        thrown(InstantiationException)

        when:
        introspection.instantiate()

        then:
        thrown(InstantiationException)
    }

    void "test static creator with no args"() {
        BeanIntrospection introspection = buildBeanIntrospection('test.Test', '''
package test

import io.micronaut.core.annotation.*

@Introspected
class Test private constructor(val name: String) {

    companion object {
        @Creator
        fun forName(): Test {
            return Test("default")
        }
    }
}
''')
        expect:
        introspection != null

        when:
        def instance = introspection.instantiate("Sally")

        then:
        thrown(InstantiationException)

        when:
        instance = introspection.instantiate(new Object[0])

        then:
        introspection.getRequiredProperty("name", String).get(instance) == "default"

        when:
        instance = introspection.instantiate()

        then:
        introspection.getRequiredProperty("name", String).get(instance) == "default"
    }

    void "test static creator multiple"() {
        BeanIntrospection introspection = buildBeanIntrospection('test.Test', '''
package test

import io.micronaut.core.annotation.*

@Introspected
class Test private constructor(val name: String) {

    companion object {
        @Creator
        fun forName(): Test {
            return Test("default")
        }

        @Creator
        fun forName(name: String): Test {
            return Test(name)
        }
    }
}
''')

        expect:
        introspection != null

        when:
        def instance = introspection.instantiate("Sally")

        then:
        introspection.getRequiredProperty("name", String).get(instance) == "Sally"

        when:
        instance = introspection.instantiate(new Object[0])

        then:
        introspection.getRequiredProperty("name", String).get(instance) == "default"

        when:
        instance = introspection.instantiate()

        then:
        introspection.getRequiredProperty("name", String).get(instance) == "default"
    }

    void "test introspections are not created for super classes"() {
        BeanIntrospection introspection = buildBeanIntrospection('test.Test', '''
package test

import io.micronaut.core.annotation.*

@Introspected
class Test: Foo()

open class Foo
''')

        expect:
        introspection != null

        when:
        introspection.getClass().getClassLoader().loadClass("test.\$Foo\$Introspection")

        then:
        thrown(ClassNotFoundException)
    }

    void "test enum bean properties"() {
        BeanIntrospection introspection = buildBeanIntrospection('test.Test', '''
package test

import io.micronaut.core.annotation.*

@Introspected
enum class Test(val number: Int) {
    A(0), B(1), C(2);
}
''')

        expect:
        introspection != null
        introspection.beanProperties.size() == 1
        introspection.getProperty("number").isPresent()

        when:
        def instance = introspection.instantiate("A")

        then:
        instance.name() == "A"
        introspection.getRequiredProperty("number", int).get(instance) == 0

        when:
        introspection.instantiate()

        then:
        thrown(InstantiationException)

        when:
        introspection.getClass().getClassLoader().loadClass("java.lang.\$Enum\$Introspection")

        then:
        thrown(ClassNotFoundException)
    }

    void "test instantiating an enum"() {
        BeanIntrospection introspection = buildBeanIntrospection('test.Test', '''
package test

import io.micronaut.core.annotation.Introspected

@Introspected
enum class Test {
    A, B, C;
}
''')

        expect:
        introspection != null

        when:
        def instance = introspection.instantiate("A")

        then:
        instance.name() == "A"

        when:
        introspection.instantiate()

        then:
        thrown(InstantiationException)
    }

    void "test constructor argument nested generics"() {
        BeanIntrospection introspection = buildBeanIntrospection('test.Test', '''
package test

import io.micronaut.core.annotation.Introspected
import java.util.List
import java.util.Map

@Introspected
class Test(map: Map<String, List<Action>>)

class Action
''')

        expect:
        introspection != null
        introspection.constructorArguments[0].typeParameters.size() == 2
        introspection.constructorArguments[0].typeParameters[0].typeName == 'java.lang.String'
        introspection.constructorArguments[0].typeParameters[1].typeName == 'java.util.List<test.Action>'
        introspection.constructorArguments[0].typeParameters[1].typeParameters.size() == 1
        introspection.constructorArguments[0].typeParameters[1].typeParameters[0].typeName == 'test.Action'
    }

    void "test primitive multi-dimensional arrays"() {
        when:
        BeanIntrospection introspection = buildBeanIntrospection('test.Test', '''
package test

import io.micronaut.core.annotation.Introspected

@Introspected
class Test {
    var oneDimension: IntArray? = null
    var twoDimensions: Array<IntArray>? = null
    var threeDimensions: Array<Array<IntArray>>? = null
}
''')

        then:
        noExceptionThrown()
        introspection != null

        when:
        def instance = introspection.instantiate()
        def property = introspection.getRequiredProperty("oneDimension", int[].class)
        int[] level1 = [1, 2, 3] as int[]
        property.set(instance, level1)

        then:
        property.get(instance) == level1

        when:
        property = introspection.getRequiredProperty("twoDimensions", int[][].class)
        int[] level2 = [4, 5, 6] as int[]
        int[][] twoDimensions = [level1, level2] as int[][]
        property.set(instance, twoDimensions)

        then:
        property.get(instance) == twoDimensions

        when:
        property = introspection.getRequiredProperty("threeDimensions", int[][][].class)
        int[][][] threeDimensions = [[level1], [level2]] as int[][][]
        property.set(instance, threeDimensions)

        then:
        property.get(instance) == threeDimensions
    }

    void "test class multi-dimensional arrays"() {
        when:
        BeanIntrospection introspection = buildBeanIntrospection('test.Test', '''
package test

import io.micronaut.core.annotation.Introspected

@Introspected
class Test {
    var oneDimension: Array<String>? = null
    var twoDimensions: Array<Array<String>>? = null
    var threeDimensions: Array<Array<Array<String>>>? = null
}
''')

        then:
        noExceptionThrown()
        introspection != null

        when:
        def instance = introspection.instantiate()
        def property = introspection.getRequiredProperty("oneDimension", String[].class)
        String[] level1 = ["1", "2", "3"] as String[]
        property.set(instance, level1)

        then:
        property.get(instance) == level1

        when:
        property = introspection.getRequiredProperty("twoDimensions", String[][].class)
        String[] level2 = ["4", "5", "6"] as String[]
        String[][] twoDimensions = [level1, level2] as String[][]
        property.set(instance, twoDimensions)

        then:
        property.get(instance) == twoDimensions

        when:
        property = introspection.getRequiredProperty("threeDimensions", String[][][].class)
        String[][][] threeDimensions = [[level1], [level2]] as String[][][]
        property.set(instance, threeDimensions)

        then:
        property.get(instance) == threeDimensions
    }

    void "test enum multi-dimensional arrays"() {
        when:
        BeanIntrospection introspection = buildBeanIntrospection('test.Test', '''
package test

import io.micronaut.core.annotation.Introspected
import io.micronaut.kotlin.processing.elementapi.SomeEnum

@Introspected
class Test {
    var oneDimension: Array<SomeEnum>? = null
    var twoDimensions: Array<Array<SomeEnum>>? = null
    var threeDimensions: Array<Array<Array<SomeEnum>>>? = null
}
''')

        then:
        noExceptionThrown()
        introspection != null

        when:
        def instance = introspection.instantiate()
        def property = introspection.getRequiredProperty("oneDimension", SomeEnum[].class)
        SomeEnum[] level1 = [SomeEnum.A, SomeEnum.B, SomeEnum.A] as SomeEnum[]
        property.set(instance, level1)

        then:
        property.get(instance) == level1

        when:
        property = introspection.getRequiredProperty("twoDimensions", SomeEnum[][].class)
        SomeEnum[] level2 = [SomeEnum.B, SomeEnum.A, SomeEnum.B] as SomeEnum[]
        SomeEnum[][] twoDimensions = [level1, level2] as SomeEnum[][]
        property.set(instance, twoDimensions)

        then:
        property.get(instance) == twoDimensions

        when:
        property = introspection.getRequiredProperty("threeDimensions", SomeEnum[][][].class)
        SomeEnum[][][] threeDimensions = [[level1], [level2]] as SomeEnum[][][]
        property.set(instance, threeDimensions)

        then:
        property.get(instance) == threeDimensions
    }

    void "test superclass methods are read before interface methods"() {
        BeanIntrospection introspection = buildBeanIntrospection('test.Test', '''
package test

import io.micronaut.core.annotation.Introspected
import jakarta.validation.constraints.NotNull

interface IEmail {
    fun getEmail(): String?
}

@Introspected
open class SuperClass: IEmail {
    @NotNull
    override fun getEmail(): String? = null
}

@Introspected
class SubClass: SuperClass()

@Introspected
class Test: SuperClass(), IEmail

''')
        expect:
        introspection != null
        introspection.getProperty("email").isPresent()
        introspection.getIndexedProperties(Constraint).size() == 1
    }

    void "test introspection on abstract class"() {
        BeanIntrospection beanIntrospection = buildBeanIntrospection("test.Test", """
package test

import io.micronaut.core.annotation.Introspected

@Introspected
abstract class Test {
    var name: String? = null
    var author: String? = null
}
""")

        expect:
        beanIntrospection != null
        beanIntrospection.getBeanProperties().size() == 2
    }

    void "test targeting abstract class with @Introspected(classes = "() {
        ClassLoader classLoader = buildClassLoader("test.Test", """
package test

import io.micronaut.core.annotation.Introspected

@Introspected(classes = [io.micronaut.kotlin.processing.elementapi.TestClass::class])
class MyConfig
""")

        when:
        BeanIntrospector beanIntrospector = BeanIntrospector.forClassLoader(classLoader)

        then:
        BeanIntrospection beanIntrospection = beanIntrospector.getIntrospection(TestClass)
        beanIntrospection != null
        beanIntrospection.getBeanProperties().size() == 2
    }

    void "test introspection on abstract class with extra getter"() {
        BeanIntrospection beanIntrospection = buildBeanIntrospection("test.Test", """
package test

import io.micronaut.core.annotation.Introspected

@Introspected
abstract class Test {
    var name: String? = null
    var author: String? = null

    fun getAge(): Int = 0
}
""")

        expect:
        beanIntrospection != null
        beanIntrospection.getBeanProperties().size() == 3
    }

    void "test class loading is not shared between the introspection and the ref"() {
        when:
        BeanIntrospection beanIntrospection = buildBeanIntrospection("test.Test", """
package test

import io.micronaut.core.annotation.Introspected
import java.util.Set

@Introspected(excludedAnnotations = [Deprecated::class]) class Test {
    var authors: Set<Author>? = null
}

@Introspected(excludedAnnotations = [Deprecated::class])
class Author {
    var name: String? = null
}
""")

        then:
        noExceptionThrown()
        beanIntrospection != null
        beanIntrospection.getBeanProperties().size() == 1
    }

    void "test annotation on setter"() {
        when:
        BeanIntrospection beanIntrospection = buildBeanIntrospection("test.Test", """
package test

import com.fasterxml.jackson.annotation.JsonProperty
import io.micronaut.core.annotation.Introspected

@Introspected
class Test {
    @set:JsonProperty
    var foo: String = "bar"
}
""")

        then:
        noExceptionThrown()
        beanIntrospection != null
        beanIntrospection.getBeanProperties().size() == 1
        beanIntrospection.getBeanProperties()[0].annotationMetadata.hasAnnotation(JsonProperty)
    }

    void "test annotation on field"() {
        when:
        BeanIntrospection beanIntrospection = buildBeanIntrospection("test.Test", """
package test

import com.fasterxml.jackson.annotation.JsonProperty
import io.micronaut.core.annotation.Introspected

@Introspected
class Test {
    @field:JsonProperty
    var foo: String = "bar"
}
""")

        then:
        noExceptionThrown()
        beanIntrospection != null
        beanIntrospection.getBeanProperties().size() == 1
        beanIntrospection.getBeanProperties()[0].annotationMetadata.hasAnnotation(JsonProperty)
    }

    void "test field annotation overrides getter and setter"() {
        when:
        BeanIntrospection beanIntrospection = buildBeanIntrospection("test.Test", """
package test

import com.fasterxml.jackson.annotation.JsonProperty
import io.micronaut.core.annotation.Introspected

@Introspected
class Test {
    @field:JsonProperty("field")
    @get:JsonProperty("getter")
    @set:JsonProperty("setter")
    var foo: String? = null
}
""")

        then:
        noExceptionThrown()
        beanIntrospection != null
        beanIntrospection.getBeanProperties().size() == 1
        beanIntrospection.getBeanProperties()[0].annotationMetadata.getAnnotation(JsonProperty).stringValue().get() == 'field'
    }

    void "test getter annotation overrides setter"() {
        when:
        BeanIntrospection beanIntrospection = buildBeanIntrospection("test.Test", """
package test

import com.fasterxml.jackson.annotation.JsonProperty
import io.micronaut.core.annotation.Introspected

@Introspected
class Test {
    @get:JsonProperty("getter")
    @set:JsonProperty("setter")
    var foo: String? = null
}
""")

        then:
        noExceptionThrown()
        beanIntrospection != null
        beanIntrospection.getBeanProperties().size() == 1
        beanIntrospection.getBeanProperties()[0].annotationMetadata.getAnnotation(JsonProperty).stringValue().get() == 'getter'
    }

    void "test create bean introspection for interface"() {
        given:
        def classLoader = buildClassLoader('itfcetest.MyInterface','''
package itfcetest

import com.fasterxml.jackson.annotation.JsonClassDescription
import io.micronaut.core.annotation.Introspected
import io.micronaut.context.annotation.Executable

@Introspected(classes = [MyInterface::class])
class Test

@JsonClassDescription interface MyInterface {
    fun getName(): String

    @Executable
    fun name(): String = getName()
}

class MyImpl: MyInterface {
    override fun getName(): String = "ok"
}
''')
        when:"the reference is loaded"
        def clazz = classLoader.loadClass('itfcetest.$Test$IntrospectionRef0')
        BeanIntrospectionReference reference = clazz.newInstance()
        BeanIntrospection introspection = reference.load()

        then:
        introspection.getBeanType().isInterface()
        introspection.beanProperties.size() == 1
        introspection.beanMethods.size() == 1
        introspection.hasAnnotation(JsonClassDescription)
    }

    void "test create bean introspection for interface - only methods"() {
        given:
        def classLoader = buildClassLoader('itfcetest.MyInterface','''
package itfcetest

import io.micronaut.core.annotation.Introspected
import io.micronaut.context.annotation.Executable

@Introspected(classes = [MyInterface::class])
class Test

interface MyInterface {
    @Executable
    fun name(): String
}

class MyImpl: MyInterface {
    override fun name(): String = "ok"
}
''')
        when:"the reference is loaded"
        def clazz = classLoader.loadClass('itfcetest.$Test$IntrospectionRef0')
        BeanIntrospectionReference reference = clazz.newInstance()
        BeanIntrospection introspection = reference.load()

        then:
        introspection.getBeanType().isInterface()
        introspection.beanProperties.size() == 0
        introspection.beanMethods.size() == 1
    }

    void "test type_use annotations"() {
        given:
            def introspection = buildBeanIntrospection('test.Test', '''
package test
import io.micronaut.core.annotation.Introspected
import io.micronaut.kotlin.processing.visitor.*

@Introspected
class Test(val name:  @TypeUseRuntimeAnn String, val secondName: @TypeUseClassAnn String)
''')
            def nameField = introspection.getProperty("name").orElse(null)
            def secondNameField = introspection.getProperty("secondName").orElse(null)

        expect:
            nameField
            secondNameField

            nameField.hasStereotype(TypeUseRuntimeAnn.name)
            !secondNameField.hasStereotype(TypeUseClassAnn.name)
    }

    void "test subtypes"() {
        given:
            BeanIntrospection introspection = buildBeanIntrospection('test.Holder', '''
package test
import io.micronaut.core.annotation.Introspected

@Introspected
open class Animal
@Introspected
class Cat(val lives: Int) : Animal()

@Introspected
class Holder<A : Animal>(
    var animalNonGeneric: Animal,
    var animalsNonGeneric: List<Animal>,
    var animal: A,
    var animals: List<A>
) {

    constructor(animal: A) : this(animal, listOf(animal), animal, listOf(animal))
}
        ''')

        expect:
            def animalListArgument = introspection.getProperty("animals").get().asArgument().getTypeParameters()[0]
            animalListArgument instanceof GenericPlaceholder
            animalListArgument.isTypeVariable()

            def animal = introspection.getProperty("animal").get().asArgument()
            animal instanceof GenericPlaceholder
            animal.isTypeVariable()
    }

    void "test list property"() {
        given:
            BeanIntrospection introspection = buildBeanIntrospection('test.Cart', '''
package test
import io.micronaut.core.annotation.Introspected

@io.micronaut.core.annotation.Introspected
data class CartItem(
        val id: Long?,
        val name: String,
        val cart: Cart?
) {
    constructor(name: String) : this(null, name, null)
}

@io.micronaut.core.annotation.Introspected
data class Cart(
        val id: Long?,
        val items: List<CartItem>?
) {

    constructor(items: List<CartItem>) : this(null, items)

    fun cartItemsNotNullable() : List<CartItem> = listOf()
}
        ''')
            def bean = introspection.instantiate(1L, new ArrayList())
            bean = introspection.getProperty("items").get().withValue(bean, new ArrayList())
        expect:
            bean
    }
}<|MERGE_RESOLUTION|>--- conflicted
+++ resolved
@@ -49,35 +49,36 @@
         introspection.instantiate().class.name == "test.Test"
     }
 
-<<<<<<< HEAD
     void "test data class introspection"() {
         when:
         def introspection = buildBeanIntrospection("test.ContactEntity", """
-=======
+package test
+
+import io.micronaut.core.annotation.Introspected
+
+@Introspected
+data class ContactEntity(var id: Long? = null, val firstName: String, val lastName: String)
+""")
+
+          
+        then:
+        noExceptionThrown()
+        introspection != null
+        introspection.beanProperties.size() == 3
+    }
+      
     void "test non-null and null introspection"() {
         when:
         def introspection = buildBeanIntrospection("test.Test", """
->>>>>>> 880b40eb
-package test
-
-import io.micronaut.core.annotation.Introspected
-
-@Introspected
-<<<<<<< HEAD
-data class ContactEntity(var id: Long? = null, val firstName: String, val lastName: String)
-=======
-data class Test(
+        data class Test(
     val name: String,
     val description: String? = null)
->>>>>>> 880b40eb
 """)
 
         then:
         noExceptionThrown()
         introspection != null
-<<<<<<< HEAD
-        introspection.beanProperties.size() == 3
-=======
+
         introspection.constructorArguments.size() == 2
         introspection.constructorArguments[0].isNonNull()
         introspection.constructorArguments[1].isNullable()
@@ -110,7 +111,7 @@
         introspection.instantiate().class.name == "test.Test"
         introspection.hasAnnotation('test.MyAnn')
         introspection.hasStereotype('test.MyAnn$InnerAnn')
->>>>>>> 880b40eb
+
     }
 
     void "test generics in arrays don't stack overflow"() {
