/*
 * Copyright 2017-2019 original authors
 *
 * Licensed under the Apache License, Version 2.0 (the "License");
 * you may not use this file except in compliance with the License.
 * You may obtain a copy of the License at
 *
 * http://www.apache.org/licenses/LICENSE-2.0
 *
 * Unless required by applicable law or agreed to in writing, software
 * distributed under the License is distributed on an "AS IS" BASIS,
 * WITHOUT WARRANTIES OR CONDITIONS OF ANY KIND, either express or implied.
 * See the License for the specific language governing permissions and
 * limitations under the License.
 */
package io.micronaut.tracing.brave

import io.micronaut.context.ApplicationContext
import io.micronaut.context.event.ApplicationEventListener
import io.micronaut.core.io.socket.SocketUtils
import io.micronaut.http.HttpResponse
import io.micronaut.http.HttpStatus
import io.micronaut.http.annotation.Body
import io.micronaut.http.annotation.Controller
import io.micronaut.http.annotation.Post
import io.micronaut.http.client.HttpClient
import io.micronaut.runtime.server.EmbeddedServer
import io.micronaut.runtime.server.event.ServerStartupEvent
import io.micronaut.tracing.brave.sender.HttpClientSender
import io.reactivex.Flowable
import io.reactivex.Single
import spock.lang.Retry
import spock.lang.Specification
import spock.util.concurrent.PollingConditions
import zipkin2.Span

import javax.inject.Singleton

/**
 * @author graemerocher
 * @since 1.0
 */
class HttpClientSenderSpec extends Specification {

    void "test http client sender receives spans"() {
        given:
        EmbeddedServer zipkinServer = ApplicationContext.run(
                EmbeddedServer,
                ['micronaut.server.port':-1]
        )
        SpanController spanController = zipkinServer.applicationContext.getBean(SpanController)

        ApplicationContext context = ApplicationContext.run(
                'tracing.zipkin.enabled':true,
                'tracing.zipkin.sampler.probability':1,
                'tracing.zipkin.http.url':zipkinServer.getURL().toString()
        )
        EmbeddedServer embeddedServer = context.getBean(EmbeddedServer).start()
        HttpClient client = context.createBean(HttpClient, embeddedServer.getURL())
        PollingConditions conditions = new PollingConditions(timeout: 10)
<<<<<<< HEAD
=======
        // mock Zipkin server
        EmbeddedServer zipkinServer = ApplicationContext.run(
                EmbeddedServer,
                ['micronaut.server.port':9411]
        )
        SpanController spanController = zipkinServer.applicationContext.getBean(SpanController)
        StartedListener listener = zipkinServer.applicationContext.getBean(StartedListener)

        then:
        conditions.eventually {
            listener.started
        }
>>>>>>> 67bf9188

        when:"Requests are executed"
        HttpResponse<String> response = client.toBlocking().exchange('/traced/nested/John', String)


        then:"spans are received"
        conditions.eventually {
            response.status() == HttpStatus.OK
            spanController.receivedSpans.size() == 4
            spanController.receivedSpans[0].tags.get("foo") == 'bar'
            spanController.receivedSpans[0].tags.get('http.path') == '/traced/hello/John'
            spanController.receivedSpans[0].name == 'get /traced/hello/{name}'
            spanController.receivedSpans[0].kind == Span.Kind.SERVER.name()
            spanController.receivedSpans[1].tags.get('http.path') == '/traced/hello/John'
            spanController.receivedSpans[1].name == 'get /traced/hello/{name}'
            spanController.receivedSpans[1].kind == Span.Kind.CLIENT.name()
            spanController.receivedSpans[2].name == 'get /traced/nested/{name}'
            spanController.receivedSpans[2].kind == Span.Kind.SERVER.name()
            spanController.receivedSpans[2].tags.get('http.method') == 'GET'
            spanController.receivedSpans[2].tags.get('http.path') == '/traced/nested/John'
            spanController.receivedSpans[3].tags.get("foo") == null
            spanController.receivedSpans[3].tags.get('http.path') == '/traced/nested/John'
            spanController.receivedSpans[3].name == 'get'
            spanController.receivedSpans[3].kind == Span.Kind.CLIENT.name()

        }

        cleanup:
        client.close()
        context.close()
        zipkinServer.close()

    }

    void "test http client sender receives spans with custom path"() {
        given:
        EmbeddedServer zipkinServer = ApplicationContext.run(
                EmbeddedServer,
                ['micronaut.server.port':-1]
        )
        ApplicationContext context = ApplicationContext.run(
                'tracing.zipkin.enabled':true,
                'tracing.zipkin.sampler.probability':1,
                'tracing.zipkin.http.url':zipkinServer.getURL().toString(),
                'tracing.zipkin.http.path':'/custom/path/spans'
        )
        EmbeddedServer embeddedServer = context.getBean(EmbeddedServer).start()
        HttpClient client = context.createBean(HttpClient, embeddedServer.getURL())

        PollingConditions conditions = new PollingConditions(timeout: 10)
        CustomPathSpanController customPathSpanController = zipkinServer.applicationContext.getBean(CustomPathSpanController)
        StartedListener listener = zipkinServer.applicationContext.getBean(StartedListener)

<<<<<<< HEAD
=======
        then:
        conditions.eventually {
            listener.started
        }

>>>>>>> 67bf9188
        when:"Requests are executed"
        HttpResponse<String> response = client.toBlocking().exchange('/traced/nested/John', String)


        then:"spans are received"
        conditions.eventually {
            response.status() == HttpStatus.OK
            customPathSpanController.receivedSpans.size() == 4
            customPathSpanController.receivedSpans[0].tags.get("foo") == 'bar'
            customPathSpanController.receivedSpans[0].tags.get('http.path') == '/traced/hello/John'
            customPathSpanController.receivedSpans[0].name == 'get /traced/hello/{name}'
            customPathSpanController.receivedSpans[0].kind == Span.Kind.SERVER.name()
            customPathSpanController.receivedSpans[1].tags.get('http.path') == '/traced/hello/John'
            customPathSpanController.receivedSpans[1].name == 'get /traced/hello/{name}'
            customPathSpanController.receivedSpans[1].kind == Span.Kind.CLIENT.name()
            customPathSpanController.receivedSpans[2].name == 'get /traced/nested/{name}'
            customPathSpanController.receivedSpans[2].kind == Span.Kind.SERVER.name()
            customPathSpanController.receivedSpans[2].tags.get('http.method') == 'GET'
            customPathSpanController.receivedSpans[2].tags.get('http.path') == '/traced/nested/John'
            customPathSpanController.receivedSpans[3].tags.get("foo") == null
            customPathSpanController.receivedSpans[3].tags.get('http.path') == '/traced/nested/John'
            customPathSpanController.receivedSpans[3].name == 'get'
            customPathSpanController.receivedSpans[3].kind == Span.Kind.CLIENT.name()

        }

        cleanup:
        client.close()
        context.close()
        zipkinServer.close()

    }

    @Controller('/api/v2')
    static class SpanController {
        List<Map> receivedSpans = []
        @Post('/spans')
        Single<HttpResponse> spans(@Body Flowable<Map> spans) {
            spans.toList().map({ List list ->
                println "SPANS $list"
                receivedSpans.addAll(list)
                HttpResponse.ok()
            })
        }

    }

    @Controller('/custom/path')
    static class CustomPathSpanController {
        List<Map> receivedSpans = []
        @Post('/spans')
        Single<HttpResponse> spans(@Body Flowable<Map> spans) {
            spans.toList().map({ List list ->
                println "SPANS $list"
                receivedSpans.addAll(list)
                HttpResponse.ok()
            })
        }

    }

    @Singleton
    static class StartedListener implements ApplicationEventListener<ServerStartupEvent> {
        boolean started
        @Override
        void onApplicationEvent(ServerStartupEvent event) {
            started = true
        }
    }
}<|MERGE_RESOLUTION|>--- conflicted
+++ resolved
@@ -58,8 +58,6 @@
         EmbeddedServer embeddedServer = context.getBean(EmbeddedServer).start()
         HttpClient client = context.createBean(HttpClient, embeddedServer.getURL())
         PollingConditions conditions = new PollingConditions(timeout: 10)
-<<<<<<< HEAD
-=======
         // mock Zipkin server
         EmbeddedServer zipkinServer = ApplicationContext.run(
                 EmbeddedServer,
@@ -72,7 +70,6 @@
         conditions.eventually {
             listener.started
         }
->>>>>>> 67bf9188
 
         when:"Requests are executed"
         HttpResponse<String> response = client.toBlocking().exchange('/traced/nested/John', String)
@@ -126,14 +123,11 @@
         CustomPathSpanController customPathSpanController = zipkinServer.applicationContext.getBean(CustomPathSpanController)
         StartedListener listener = zipkinServer.applicationContext.getBean(StartedListener)
 
-<<<<<<< HEAD
-=======
         then:
         conditions.eventually {
             listener.started
         }
 
->>>>>>> 67bf9188
         when:"Requests are executed"
         HttpResponse<String> response = client.toBlocking().exchange('/traced/nested/John', String)
 
