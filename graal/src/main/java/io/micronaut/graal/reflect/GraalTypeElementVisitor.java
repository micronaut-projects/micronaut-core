--- conflicted
+++ resolved
@@ -249,14 +249,8 @@
         } else {
             // fields that are injected and private need reflection
             beanElement
-<<<<<<< HEAD
-                .getEnclosedElements(reflectiveFieldQuery.filter(methodElement -> !methodElement.isAccessible(beanElement)))
-                .forEach(e -> processFieldElement(e, reflectiveClasses));
-=======
                     .getEnclosedElements(reflectiveFieldQuery.filter(methodElement -> !methodElement.isAccessible(beanElement)))
                     .forEach(e -> processFieldElement(e, reflectiveClasses));
->>>>>>> 248c1265
-
         }
     }
 
@@ -283,27 +277,13 @@
         } else {
             final Predicate<MethodElement> inaccessibleMethods = methodElement -> !methodElement.isAccessible(beanElement);
             beanElement
-<<<<<<< HEAD
-                .getEnclosedElements(injectedMethodsThatNeedReflection
-                    .filter(inaccessibleMethods))
-                .forEach(m -> processMethodElement(m, reflectiveClasses));
-            beanElement.getEnclosedElements(
-                ElementQuery
-                    .ALL_METHODS
-                    .onlyInstance()
-                    .filter(inaccessibleMethods)
-                    .annotated(ann -> ann.hasAnnotation(Executable.class))
-=======
-                    .getEnclosedElements(injectedMethodsThatNeedReflection
-                                                 .filter(inaccessibleMethods))
+                    .getEnclosedElements(injectedMethodsThatNeedReflection.filter(inaccessibleMethods))
                     .forEach(m -> processMethodElement(m, reflectiveClasses));
             beanElement.getEnclosedElements(
-                    ElementQuery
-                            .ALL_METHODS
+                    ElementQuery.ALL_METHODS
                             .onlyInstance()
                             .filter(inaccessibleMethods)
                             .annotated(ann -> ann.hasAnnotation(Executable.class))
->>>>>>> 248c1265
             ).forEach(m -> processMethodElement(m, reflectiveClasses));
         }
         // methods with explicit reflective access
