package io.micronaut.docs.server.request_scope

import io.micronaut.context.annotation.Property
import io.micronaut.http.client.HttpClient
import io.micronaut.http.client.annotation.Client
import io.micronaut.test.extensions.junit5.annotation.MicronautTest
import org.junit.jupiter.api.Assertions.assertEquals
import org.junit.jupiter.api.Test

@Property(name = "spec.name", value = "TestControllerTest")
@MicronautTest
internal class TestControllerTest(
    @Client("/") val client: HttpClient
) {

    @Test
    fun `should support request scope`() {
        // Issue: if RequestScopeClass has non-nullable field, this does not work
        val response = client.toBlocking().exchange("/testEndpoint", DemoObject::class.java)
        assertEquals(200, response.status.code)
    }

    @Test
    fun `should clear request scope in subsequent request`() {
        val responseWithoutInput = client.toBlocking().exchange("/testEndpoint", DemoObject::class.java)
        assertEquals(200, responseWithoutInput.status.code)
        assertEquals("defaultText", responseWithoutInput.body()!!.text)

        val responseWithInputAsResult =
            client.toBlocking().exchange("/testEndpoint?text=inputText", DemoObject::class.java)
        assertEquals(200, responseWithInputAsResult.status.code)
        assertEquals("inputText", responseWithInputAsResult.body()!!.text)

        val responseWithoutInputAfterCallWithInput =
            client.toBlocking().exchange("/testEndpoint", DemoObject::class.java)
        assertEquals(200, responseWithoutInputAfterCallWithInput.status.code)
<<<<<<< HEAD
        // this should be again defaultText, but the request context is not cleared and thus this asserts fails
        assertEquals("defaultText", responseWithoutInputAfterCallWithInput.body()!!.text )
=======
        // this should be again defaultText, but the request context is not cleared and thus this assert fails
        assertEquals("defaultText", responseWithoutInputAfterCallWithInput.body()!!.text)
>>>>>>> 50f51dba
    }
}<|MERGE_RESOLUTION|>--- conflicted
+++ resolved
@@ -34,12 +34,8 @@
         val responseWithoutInputAfterCallWithInput =
             client.toBlocking().exchange("/testEndpoint", DemoObject::class.java)
         assertEquals(200, responseWithoutInputAfterCallWithInput.status.code)
-<<<<<<< HEAD
+        
         // this should be again defaultText, but the request context is not cleared and thus this asserts fails
-        assertEquals("defaultText", responseWithoutInputAfterCallWithInput.body()!!.text )
-=======
-        // this should be again defaultText, but the request context is not cleared and thus this assert fails
         assertEquals("defaultText", responseWithoutInputAfterCallWithInput.body()!!.text)
->>>>>>> 50f51dba
     }
 }