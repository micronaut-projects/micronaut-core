/*
 * Copyright 2017-2020 original authors
 *
 * Licensed under the Apache License, Version 2.0 (the "License");
 * you may not use this file except in compliance with the License.
 * You may obtain a copy of the License at
 *
 * https://www.apache.org/licenses/LICENSE-2.0
 *
 * Unless required by applicable law or agreed to in writing, software
 * distributed under the License is distributed on an "AS IS" BASIS,
 * WITHOUT WARRANTIES OR CONDITIONS OF ANY KIND, either express or implied.
 * See the License for the specific language governing permissions and
 * limitations under the License.
 */
package io.micronaut.http.server.exceptions;

<<<<<<< HEAD
=======
import io.micronaut.core.annotation.NonNull;
>>>>>>> e052068a
import io.micronaut.http.HttpResponse;
import io.micronaut.http.MutableHttpResponse;
import io.micronaut.http.annotation.Produces;
import io.micronaut.http.server.exceptions.response.ErrorResponseProcessor;
import io.micronaut.web.router.exceptions.DuplicateRouteException;
import jakarta.inject.Singleton;

/**
 * Handles exceptions of type {@link DuplicateRouteException}.
 *
 * @author James Kleeh
 * @since 1.0
 */
@Singleton
@Produces
public class DuplicateRouteHandler extends ErrorResponseProcessorExceptionHandler<DuplicateRouteException> {

    /**
     * Constructor.
     * @param responseProcessor Error Response Processor
     */
    public DuplicateRouteHandler(ErrorResponseProcessor<?> responseProcessor) {
        super(responseProcessor);
    }

    @Override
<<<<<<< HEAD
=======
    @NonNull
>>>>>>> e052068a
    protected MutableHttpResponse<?> createResponse(DuplicateRouteException exception) {
        return HttpResponse.badRequest();
    }
}<|MERGE_RESOLUTION|>--- conflicted
+++ resolved
@@ -15,10 +15,7 @@
  */
 package io.micronaut.http.server.exceptions;
 
-<<<<<<< HEAD
-=======
 import io.micronaut.core.annotation.NonNull;
->>>>>>> e052068a
 import io.micronaut.http.HttpResponse;
 import io.micronaut.http.MutableHttpResponse;
 import io.micronaut.http.annotation.Produces;
@@ -45,10 +42,7 @@
     }
 
     @Override
-<<<<<<< HEAD
-=======
     @NonNull
->>>>>>> e052068a
     protected MutableHttpResponse<?> createResponse(DuplicateRouteException exception) {
         return HttpResponse.badRequest();
     }
