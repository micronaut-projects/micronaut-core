/*
 * Copyright 2017-2018 original authors
 *
 * Licensed under the Apache License, Version 2.0 (the "License");
 * you may not use this file except in compliance with the License.
 * You may obtain a copy of the License at
 *
 * http://www.apache.org/licenses/LICENSE-2.0
 *
 * Unless required by applicable law or agreed to in writing, software
 * distributed under the License is distributed on an "AS IS" BASIS,
 * WITHOUT WARRANTIES OR CONDITIONS OF ANY KIND, either express or implied.
 * See the License for the specific language governing permissions and
 * limitations under the License.
 */

package io.micronaut.http.server;

import io.micronaut.context.annotation.ConfigurationProperties;
import io.micronaut.core.convert.format.ReadableBytes;
import io.micronaut.core.util.Toggleable;
import io.micronaut.http.server.cors.CorsOriginConfiguration;
import io.micronaut.runtime.ApplicationConfiguration;

import javax.inject.Inject;
import java.io.File;
import java.nio.charset.Charset;
import java.time.Duration;
import java.time.temporal.ChronoUnit;
import java.util.Collections;
import java.util.LinkedHashMap;
import java.util.Map;
import java.util.Optional;

/**
 * <p>A base {@link ConfigurationProperties} for servers.</p>
 *
 * @author Graeme Rocher
 * @since 1.0
 */
@ConfigurationProperties(value = HttpServerConfiguration.PREFIX, cliPrefix = "")
public class HttpServerConfiguration {

    /**
     * The prefix used for configuration.
     */

    public static final String PREFIX = "micronaut.server";

    /**
     * The default value random port.
     */
    @SuppressWarnings("WeakerAccess")
    public static final int DEFAULT_RANDOM_PORT = -1;

    /**
     * The default max request size.
     */
    @SuppressWarnings("WeakerAccess")
    public static final long DEFAULT_MAX_REQUEST_SIZE = 1024 * 1024 * 10; // 10MB

    /**
     * The default read idle time.
     */
    @SuppressWarnings("WeakerAccess")
    public static final long DEFAULT_READIDLETIME_SECONDS = 60;

    /**
     * The default write idle time.
     */
    @SuppressWarnings("WeakerAccess")
    public static final long DEFAULT_WRITEIDLETIME_SECONDS = 60;

    /**
     * The default date header.
     */
    @SuppressWarnings("WeakerAccess")
    public static final boolean DEFAULT_DATEHEADER = true;

    /**
     * The default idle time.
     */
    @SuppressWarnings("WeakerAccess")
    public static final long DEFAULT_IDLETIME_SECONDS = 60;

    private int port = DEFAULT_RANDOM_PORT; // default to random port
    private String host;
    private Integer readTimeout;
    private long maxRequestSize = DEFAULT_MAX_REQUEST_SIZE;
    private Duration readIdleTime = Duration.of(DEFAULT_READIDLETIME_SECONDS, ChronoUnit.SECONDS);
    private Duration writeIdleTime = Duration.of(DEFAULT_WRITEIDLETIME_SECONDS, ChronoUnit.SECONDS);
    private Duration idleTime = Duration.of(DEFAULT_IDLETIME_SECONDS, ChronoUnit.SECONDS);
    private MultipartConfiguration multipart = new MultipartConfiguration();
    private CorsConfiguration cors = new CorsConfiguration();
    private String serverHeader;
    private boolean dateHeader = DEFAULT_DATEHEADER;

    private final ApplicationConfiguration applicationConfiguration;
    private Charset defaultCharset;

    /**
     * Default constructor.
     */
    public HttpServerConfiguration() {
        this.applicationConfiguration = new ApplicationConfiguration();
    }

    /**
     * @param applicationConfiguration The application configuration
     */
    @Inject
    public HttpServerConfiguration(ApplicationConfiguration applicationConfiguration) {
        if (applicationConfiguration != null) {
            this.defaultCharset = applicationConfiguration.getDefaultCharset();
        }

        this.applicationConfiguration = applicationConfiguration;
    }

    /**
     * @return The application configuration instance
     */
    public ApplicationConfiguration getApplicationConfiguration() {
        return applicationConfiguration;
    }

    /**
     * @return The default charset to use
     */
    public Charset getDefaultCharset() {
        return defaultCharset;
    }

    /**
     * @param defaultCharset The default charset to use
     */
    public void setDefaultCharset(Charset defaultCharset) {
        this.defaultCharset = defaultCharset;
    }

    /**
     * @return The default server port
     */
    public int getPort() {
        return port;
    }

    /**
     * @return The default host
     */
    public Optional<String> getHost() {
        return Optional.ofNullable(host);
    }

    /**
     * @return The read timeout setting for the server
     */
    public Optional<Integer> getReadTimeout() {
        return Optional.ofNullable(readTimeout);
    }

    /**
     * @return Configuration for multipart / file uploads
     */
    public MultipartConfiguration getMultipart() {
        return multipart;
    }

    /**
     * @return Configuration for CORS
     */
    public CorsConfiguration getCors() {
        return cors;
    }

    /**
     * @return The maximum request body size
     */
    public long getMaxRequestSize() {
        return maxRequestSize;
    }

    /**
     * @return The default amount of time to allow read operation connections  to remain idle
     */
    public Duration getReadIdleTime() {
        return readIdleTime;
    }

    /**
     * @return The default amount of time to allow write operation connections to remain idle
     */
    public Duration getWriteIdleTime() {
        return writeIdleTime;
    }

    /**
     * @return The time to allow an idle connection for
     */
    public Duration getIdleTime() {
        return idleTime;
    }

    /**
     * @return The optional server header value
     */
    public Optional<String> getServerHeader() {
        return Optional.ofNullable(serverHeader);
    }

    /**
     * @return True if the date header should be set
     */
    public boolean isDateHeader() {
        return dateHeader;
    }

    /**
     * Sets the port to bind to. Default value ({@value #DEFAULT_RANDOM_PORT})
     *
     * @param port The port
     */
    public void setPort(int port) {
        this.port = port;
    }

    /**
     * Sets the host to bind to.
<<<<<<< HEAD
=======
     *
>>>>>>> f2cb46e8
     * @param host The host
     */
    public void setHost(String host) {
        this.host = host;
    }

    /**
     * Sets the default read timeout.
     *
     * @param readTimeout The read timeout
     */
    public void setReadTimeout(Integer readTimeout) {
        this.readTimeout = readTimeout;
    }

    /**
     * Sets the name of the server header.
     *
     * @param serverHeader The server header
     */
    public void setServerHeader(String serverHeader) {
        this.serverHeader = serverHeader;
    }

    /**
     * Sets the maximum request size. Default value ({@value #DEFAULT_MAX_REQUEST_SIZE} => // 10MB)
     *
     * @param maxRequestSize The max request size
     */
    public void setMaxRequestSize(@ReadableBytes long maxRequestSize) {
        this.maxRequestSize = maxRequestSize;
    }

    /**
     * Sets the amount of time a connection can remain idle without any reads occurring. Default value ({@value #DEFAULT_READIDLETIME_SECONDS} seconds).
     *
     * @param readIdleTime The read idle time
     */
    public void setReadIdleTime(Duration readIdleTime) {
        this.readIdleTime = readIdleTime;
    }

    /**
     * Sets the amount of time a connection can remain idle without any writes occurring. Default value ({@value #DEFAULT_WRITEIDLETIME_SECONDS} seconds).
     *
     * @param writeIdleTime The write idle time
     */
    public void setWriteIdleTime(Duration writeIdleTime) {
        this.writeIdleTime = writeIdleTime;
    }

    /**
     * Sets the idle time of connections for the server. Default value ({@value #DEFAULT_IDLETIME_SECONDS} seconds).
     *
     * @param idleTime The idle time
     */
    public void setIdleTime(Duration idleTime) {
        this.idleTime = idleTime;
    }

    /**
     * Sets the multipart configuration.
     *
     * @param multipart The multipart configuration
     */
    public void setMultipart(MultipartConfiguration multipart) {
        this.multipart = multipart;
    }

    /**
     * Sets the cors configuration.
     * @param cors The cors configuration
     */
    public void setCors(CorsConfiguration cors) {
        this.cors = cors;
    }

    /**
     * Sets whether a date header should be sent back. Default value ({@value #DEFAULT_DATEHEADER}).
     *
     * @param dateHeader True if a date header should be sent.
     */
    public void setDateHeader(boolean dateHeader) {
        this.dateHeader = dateHeader;
    }

    /**
     * Configuration for multipart handling.
     */
    @ConfigurationProperties("multipart")
    public static class MultipartConfiguration implements Toggleable {

        /**
         * The default enable value.
         */
        @SuppressWarnings("WeakerAccess")
        public static final boolean DEFAULT_ENABLED = false;

        /**
         * The default max file size.
         */
        @SuppressWarnings("WeakerAccess")
        public static final long DEFAULT_MAX_FILE_SIZE = 1024 * 1024; // 1MB

        /**
         * The default disk value.
         */
        @SuppressWarnings("WeakerAccess")
        public static final boolean DEFAULT_DISK = false;

        private File location;
        private long maxFileSize = DEFAULT_MAX_FILE_SIZE;
        private boolean enabled = DEFAULT_ENABLED;
        private boolean disk = DEFAULT_DISK;

        /**
         * @return The location to store temporary files
         */
        public Optional<File> getLocation() {
            return Optional.ofNullable(location);
        }

        /**
         * @return The max file size. Defaults to 1MB
         */
        public long getMaxFileSize() {
            return maxFileSize;
        }

        /**
         * @return Whether file uploads are enabled. Defaults to true.
         */
        @Override
        public boolean isEnabled() {
            return enabled;
        }

        /**
         * @return Whether to use disk. Defaults to false.
         */
        public boolean isDisk() {
            return disk;
        }

        /**
         * Sets the location to store files.
         * @param location The location
         */
        public void setLocation(File location) {
            this.location = location;
        }

        /**
         * Sets the max file size. Default value ({@value #DEFAULT_MAX_FILE_SIZE} => 1MB).
         * @param maxFileSize The max file size
         */
        public void setMaxFileSize(@ReadableBytes long maxFileSize) {
            this.maxFileSize = maxFileSize;
        }

        /**
         * Sets whether multipart processing is enabled. Default value ({@value #DEFAULT_ENABLED}).
         * @param enabled True if it is enabled
         */
        public void setEnabled(boolean enabled) {
            this.enabled = enabled;
        }

        /**
         * Sets whether to buffer data to disk or not. Default value ({@value #DEFAULT_DISK}).
         * @param disk True if data should be written to disk
         */
        public void setDisk(boolean disk) {
            this.disk = disk;
        }
    }

    /**
     * Configuration for CORS.
     */
    @ConfigurationProperties("cors")
    public static class CorsConfiguration implements Toggleable {

        public static final boolean DEFAULT_ENABLED = false;

        private boolean enabled = DEFAULT_ENABLED;

        private Map<String, CorsOriginConfiguration> configurations = Collections.emptyMap();

        private Map<String, CorsOriginConfiguration> defaultConfiguration = new LinkedHashMap<>(1);

        /**
         * @return Whether cors is enabled. Defaults to false.
         */
        @Override
        public boolean isEnabled() {
            return enabled;
        }

        /**
         * @return The cors configurations
         */
        public Map<String, CorsOriginConfiguration> getConfigurations() {
            if (enabled && configurations.isEmpty()) {
                if (defaultConfiguration.isEmpty()) {
                    defaultConfiguration.put("default", new CorsOriginConfiguration());
                }
                return defaultConfiguration;
            }
            return configurations;
        }

        /**
         * Sets whether CORS is enabled. Default value ({@value #DEFAULT_ENABLED})
         * @param enabled True if CORS is enabled
         */
        public void setEnabled(boolean enabled) {
            this.enabled = enabled;
        }

        /**
         * Sets the CORS configurations.
         * @param configurations The CORS configurations
         */
        public void setConfigurations(Map<String, CorsOriginConfiguration> configurations) {
            this.configurations = configurations;
        }
    }
}<|MERGE_RESOLUTION|>--- conflicted
+++ resolved
@@ -226,10 +226,6 @@
 
     /**
      * Sets the host to bind to.
-<<<<<<< HEAD
-=======
-     *
->>>>>>> f2cb46e8
      * @param host The host
      */
     public void setHost(String host) {
