/*
 * Copyright 2017-2020 original authors
 *
 * Licensed under the Apache License, Version 2.0 (the "License");
 * you may not use this file except in compliance with the License.
 * You may obtain a copy of the License at
 *
 * https://www.apache.org/licenses/LICENSE-2.0
 *
 * Unless required by applicable law or agreed to in writing, software
 * distributed under the License is distributed on an "AS IS" BASIS,
 * WITHOUT WARRANTIES OR CONDITIONS OF ANY KIND, either express or implied.
 * See the License for the specific language governing permissions and
 * limitations under the License.
 */
package io.micronaut.web.router.version;

import io.micronaut.context.annotation.Requires;
import io.micronaut.context.event.BeanCreatedEvent;
import io.micronaut.context.event.BeanCreatedEventListener;
import io.micronaut.core.util.StringUtils;
import io.micronaut.http.HttpRequest;
import io.micronaut.web.router.Router;
import io.micronaut.web.router.UriRouteMatch;
import io.micronaut.web.router.filter.FilteredRouter;
import javax.inject.Singleton;

import java.util.function.Predicate;

import static io.micronaut.web.router.version.RoutesVersioningConfiguration.PREFIX;

/**
 * Configuration to decorate {@link Router} with version matching logic.
 *
 * @author Bogdan Oros
 * @since 1.1.0
 */
@Singleton
@Requires(property = PREFIX + ".enabled", value = StringUtils.TRUE)
@Requires(beans = RoutesVersioningConfiguration.class)
public class VersionAwareRouterListener implements BeanCreatedEventListener<Router> {

    private final VersionRouteMatchFilter routeVersionFilter;

    /**
     * Creates a configuration to decorate existing {@link Router} beans with a {@link FilteredRouter}.
     *
     * @param filter A {@link VersionRouteMatchFilter} to delegate routes filtering
     */
<<<<<<< HEAD
    @Inject
    public VersionAwareRouterListener(VersionRouteMatchFilter filter) {
=======
    public VersionAwareRouterListener(RouteVersionFilter filter) {
>>>>>>> 8014f19d
        this.routeVersionFilter = filter;
    }

    /**
     * Creates a configuration to decorate existing {@link Router} beans with a {@link FilteredRouter}.
     *
     * @param filter A {@link io.micronaut.web.router.filter.RouteMatchFilter} to delegate routes filtering
     * @deprecated Use {@link VersionAwareRouterListener(VersionRouteMatchFilter)} instead.
     */
    @Deprecated
    public VersionAwareRouterListener(RouteVersionFilter filter) {
        this.routeVersionFilter = new VersionRouteMatchFilter() {
            @Override
            public <T, R> Predicate<UriRouteMatch<T, R>> filter(HttpRequest<?> request) {
                return filter.filter(request);
            }
        };
    }

    /**
     * Returns a wrapped {@link Router} to {@link FilteredRouter}.
     *
     * @param event The {@link Router} bean created event
     * @return The wrapper router bean
     */
    @Override
    public Router onCreated(BeanCreatedEvent<Router> event) {
        return new FilteredRouter(event.getBean(), routeVersionFilter);
    }
}<|MERGE_RESOLUTION|>--- conflicted
+++ resolved
@@ -47,12 +47,7 @@
      *
      * @param filter A {@link VersionRouteMatchFilter} to delegate routes filtering
      */
-<<<<<<< HEAD
-    @Inject
     public VersionAwareRouterListener(VersionRouteMatchFilter filter) {
-=======
-    public VersionAwareRouterListener(RouteVersionFilter filter) {
->>>>>>> 8014f19d
         this.routeVersionFilter = filter;
     }
 
