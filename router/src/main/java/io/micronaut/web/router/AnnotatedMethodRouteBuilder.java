/*
 * Copyright 2017-2020 original authors
 *
 * Licensed under the Apache License, Version 2.0 (the "License");
 * you may not use this file except in compliance with the License.
 * You may obtain a copy of the License at
 *
 * https://www.apache.org/licenses/LICENSE-2.0
 *
 * Unless required by applicable law or agreed to in writing, software
 * distributed under the License is distributed on an "AS IS" BASIS,
 * WITHOUT WARRANTIES OR CONDITIONS OF ANY KIND, either express or implied.
 * See the License for the specific language governing permissions and
 * limitations under the License.
 */
package io.micronaut.web.router;

import io.micronaut.context.ExecutionHandleLocator;
import io.micronaut.context.processor.ExecutableMethodProcessor;
import io.micronaut.core.annotation.AnnotationMetadata;
import io.micronaut.core.annotation.AnnotationValue;
import io.micronaut.core.convert.ConversionService;
import io.micronaut.core.util.ArrayUtils;
import io.micronaut.core.util.CollectionUtils;
import io.micronaut.core.util.StringUtils;
import io.micronaut.http.HttpMethod;
import io.micronaut.http.HttpStatus;
import io.micronaut.http.MediaType;
import io.micronaut.http.annotation.Error;
import io.micronaut.http.annotation.*;
import io.micronaut.http.uri.UriTemplate;
import io.micronaut.inject.BeanDefinition;
import io.micronaut.inject.ExecutableMethod;
import jakarta.inject.Singleton;

import java.lang.annotation.Annotation;
import java.util.*;
<<<<<<< HEAD
import java.util.function.BiConsumer;
=======
import java.util.function.Consumer;
>>>>>>> d668de9e

/**
 * Responsible for building {@link Route} instances for the annotations found in the {@code io.micronaut.http.annotation}
 * package.
 *
 * @author Graeme Rocher
 * @since 1.0
 */
@Singleton
public class AnnotatedMethodRouteBuilder extends DefaultRouteBuilder implements ExecutableMethodProcessor<Controller> {

    private static final MediaType[] DEFAULT_MEDIA_TYPES = {MediaType.APPLICATION_JSON_TYPE};
    private final Map<Class, Consumer<RouteDefinition>> httpMethodsHandlers = new LinkedHashMap<>();

    /**
     * @param executionHandleLocator The execution handler locator
     * @param uriNamingStrategy The URI naming strategy
     * @param conversionService The conversion service
     */
    public AnnotatedMethodRouteBuilder(ExecutionHandleLocator executionHandleLocator, UriNamingStrategy uriNamingStrategy, ConversionService<?> conversionService) {
        super(executionHandleLocator, uriNamingStrategy, conversionService);
<<<<<<< HEAD
        httpMethodsHandlers.put(Get.class, (BeanDefinition bean, ExecutableMethod method) -> {
            AnnotationValue<Get> annotation = method.getAnnotation(Get.class);
            Set<String> uris = CollectionUtils.setOf(annotation.stringValues("uris"));
            uris.add(method.stringValue(HttpMethodMapping.class).orElse(UriMapping.DEFAULT_URI));
            for (String uri: uris) {
                MediaType[] produces = resolveProduces(method);
                Route route = GET(resolveUri(bean, uri,
=======
        httpMethodsHandlers.put(Get.class, (RouteDefinition definition) -> {
            final BeanDefinition bean = definition.beanDefinition;
            final ExecutableMethod method = definition.executableMethod;
            Set<String> uris = CollectionUtils.setOf(method.stringValues(Get.class, "uris"));
            uris.add(method.stringValue(HttpMethodMapping.class).orElse(UriMapping.DEFAULT_URI));
            for (String uri: uris) {
                MediaType[] produces = resolveProduces(method);
                UriRoute route = GET(resolveUri(bean, uri,
>>>>>>> d668de9e
                        method,
                        uriNamingStrategy),
                        bean,
                        method).produces(produces);

                if (definition.port > -1) {
                    route.exposedPort(definition.port);
                }
                if (LOG.isDebugEnabled()) {
                    LOG.debug("Created Route: {}", route);
                }
                if (method.booleanValue(Get.class, "headRoute").orElse(true)) {
                    route = HEAD(resolveUri(bean, uri,
                            method,
                            uriNamingStrategy),
                            bean,
                            method).produces(produces);
<<<<<<< HEAD
=======
                    if (definition.port > -1) {
                        route.exposedPort(definition.port);
                    }
>>>>>>> d668de9e
                    if (LOG.isDebugEnabled()) {
                        LOG.debug("Created Route: {}", route);
                    }
                }
            }
        });

<<<<<<< HEAD
        httpMethodsHandlers.put(Post.class, (BeanDefinition bean, ExecutableMethod method) -> {
            AnnotationValue<Post> annotation = method.getAnnotation(Post.class);
            Set<String> uris = CollectionUtils.setOf(annotation.stringValues("uris"));
=======
        httpMethodsHandlers.put(Post.class, (RouteDefinition definition) -> {
            final ExecutableMethod method = definition.executableMethod;
            final BeanDefinition bean = definition.beanDefinition;
            Set<String> uris = CollectionUtils.setOf(method.stringValues(Post.class, "uris"));
>>>>>>> d668de9e
            uris.add(method.stringValue(HttpMethodMapping.class).orElse(UriMapping.DEFAULT_URI));
            for (String uri: uris) {
                MediaType[] consumes = resolveConsumes(method);
                MediaType[] produces = resolveProduces(method);
<<<<<<< HEAD
                Route route = POST(resolveUri(bean, uri,
=======
                UriRoute route = POST(resolveUri(bean, uri,
>>>>>>> d668de9e
                        method,
                        uriNamingStrategy),
                        bean,
                        method);
                route = route.consumes(consumes).produces(produces);
<<<<<<< HEAD
=======
                if (definition.port > -1) {
                    route.exposedPort(definition.port);
                }
>>>>>>> d668de9e
                if (LOG.isDebugEnabled()) {
                    LOG.debug("Created Route: {}", route);
                }
            }
        });

<<<<<<< HEAD
        httpMethodsHandlers.put(CustomHttpMethod.class, (BeanDefinition bean, ExecutableMethod method) -> {
            AnnotationValue<CustomHttpMethod> annotation = method.getAnnotation(CustomHttpMethod.class);
            Set<String> uris = CollectionUtils.setOf(annotation.stringValues("uris"));
=======
        httpMethodsHandlers.put(CustomHttpMethod.class, (RouteDefinition definition) -> {
            final ExecutableMethod method = definition.executableMethod;
            final BeanDefinition bean = definition.beanDefinition;

            Set<String> uris = CollectionUtils.setOf(method.stringValues(CustomHttpMethod.class, "uris"));
>>>>>>> d668de9e
            uris.add(method.stringValue(HttpMethodMapping.class).orElse(UriMapping.DEFAULT_URI));
            for (String uri: uris) {
                MediaType[] consumes = resolveConsumes(method);
                MediaType[] produces = resolveProduces(method);
                String methodName = method.stringValue(CustomHttpMethod.class, "method").get();
<<<<<<< HEAD
                Route route = buildBeanRoute(methodName, HttpMethod.CUSTOM, resolveUri(bean, uri,
=======
                UriRoute route = buildBeanRoute(methodName, HttpMethod.CUSTOM, resolveUri(bean, uri,
>>>>>>> d668de9e
                        method,
                        uriNamingStrategy),
                        bean,
                        method);
                route = route.consumes(consumes).produces(produces);
<<<<<<< HEAD

=======
                if (definition.port > -1) {
                    route.exposedPort(definition.port);
                }
>>>>>>> d668de9e
                if (LOG.isDebugEnabled()) {
                    LOG.debug("Created Route: {}", route);
                }
            }
        });

<<<<<<< HEAD
        httpMethodsHandlers.put(Put.class, (BeanDefinition bean, ExecutableMethod method) -> {
            AnnotationValue<Put> annotation = method.getAnnotation(Put.class);
            Set<String> uris = CollectionUtils.setOf(annotation.stringValues("uris"));
=======
        httpMethodsHandlers.put(Put.class, (RouteDefinition definition) -> {
            final ExecutableMethod method = definition.executableMethod;
            final BeanDefinition bean = definition.beanDefinition;

            Set<String> uris = CollectionUtils.setOf(method.stringValues(Put.class, "uris"));
>>>>>>> d668de9e
            uris.add(method.stringValue(HttpMethodMapping.class).orElse(UriMapping.DEFAULT_URI));
            for (String uri: uris) {
                MediaType[] consumes = resolveConsumes(method);
                MediaType[] produces = resolveProduces(method);
<<<<<<< HEAD
                Route route = PUT(resolveUri(bean, uri,
=======
                UriRoute route = PUT(resolveUri(bean, uri,
>>>>>>> d668de9e
                        method,
                        uriNamingStrategy),
                        bean,
                        method);
                route = route.consumes(consumes).produces(produces);
<<<<<<< HEAD
=======
                if (definition.port > -1) {
                    route.exposedPort(definition.port);
                }
>>>>>>> d668de9e
                if (LOG.isDebugEnabled()) {
                    LOG.debug("Created Route: {}", route);
                }
            }
        });

<<<<<<< HEAD
        httpMethodsHandlers.put(Patch.class, (BeanDefinition bean, ExecutableMethod method) -> {
            AnnotationValue<Patch> annotation = method.getAnnotation(Patch.class);
            Set<String> uris = CollectionUtils.setOf(annotation.stringValues("uris"));
=======
        httpMethodsHandlers.put(Patch.class, (RouteDefinition definition) -> {
            final ExecutableMethod method = definition.executableMethod;
            final BeanDefinition bean = definition.beanDefinition;

            Set<String> uris = CollectionUtils.setOf(method.stringValues(Patch.class, "uris"));
>>>>>>> d668de9e
            uris.add(method.stringValue(HttpMethodMapping.class).orElse(UriMapping.DEFAULT_URI));
            for (String uri: uris) {
                MediaType[] consumes = resolveConsumes(method);
                MediaType[] produces = resolveProduces(method);
<<<<<<< HEAD
                Route route = PATCH(resolveUri(bean, uri,
=======
                UriRoute route = PATCH(resolveUri(bean, uri,
>>>>>>> d668de9e
                        method,
                        uriNamingStrategy),
                        bean,
                        method);
                route = route.consumes(consumes).produces(produces);
<<<<<<< HEAD
=======
                if (definition.port > -1) {
                    route.exposedPort(definition.port);
                }
>>>>>>> d668de9e
                if (LOG.isDebugEnabled()) {
                    LOG.debug("Created Route: {}", route);
                }
            }
        });

<<<<<<< HEAD
        httpMethodsHandlers.put(Delete.class, (BeanDefinition bean, ExecutableMethod method) -> {
            AnnotationValue<Delete> annotation = method.getAnnotation(Delete.class);
            Set<String> uris = CollectionUtils.setOf(annotation.stringValues("uris"));
=======
        httpMethodsHandlers.put(Delete.class, (RouteDefinition definition) -> {
            final ExecutableMethod method = definition.executableMethod;
            final BeanDefinition bean = definition.beanDefinition;

            Set<String> uris = CollectionUtils.setOf(method.stringValues(Delete.class, "uris"));
>>>>>>> d668de9e
            uris.add(method.stringValue(HttpMethodMapping.class).orElse(UriMapping.DEFAULT_URI));
            for (String uri: uris) {
                MediaType[] consumes = resolveConsumes(method);
                MediaType[] produces = resolveProduces(method);
<<<<<<< HEAD
                Route route = DELETE(resolveUri(bean, uri,
=======
                UriRoute route = DELETE(resolveUri(bean, uri,
>>>>>>> d668de9e
                        method,
                        uriNamingStrategy),
                        bean,
                        method);
                route = route.consumes(consumes).produces(produces);
<<<<<<< HEAD
=======
                if (definition.port > -1) {
                    route.exposedPort(definition.port);
                }
>>>>>>> d668de9e
                if (LOG.isDebugEnabled()) {
                    LOG.debug("Created Route: {}", route);
                }
            }
        });


<<<<<<< HEAD
        httpMethodsHandlers.put(Head.class, (BeanDefinition bean, ExecutableMethod method) -> {
            AnnotationValue<Head> annotation = method.getAnnotation(Head.class);
            Set<String> uris = CollectionUtils.setOf(annotation.stringValues("uris"));
            uris.add(method.stringValue(HttpMethodMapping.class).orElse(UriMapping.DEFAULT_URI));
            for (String uri: uris) {
                Route route = HEAD(resolveUri(bean, uri,
=======
        httpMethodsHandlers.put(Head.class, (RouteDefinition definition) -> {
            final ExecutableMethod method = definition.executableMethod;
            final BeanDefinition bean = definition.beanDefinition;

            Set<String> uris = CollectionUtils.setOf(method.stringValues(Head.class, "uris"));
            uris.add(method.stringValue(HttpMethodMapping.class).orElse(UriMapping.DEFAULT_URI));
            for (String uri: uris) {
                UriRoute route = HEAD(resolveUri(bean, uri,
>>>>>>> d668de9e
                        method,
                        uriNamingStrategy),
                        bean,
                        method);
<<<<<<< HEAD
=======
                if (definition.port > -1) {
                    route.exposedPort(definition.port);
                }
>>>>>>> d668de9e
                if (LOG.isDebugEnabled()) {
                    LOG.debug("Created Route: {}", route);
                }
            }
        });

<<<<<<< HEAD
        httpMethodsHandlers.put(Options.class, (BeanDefinition bean, ExecutableMethod method) -> {
            AnnotationValue<Options> annotation = method.getAnnotation(Options.class);
            Set<String> uris = CollectionUtils.setOf(annotation.stringValues("uris"));
=======
        httpMethodsHandlers.put(Options.class, (RouteDefinition definition) -> {
            final ExecutableMethod method = definition.executableMethod;
            final BeanDefinition bean = definition.beanDefinition;

            Set<String> uris = CollectionUtils.setOf(method.stringValues(Options.class, "uris"));
>>>>>>> d668de9e
            uris.add(method.stringValue(HttpMethodMapping.class).orElse(UriMapping.DEFAULT_URI));
            for (String uri: uris) {
                MediaType[] consumes = resolveConsumes(method);
                MediaType[] produces = resolveProduces(method);
<<<<<<< HEAD
                Route route = OPTIONS(resolveUri(bean, uri,
=======
                UriRoute route = OPTIONS(resolveUri(bean, uri,
>>>>>>> d668de9e
                        method,
                        uriNamingStrategy),
                        bean,
                        method);
                route = route.consumes(consumes).produces(produces);
<<<<<<< HEAD
=======
                if (definition.port > -1) {
                    route.exposedPort(definition.port);
                }
>>>>>>> d668de9e
                if (LOG.isDebugEnabled()) {
                    LOG.debug("Created Route: {}", route);
                }
            }
        });

<<<<<<< HEAD
        httpMethodsHandlers.put(Trace.class, (BeanDefinition bean, ExecutableMethod method) -> {
            AnnotationValue<Trace> annotation = method.getAnnotation(Trace.class);
            Set<String> uris = CollectionUtils.setOf(annotation.stringValues("uris"));
            uris.add(method.stringValue(HttpMethodMapping.class).orElse(UriMapping.DEFAULT_URI));
            for (String uri: uris) {
                Route route = TRACE(resolveUri(bean, uri,
=======
        httpMethodsHandlers.put(Trace.class, (RouteDefinition definition) -> {
            final ExecutableMethod method = definition.executableMethod;
            final BeanDefinition bean = definition.beanDefinition;

            Set<String> uris = CollectionUtils.setOf(method.stringValues(Trace.class, "uris"));
            uris.add(method.stringValue(HttpMethodMapping.class).orElse(UriMapping.DEFAULT_URI));
            for (String uri: uris) {
                UriRoute route = TRACE(resolveUri(bean, uri,
>>>>>>> d668de9e
                        method,
                        uriNamingStrategy),
                        bean,
                        method);
<<<<<<< HEAD
=======
                if (definition.port > -1) {
                    route.exposedPort(definition.port);
                }
>>>>>>> d668de9e
                if (LOG.isDebugEnabled()) {
                    LOG.debug("Created Route: {}", route);
                }
            }
        });

        httpMethodsHandlers.put(Error.class, (RouteDefinition definition) -> {
            final ExecutableMethod method = definition.executableMethod;
            final BeanDefinition bean = definition.beanDefinition;

            boolean isGlobal = method.isTrue(Error.class, "global");
                Class declaringType = bean.getBeanType();
                if (method.isPresent(Error.class, "status")) {
                    Optional<HttpStatus> value = method.enumValue(Error.class, "status", HttpStatus.class);
                    value.ifPresent(httpStatus -> {
                        if (isGlobal) {
                            status(httpStatus, declaringType, method.getMethodName(), method.getArgumentTypes());
                        } else {
                            status(declaringType, httpStatus, declaringType, method.getMethodName(), method.getArgumentTypes());
                        }
                    });
                } else {
                    Class exceptionType = null;
                    if (method.isPresent(Error.class, AnnotationMetadata.VALUE_MEMBER)) {
                        Optional<Class> annotationValue = method.classValue(Error.class);
                        if (annotationValue.isPresent() && Throwable.class.isAssignableFrom(annotationValue.get())) {
                            exceptionType = annotationValue.get();
                        }
                    }
                    if (exceptionType == null) {
                        exceptionType = Arrays.stream(method.getArgumentTypes())
                                .filter(Throwable.class::isAssignableFrom)
                                .findFirst()
                                .orElse(Throwable.class);
                    }

                    if (isGlobal) {
                        //noinspection unchecked
                        error(exceptionType, declaringType, method.getMethodName(), method.getArgumentTypes());
                    } else {
                        //noinspection unchecked
                        error(declaringType, exceptionType, declaringType, method.getMethodName(), method.getArgumentTypes());
                    }
                }
            }
        );
    }

    private MediaType[] resolveConsumes(ExecutableMethod method) {
        MediaType[] consumes = MediaType.of(method.stringValues(Consumes.class));
        if (ArrayUtils.isEmpty(consumes)) {
            consumes = DEFAULT_MEDIA_TYPES;
        }
        return consumes;
    }

    private MediaType[] resolveProduces(ExecutableMethod method) {
        MediaType[] produces = MediaType.of(method.stringValues(Produces.class));
        if (ArrayUtils.isEmpty(produces)) {
            produces = DEFAULT_MEDIA_TYPES;
        }
        return produces;
    }

    @Override
    public void process(BeanDefinition<?> beanDefinition, ExecutableMethod<?, ?> method) {
        Optional<Class<? extends Annotation>> actionAnn = method.getAnnotationTypeByStereotype(HttpMethodMapping.class);
        actionAnn.ifPresent(annotationClass -> {
                Consumer<RouteDefinition> handler = httpMethodsHandlers.get(annotationClass);
                if (handler != null) {
                    final int port = beanDefinition.intValue(Controller.class, "port").orElse(-1);
                    handler.accept(new RouteDefinition(beanDefinition, method, port));
                }
            }
        );

        if (!actionAnn.isPresent() && method.isDeclaredAnnotationPresent(UriMapping.class)) {
<<<<<<< HEAD
            AnnotationValue<UriMapping> annotation = method.getAnnotation(UriMapping.class);
            Set<String> uris = CollectionUtils.setOf(annotation.stringValues("uris"));
=======
            Set<String> uris = CollectionUtils.setOf(method.stringValues(UriMapping.class, "uris"));
>>>>>>> d668de9e
            uris.add(method.stringValue(UriMapping.class).orElse(UriMapping.DEFAULT_URI));
            for (String uri: uris) {
                MediaType[] produces = MediaType.of(method.stringValues(Produces.class));
                Route route = GET(resolveUri(beanDefinition, uri,
                        method,
                        uriNamingStrategy),
                        method.getDeclaringType(),
                        method.getMethodName(),
                        method.getArgumentTypes()).produces(produces);
                if (LOG.isDebugEnabled()) {
                    LOG.debug("Created Route: {}", route);
                }
            }
        }

    }

    private String resolveUri(BeanDefinition bean, String value, ExecutableMethod method, UriNamingStrategy uriNamingStrategy) {
        UriTemplate rootUri = UriTemplate.of(uriNamingStrategy.resolveUri(bean));
        if (StringUtils.isNotEmpty(value)) {
            return rootUri.nest(value).toString();
        } else {
            return rootUri.nest(uriNamingStrategy.resolveUri(method.getMethodName())).toString();
        }
    }

    /**
     * state class for defining routes.
     */
    private final class RouteDefinition {
        private final BeanDefinition beanDefinition;
        private final ExecutableMethod executableMethod;
        private final int port;

        public RouteDefinition(BeanDefinition beanDefinition, ExecutableMethod executableMethod, int port) {
            this.beanDefinition = beanDefinition;
            this.executableMethod = executableMethod;
            this.port = port;
        }
    }
}<|MERGE_RESOLUTION|>--- conflicted
+++ resolved
@@ -18,7 +18,6 @@
 import io.micronaut.context.ExecutionHandleLocator;
 import io.micronaut.context.processor.ExecutableMethodProcessor;
 import io.micronaut.core.annotation.AnnotationMetadata;
-import io.micronaut.core.annotation.AnnotationValue;
 import io.micronaut.core.convert.ConversionService;
 import io.micronaut.core.util.ArrayUtils;
 import io.micronaut.core.util.CollectionUtils;
@@ -35,11 +34,7 @@
 
 import java.lang.annotation.Annotation;
 import java.util.*;
-<<<<<<< HEAD
-import java.util.function.BiConsumer;
-=======
 import java.util.function.Consumer;
->>>>>>> d668de9e
 
 /**
  * Responsible for building {@link Route} instances for the annotations found in the {@code io.micronaut.http.annotation}
@@ -61,15 +56,6 @@
      */
     public AnnotatedMethodRouteBuilder(ExecutionHandleLocator executionHandleLocator, UriNamingStrategy uriNamingStrategy, ConversionService<?> conversionService) {
         super(executionHandleLocator, uriNamingStrategy, conversionService);
-<<<<<<< HEAD
-        httpMethodsHandlers.put(Get.class, (BeanDefinition bean, ExecutableMethod method) -> {
-            AnnotationValue<Get> annotation = method.getAnnotation(Get.class);
-            Set<String> uris = CollectionUtils.setOf(annotation.stringValues("uris"));
-            uris.add(method.stringValue(HttpMethodMapping.class).orElse(UriMapping.DEFAULT_URI));
-            for (String uri: uris) {
-                MediaType[] produces = resolveProduces(method);
-                Route route = GET(resolveUri(bean, uri,
-=======
         httpMethodsHandlers.put(Get.class, (RouteDefinition definition) -> {
             final BeanDefinition bean = definition.beanDefinition;
             final ExecutableMethod method = definition.executableMethod;
@@ -78,7 +64,6 @@
             for (String uri: uris) {
                 MediaType[] produces = resolveProduces(method);
                 UriRoute route = GET(resolveUri(bean, uri,
->>>>>>> d668de9e
                         method,
                         uriNamingStrategy),
                         bean,
@@ -96,12 +81,9 @@
                             uriNamingStrategy),
                             bean,
                             method).produces(produces);
-<<<<<<< HEAD
-=======
                     if (definition.port > -1) {
                         route.exposedPort(definition.port);
                     }
->>>>>>> d668de9e
                     if (LOG.isDebugEnabled()) {
                         LOG.debug("Created Route: {}", route);
                     }
@@ -109,201 +91,127 @@
             }
         });
 
-<<<<<<< HEAD
-        httpMethodsHandlers.put(Post.class, (BeanDefinition bean, ExecutableMethod method) -> {
-            AnnotationValue<Post> annotation = method.getAnnotation(Post.class);
-            Set<String> uris = CollectionUtils.setOf(annotation.stringValues("uris"));
-=======
         httpMethodsHandlers.put(Post.class, (RouteDefinition definition) -> {
             final ExecutableMethod method = definition.executableMethod;
             final BeanDefinition bean = definition.beanDefinition;
             Set<String> uris = CollectionUtils.setOf(method.stringValues(Post.class, "uris"));
->>>>>>> d668de9e
-            uris.add(method.stringValue(HttpMethodMapping.class).orElse(UriMapping.DEFAULT_URI));
-            for (String uri: uris) {
-                MediaType[] consumes = resolveConsumes(method);
-                MediaType[] produces = resolveProduces(method);
-<<<<<<< HEAD
-                Route route = POST(resolveUri(bean, uri,
-=======
+            uris.add(method.stringValue(HttpMethodMapping.class).orElse(UriMapping.DEFAULT_URI));
+            for (String uri: uris) {
+                MediaType[] consumes = resolveConsumes(method);
+                MediaType[] produces = resolveProduces(method);
                 UriRoute route = POST(resolveUri(bean, uri,
->>>>>>> d668de9e
-                        method,
-                        uriNamingStrategy),
-                        bean,
-                        method);
-                route = route.consumes(consumes).produces(produces);
-<<<<<<< HEAD
-=======
-                if (definition.port > -1) {
-                    route.exposedPort(definition.port);
-                }
->>>>>>> d668de9e
-                if (LOG.isDebugEnabled()) {
-                    LOG.debug("Created Route: {}", route);
-                }
-            }
-        });
-
-<<<<<<< HEAD
-        httpMethodsHandlers.put(CustomHttpMethod.class, (BeanDefinition bean, ExecutableMethod method) -> {
-            AnnotationValue<CustomHttpMethod> annotation = method.getAnnotation(CustomHttpMethod.class);
-            Set<String> uris = CollectionUtils.setOf(annotation.stringValues("uris"));
-=======
+                        method,
+                        uriNamingStrategy),
+                        bean,
+                        method);
+                route = route.consumes(consumes).produces(produces);
+                if (definition.port > -1) {
+                    route.exposedPort(definition.port);
+                }
+                if (LOG.isDebugEnabled()) {
+                    LOG.debug("Created Route: {}", route);
+                }
+            }
+        });
+
         httpMethodsHandlers.put(CustomHttpMethod.class, (RouteDefinition definition) -> {
             final ExecutableMethod method = definition.executableMethod;
             final BeanDefinition bean = definition.beanDefinition;
 
             Set<String> uris = CollectionUtils.setOf(method.stringValues(CustomHttpMethod.class, "uris"));
->>>>>>> d668de9e
             uris.add(method.stringValue(HttpMethodMapping.class).orElse(UriMapping.DEFAULT_URI));
             for (String uri: uris) {
                 MediaType[] consumes = resolveConsumes(method);
                 MediaType[] produces = resolveProduces(method);
                 String methodName = method.stringValue(CustomHttpMethod.class, "method").get();
-<<<<<<< HEAD
-                Route route = buildBeanRoute(methodName, HttpMethod.CUSTOM, resolveUri(bean, uri,
-=======
                 UriRoute route = buildBeanRoute(methodName, HttpMethod.CUSTOM, resolveUri(bean, uri,
->>>>>>> d668de9e
-                        method,
-                        uriNamingStrategy),
-                        bean,
-                        method);
-                route = route.consumes(consumes).produces(produces);
-<<<<<<< HEAD
-
-=======
-                if (definition.port > -1) {
-                    route.exposedPort(definition.port);
-                }
->>>>>>> d668de9e
-                if (LOG.isDebugEnabled()) {
-                    LOG.debug("Created Route: {}", route);
-                }
-            }
-        });
-
-<<<<<<< HEAD
-        httpMethodsHandlers.put(Put.class, (BeanDefinition bean, ExecutableMethod method) -> {
-            AnnotationValue<Put> annotation = method.getAnnotation(Put.class);
-            Set<String> uris = CollectionUtils.setOf(annotation.stringValues("uris"));
-=======
+                        method,
+                        uriNamingStrategy),
+                        bean,
+                        method);
+                route = route.consumes(consumes).produces(produces);
+                if (definition.port > -1) {
+                    route.exposedPort(definition.port);
+                }
+                if (LOG.isDebugEnabled()) {
+                    LOG.debug("Created Route: {}", route);
+                }
+            }
+        });
+
         httpMethodsHandlers.put(Put.class, (RouteDefinition definition) -> {
             final ExecutableMethod method = definition.executableMethod;
             final BeanDefinition bean = definition.beanDefinition;
 
             Set<String> uris = CollectionUtils.setOf(method.stringValues(Put.class, "uris"));
->>>>>>> d668de9e
-            uris.add(method.stringValue(HttpMethodMapping.class).orElse(UriMapping.DEFAULT_URI));
-            for (String uri: uris) {
-                MediaType[] consumes = resolveConsumes(method);
-                MediaType[] produces = resolveProduces(method);
-<<<<<<< HEAD
-                Route route = PUT(resolveUri(bean, uri,
-=======
+            uris.add(method.stringValue(HttpMethodMapping.class).orElse(UriMapping.DEFAULT_URI));
+            for (String uri: uris) {
+                MediaType[] consumes = resolveConsumes(method);
+                MediaType[] produces = resolveProduces(method);
                 UriRoute route = PUT(resolveUri(bean, uri,
->>>>>>> d668de9e
-                        method,
-                        uriNamingStrategy),
-                        bean,
-                        method);
-                route = route.consumes(consumes).produces(produces);
-<<<<<<< HEAD
-=======
-                if (definition.port > -1) {
-                    route.exposedPort(definition.port);
-                }
->>>>>>> d668de9e
-                if (LOG.isDebugEnabled()) {
-                    LOG.debug("Created Route: {}", route);
-                }
-            }
-        });
-
-<<<<<<< HEAD
-        httpMethodsHandlers.put(Patch.class, (BeanDefinition bean, ExecutableMethod method) -> {
-            AnnotationValue<Patch> annotation = method.getAnnotation(Patch.class);
-            Set<String> uris = CollectionUtils.setOf(annotation.stringValues("uris"));
-=======
+                        method,
+                        uriNamingStrategy),
+                        bean,
+                        method);
+                route = route.consumes(consumes).produces(produces);
+                if (definition.port > -1) {
+                    route.exposedPort(definition.port);
+                }
+                if (LOG.isDebugEnabled()) {
+                    LOG.debug("Created Route: {}", route);
+                }
+            }
+        });
+
         httpMethodsHandlers.put(Patch.class, (RouteDefinition definition) -> {
             final ExecutableMethod method = definition.executableMethod;
             final BeanDefinition bean = definition.beanDefinition;
 
             Set<String> uris = CollectionUtils.setOf(method.stringValues(Patch.class, "uris"));
->>>>>>> d668de9e
-            uris.add(method.stringValue(HttpMethodMapping.class).orElse(UriMapping.DEFAULT_URI));
-            for (String uri: uris) {
-                MediaType[] consumes = resolveConsumes(method);
-                MediaType[] produces = resolveProduces(method);
-<<<<<<< HEAD
-                Route route = PATCH(resolveUri(bean, uri,
-=======
+            uris.add(method.stringValue(HttpMethodMapping.class).orElse(UriMapping.DEFAULT_URI));
+            for (String uri: uris) {
+                MediaType[] consumes = resolveConsumes(method);
+                MediaType[] produces = resolveProduces(method);
                 UriRoute route = PATCH(resolveUri(bean, uri,
->>>>>>> d668de9e
-                        method,
-                        uriNamingStrategy),
-                        bean,
-                        method);
-                route = route.consumes(consumes).produces(produces);
-<<<<<<< HEAD
-=======
-                if (definition.port > -1) {
-                    route.exposedPort(definition.port);
-                }
->>>>>>> d668de9e
-                if (LOG.isDebugEnabled()) {
-                    LOG.debug("Created Route: {}", route);
-                }
-            }
-        });
-
-<<<<<<< HEAD
-        httpMethodsHandlers.put(Delete.class, (BeanDefinition bean, ExecutableMethod method) -> {
-            AnnotationValue<Delete> annotation = method.getAnnotation(Delete.class);
-            Set<String> uris = CollectionUtils.setOf(annotation.stringValues("uris"));
-=======
+                        method,
+                        uriNamingStrategy),
+                        bean,
+                        method);
+                route = route.consumes(consumes).produces(produces);
+                if (definition.port > -1) {
+                    route.exposedPort(definition.port);
+                }
+                if (LOG.isDebugEnabled()) {
+                    LOG.debug("Created Route: {}", route);
+                }
+            }
+        });
+
         httpMethodsHandlers.put(Delete.class, (RouteDefinition definition) -> {
             final ExecutableMethod method = definition.executableMethod;
             final BeanDefinition bean = definition.beanDefinition;
 
             Set<String> uris = CollectionUtils.setOf(method.stringValues(Delete.class, "uris"));
->>>>>>> d668de9e
-            uris.add(method.stringValue(HttpMethodMapping.class).orElse(UriMapping.DEFAULT_URI));
-            for (String uri: uris) {
-                MediaType[] consumes = resolveConsumes(method);
-                MediaType[] produces = resolveProduces(method);
-<<<<<<< HEAD
-                Route route = DELETE(resolveUri(bean, uri,
-=======
+            uris.add(method.stringValue(HttpMethodMapping.class).orElse(UriMapping.DEFAULT_URI));
+            for (String uri: uris) {
+                MediaType[] consumes = resolveConsumes(method);
+                MediaType[] produces = resolveProduces(method);
                 UriRoute route = DELETE(resolveUri(bean, uri,
->>>>>>> d668de9e
-                        method,
-                        uriNamingStrategy),
-                        bean,
-                        method);
-                route = route.consumes(consumes).produces(produces);
-<<<<<<< HEAD
-=======
-                if (definition.port > -1) {
-                    route.exposedPort(definition.port);
-                }
->>>>>>> d668de9e
-                if (LOG.isDebugEnabled()) {
-                    LOG.debug("Created Route: {}", route);
-                }
-            }
-        });
-
-
-<<<<<<< HEAD
-        httpMethodsHandlers.put(Head.class, (BeanDefinition bean, ExecutableMethod method) -> {
-            AnnotationValue<Head> annotation = method.getAnnotation(Head.class);
-            Set<String> uris = CollectionUtils.setOf(annotation.stringValues("uris"));
-            uris.add(method.stringValue(HttpMethodMapping.class).orElse(UriMapping.DEFAULT_URI));
-            for (String uri: uris) {
-                Route route = HEAD(resolveUri(bean, uri,
-=======
+                        method,
+                        uriNamingStrategy),
+                        bean,
+                        method);
+                route = route.consumes(consumes).produces(produces);
+                if (definition.port > -1) {
+                    route.exposedPort(definition.port);
+                }
+                if (LOG.isDebugEnabled()) {
+                    LOG.debug("Created Route: {}", route);
+                }
+            }
+        });
+
+
         httpMethodsHandlers.put(Head.class, (RouteDefinition definition) -> {
             final ExecutableMethod method = definition.executableMethod;
             final BeanDefinition bean = definition.beanDefinition;
@@ -312,68 +220,43 @@
             uris.add(method.stringValue(HttpMethodMapping.class).orElse(UriMapping.DEFAULT_URI));
             for (String uri: uris) {
                 UriRoute route = HEAD(resolveUri(bean, uri,
->>>>>>> d668de9e
-                        method,
-                        uriNamingStrategy),
-                        bean,
-                        method);
-<<<<<<< HEAD
-=======
-                if (definition.port > -1) {
-                    route.exposedPort(definition.port);
-                }
->>>>>>> d668de9e
-                if (LOG.isDebugEnabled()) {
-                    LOG.debug("Created Route: {}", route);
-                }
-            }
-        });
-
-<<<<<<< HEAD
-        httpMethodsHandlers.put(Options.class, (BeanDefinition bean, ExecutableMethod method) -> {
-            AnnotationValue<Options> annotation = method.getAnnotation(Options.class);
-            Set<String> uris = CollectionUtils.setOf(annotation.stringValues("uris"));
-=======
+                        method,
+                        uriNamingStrategy),
+                        bean,
+                        method);
+                if (definition.port > -1) {
+                    route.exposedPort(definition.port);
+                }
+                if (LOG.isDebugEnabled()) {
+                    LOG.debug("Created Route: {}", route);
+                }
+            }
+        });
+
         httpMethodsHandlers.put(Options.class, (RouteDefinition definition) -> {
             final ExecutableMethod method = definition.executableMethod;
             final BeanDefinition bean = definition.beanDefinition;
 
             Set<String> uris = CollectionUtils.setOf(method.stringValues(Options.class, "uris"));
->>>>>>> d668de9e
-            uris.add(method.stringValue(HttpMethodMapping.class).orElse(UriMapping.DEFAULT_URI));
-            for (String uri: uris) {
-                MediaType[] consumes = resolveConsumes(method);
-                MediaType[] produces = resolveProduces(method);
-<<<<<<< HEAD
-                Route route = OPTIONS(resolveUri(bean, uri,
-=======
+            uris.add(method.stringValue(HttpMethodMapping.class).orElse(UriMapping.DEFAULT_URI));
+            for (String uri: uris) {
+                MediaType[] consumes = resolveConsumes(method);
+                MediaType[] produces = resolveProduces(method);
                 UriRoute route = OPTIONS(resolveUri(bean, uri,
->>>>>>> d668de9e
-                        method,
-                        uriNamingStrategy),
-                        bean,
-                        method);
-                route = route.consumes(consumes).produces(produces);
-<<<<<<< HEAD
-=======
-                if (definition.port > -1) {
-                    route.exposedPort(definition.port);
-                }
->>>>>>> d668de9e
-                if (LOG.isDebugEnabled()) {
-                    LOG.debug("Created Route: {}", route);
-                }
-            }
-        });
-
-<<<<<<< HEAD
-        httpMethodsHandlers.put(Trace.class, (BeanDefinition bean, ExecutableMethod method) -> {
-            AnnotationValue<Trace> annotation = method.getAnnotation(Trace.class);
-            Set<String> uris = CollectionUtils.setOf(annotation.stringValues("uris"));
-            uris.add(method.stringValue(HttpMethodMapping.class).orElse(UriMapping.DEFAULT_URI));
-            for (String uri: uris) {
-                Route route = TRACE(resolveUri(bean, uri,
-=======
+                        method,
+                        uriNamingStrategy),
+                        bean,
+                        method);
+                route = route.consumes(consumes).produces(produces);
+                if (definition.port > -1) {
+                    route.exposedPort(definition.port);
+                }
+                if (LOG.isDebugEnabled()) {
+                    LOG.debug("Created Route: {}", route);
+                }
+            }
+        });
+
         httpMethodsHandlers.put(Trace.class, (RouteDefinition definition) -> {
             final ExecutableMethod method = definition.executableMethod;
             final BeanDefinition bean = definition.beanDefinition;
@@ -382,17 +265,13 @@
             uris.add(method.stringValue(HttpMethodMapping.class).orElse(UriMapping.DEFAULT_URI));
             for (String uri: uris) {
                 UriRoute route = TRACE(resolveUri(bean, uri,
->>>>>>> d668de9e
-                        method,
-                        uriNamingStrategy),
-                        bean,
-                        method);
-<<<<<<< HEAD
-=======
-                if (definition.port > -1) {
-                    route.exposedPort(definition.port);
-                }
->>>>>>> d668de9e
+                        method,
+                        uriNamingStrategy),
+                        bean,
+                        method);
+                if (definition.port > -1) {
+                    route.exposedPort(definition.port);
+                }
                 if (LOG.isDebugEnabled()) {
                     LOG.debug("Created Route: {}", route);
                 }
@@ -470,12 +349,7 @@
         );
 
         if (!actionAnn.isPresent() && method.isDeclaredAnnotationPresent(UriMapping.class)) {
-<<<<<<< HEAD
-            AnnotationValue<UriMapping> annotation = method.getAnnotation(UriMapping.class);
-            Set<String> uris = CollectionUtils.setOf(annotation.stringValues("uris"));
-=======
             Set<String> uris = CollectionUtils.setOf(method.stringValues(UriMapping.class, "uris"));
->>>>>>> d668de9e
             uris.add(method.stringValue(UriMapping.class).orElse(UriMapping.DEFAULT_URI));
             for (String uri: uris) {
                 MediaType[] produces = MediaType.of(method.stringValues(Produces.class));
