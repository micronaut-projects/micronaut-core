/*
 * Copyright 2017-2020 original authors
 *
 * Licensed under the Apache License, Version 2.0 (the "License");
 * you may not use this file except in compliance with the License.
 * You may obtain a copy of the License at
 *
 * https://www.apache.org/licenses/LICENSE-2.0
 *
 * Unless required by applicable law or agreed to in writing, software
 * distributed under the License is distributed on an "AS IS" BASIS,
 * WITHOUT WARRANTIES OR CONDITIONS OF ANY KIND, either express or implied.
 * See the License for the specific language governing permissions and
 * limitations under the License.
 */
package io.micronaut.web.router;

import io.micronaut.core.annotation.Nullable;
import io.micronaut.core.type.Argument;
import io.micronaut.core.type.ReturnType;
import io.micronaut.http.HttpRequest;
import io.micronaut.http.MediaType;

import java.util.*;
import java.util.concurrent.Callable;
import java.util.function.Function;
import java.util.function.Predicate;

/**
 * A {@link Route} that is executable.
 *
 * @param <R> The route
 * @author Graeme Rocher
 * @since 1.0
 */
public interface RouteMatch<R> extends Callable<R>, Predicate<HttpRequest>, RouteInfo<R> {

    /**
     * The declaring type of the route.
     *
     * @return The declaring type
     */
    Class<?> getDeclaringType();

    /**
     * @return The variable values following a successful match.
     */
    Map<String, Object> getVariableValues();

    /**
     * Execute the route with the given values. The passed map should contain values for every argument returned by
     * {@link #getRequiredArguments()}.
     *
     * @param argumentValues The argument values
     * @return The result
     */
    R execute(Map<String, Object> argumentValues);

    /**
     * Returns a new {@link RouteMatch} fulfilling arguments required by this route to execute. The new route will not
     * return the given arguments from the {@link #getRequiredArguments()} method.
     *
     * @param argumentValues The argument values
     * @return The fulfilled route
     */
    RouteMatch<R> fulfill(Map<String, Object> argumentValues);

    /**
     * Decorates the execution of the route with the given executor.
     *
     * @param executor The executor
     * @return A new route match
     */
    RouteMatch<R> decorate(Function<RouteMatch<R>, R> executor);

    /**
     * Return whether the given named input is required by this route.
     *
     * @param name The name of the input
     * @return True if it is
     */
    Optional<Argument<?>> getRequiredInput(String name);

    /**
     * @return The argument that represents the body
     */
    Optional<Argument<?>> getBodyArgument();

    /**
     * The media types able to produced by this route.
     *
     * @return A list of {@link MediaType} that this route can produce
     */
    List<MediaType> getProduces();

    /**
     * <p>Returns the required arguments for this RouteMatch.</p>
     *
     * @return The required arguments in order to invoke this route
     */
    default Collection<Argument> getRequiredArguments() {
        return Collections.emptyList();
    }

    /**
     * @return The return type
     */
    @Override
    ReturnType<? extends R> getReturnType();

    /**
     * Execute the route with the given values. Note if there are required arguments returned from
     * {@link #getRequiredArguments()} this method will throw an {@link IllegalArgumentException}.
     *
     * @return The result
     */
    default R execute() {
        return execute(Collections.emptyMap());
    }

    /**
     * Same as {@link #execute()}.
     *
     * @return The result
     * @throws Exception When an exception occurs
     */
    @Override
    default R call() throws Exception {
        return execute();
    }

    /**
     * @return Whether the route match can be executed without passing any additional arguments ie. via
     * {@link #execute()}
     */
    default boolean isExecutable() {
        return getRequiredArguments().isEmpty();
    }

    /**
     * Return whether the given named input is required by this route.
     *
     * @param name The name of the input
     * @return True if it is
     */
    default boolean isRequiredInput(String name) {
        return getRequiredInput(name).isPresent();
    }

    /**
     * Whether the specified content type is an accepted type.
     *
     * @param contentType The content type
     * @return True if it is
     */
    boolean doesConsume(@Nullable MediaType contentType);

    /**
     * Whether the route does produce any of the given types.
     *
     * @param acceptableTypes The acceptable types
     * @return True if it is
     */
    boolean doesProduce(@Nullable Collection<MediaType> acceptableTypes);

    /**
     * Whether the route does produce any of the given types.
     *
     * @param acceptableType The acceptable type
     * @return True if it is
     */
    boolean doesProduce(@Nullable MediaType acceptableType);

    /**
     * Whether the specified content type is explicitly an accepted type.
     *
     * @param contentType The content type
     * @return True if it is
     */
    default boolean explicitlyConsumes(@Nullable MediaType contentType) {
        return false;
    }

    /**
<<<<<<< HEAD
=======
     * Whether the specified content type is explicitly a producing type.
     *
     * @param contentType The content type
     * @return True if it is
     * @since 2.5.0
     */
    default boolean explicitlyProduces(@Nullable MediaType contentType) {
        return false;
    }

    /**
     * Whether the specified content type is explicitly an accepted type.
     *
     * @param contentType The content type
     * @return True if it is
     * @deprecated Use {@link #explicitlyConsumes(MediaType)} instead
     */
    @Deprecated
    default boolean explicitAccept(@Nullable MediaType contentType) {
        return false;
    }

    /**
>>>>>>> 4b5138a6
     * Is the given input satisfied.
     *
     * @param name The name of the input
     * @return True if it is
     */
    default boolean isSatisfied(String name) {
        Object val = getVariableValues().get(name);
        return val != null && !(val instanceof UnresolvedArgument);
    }
}<|MERGE_RESOLUTION|>--- conflicted
+++ resolved
@@ -182,8 +182,6 @@
     }
 
     /**
-<<<<<<< HEAD
-=======
      * Whether the specified content type is explicitly a producing type.
      *
      * @param contentType The content type
@@ -195,19 +193,6 @@
     }
 
     /**
-     * Whether the specified content type is explicitly an accepted type.
-     *
-     * @param contentType The content type
-     * @return True if it is
-     * @deprecated Use {@link #explicitlyConsumes(MediaType)} instead
-     */
-    @Deprecated
-    default boolean explicitAccept(@Nullable MediaType contentType) {
-        return false;
-    }
-
-    /**
->>>>>>> 4b5138a6
      * Is the given input satisfied.
      *
      * @param name The name of the input
