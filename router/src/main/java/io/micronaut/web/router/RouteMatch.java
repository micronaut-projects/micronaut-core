/*
 * Copyright 2017-2020 original authors
 *
 * Licensed under the Apache License, Version 2.0 (the "License");
 * you may not use this file except in compliance with the License.
 * You may obtain a copy of the License at
 *
 * https://www.apache.org/licenses/LICENSE-2.0
 *
 * Unless required by applicable law or agreed to in writing, software
 * distributed under the License is distributed on an "AS IS" BASIS,
 * WITHOUT WARRANTIES OR CONDITIONS OF ANY KIND, either express or implied.
 * See the License for the specific language governing permissions and
 * limitations under the License.
 */
package io.micronaut.web.router;

import io.micronaut.core.annotation.NonNull;
import io.micronaut.core.annotation.Nullable;
import io.micronaut.core.type.Argument;
import io.micronaut.core.type.ReturnType;
import io.micronaut.http.HttpRequest;
import io.micronaut.http.HttpStatus;
import io.micronaut.http.MediaType;
import io.micronaut.http.annotation.Status;

import java.util.*;
import java.util.concurrent.Callable;
import java.util.function.Function;
import java.util.function.Predicate;

/**
 * A {@link Route} that is executable.
 *
 * @param <R> The route
 * @author Graeme Rocher
 * @since 1.0
 */
public interface RouteMatch<R> extends Callable<R>, Predicate<HttpRequest>, RouteInfo<R> {

    /**
     * The declaring type of the route.
     *
     * @return The declaring type
     */
    Class<?> getDeclaringType();

    /**
     * @return The variable values following a successful match.
     */
    Map<String, Object> getVariableValues();

    /**
     * Execute the route with the given values. The passed map should contain values for every argument returned by
     * {@link #getRequiredArguments()}.
     *
     * @param argumentValues The argument values
     * @return The result
     */
    R execute(Map<String, Object> argumentValues);

    /**
     * Returns a new {@link RouteMatch} fulfilling arguments required by this route to execute. The new route will not
     * return the given arguments from the {@link #getRequiredArguments()} method.
     *
     * @param argumentValues The argument values
     * @return The fulfilled route
     */
    RouteMatch<R> fulfill(Map<String, Object> argumentValues);

    /**
     * Decorates the execution of the route with the given executor.
     *
     * @param executor The executor
     * @return A new route match
     */
    RouteMatch<R> decorate(Function<RouteMatch<R>, R> executor);

    /**
     * Return whether the given named input is required by this route.
     *
     * @param name The name of the input
     * @return True if it is
     */
    Optional<Argument<?>> getRequiredInput(String name);

    /**
     * @return The argument that represents the body
     */
    Optional<Argument<?>> getBodyArgument();

    /**
     * The media types able to produced by this route.
     *
     * @return A list of {@link MediaType} that this route can produce
     */
    List<MediaType> getProduces();

    /**
     * <p>Returns the required arguments for this RouteMatch.</p>
     *
     * @return The required arguments in order to invoke this route
     */
    default Collection<Argument> getRequiredArguments() {
        return Collections.emptyList();
    }

    /**
     * @return The return type
     */
    @Override
    ReturnType<? extends R> getReturnType();

    /**
     * Execute the route with the given values. Note if there are required arguments returned from
     * {@link #getRequiredArguments()} this method will throw an {@link IllegalArgumentException}.
     *
     * @return The result
     */
    default R execute() {
        return execute(Collections.emptyMap());
    }

    /**
     * Same as {@link #execute()}.
     *
     * @return The result
     * @throws Exception When an exception occurs
     */
    @Override
    default R call() throws Exception {
        return execute();
    }

    /**
     * @return Whether the route match can be executed without passing any additional arguments ie. via
     * {@link #execute()}
     */
    default boolean isExecutable() {
        return getRequiredArguments().isEmpty();
    }

    /**
     * Return whether the given named input is required by this route.
     *
     * @param name The name of the input
     * @return True if it is
     */
    default boolean isRequiredInput(String name) {
        return getRequiredInput(name).isPresent();
    }

    /**
     * Whether the specified content type is an accepted type.
     *
     * @param contentType The content type
     * @return True if it is
     */
    boolean doesConsume(@Nullable MediaType contentType);

    /**
     * Whether the route does produce any of the given types.
     *
     * @param acceptableTypes The acceptable types
     * @return True if it is
     */
    boolean doesProduce(@Nullable Collection<MediaType> acceptableTypes);

    /**
     * Whether the route does produce any of the given types.
     *
     * @param acceptableType The acceptable type
     * @return True if it is
     */
    boolean doesProduce(@Nullable MediaType acceptableType);

    /**
     * Whether the specified content type is explicitly an accepted type.
     *
     * @param contentType The content type
     * @return True if it is
     */
    default boolean explicitlyConsumes(@Nullable MediaType contentType) {
        return false;
    }

    /**
     * Whether the specified content type is explicitly a producing type.
     *
     * @param contentType The content type
     * @return True if it is
     * @since 2.5.0
     */
    default boolean explicitlyProduces(@Nullable MediaType contentType) {
        return false;
    }

    /**
     * Is the given input satisfied.
     *
     * @param name The name of the input
     * @return True if it is
     */
    default boolean isSatisfied(String name) {
        Object val = getVariableValues().get(name);
        return val != null && !(val instanceof UnresolvedArgument);
    }
<<<<<<< HEAD
=======

    /**
     * Whether the specified content type is an accepted type.
     *
     * @param contentType The content type
     * @return True if it is
     * @deprecated Use {@link #doesConsume(MediaType)} instead.
     */
    @Deprecated
    default boolean accept(@Nullable MediaType contentType) {
        return doesConsume(contentType);
    }

    /**
     * Finds predefined route http status or uses default.
     *
     * @param defaultStatus The default status
     * @return The status
     * @since 2.5.2
     */
    @NonNull
    default HttpStatus findStatus(HttpStatus defaultStatus) {
        return getAnnotationMetadata().enumValue(Status.class, HttpStatus.class).orElse(defaultStatus);
    }

    /**
     * Checks if route is for web socket.
     *
     * @return true if it's web socket route
     * @since 2.5.2
     */
    default boolean isWebSocketRoute() {
        return getAnnotationMetadata().hasAnnotation("io.micronaut.websocket.annotation.OnMessage");
    }

>>>>>>> 5ee9996c
}<|MERGE_RESOLUTION|>--- conflicted
+++ resolved
@@ -205,20 +205,6 @@
         Object val = getVariableValues().get(name);
         return val != null && !(val instanceof UnresolvedArgument);
     }
-<<<<<<< HEAD
-=======
-
-    /**
-     * Whether the specified content type is an accepted type.
-     *
-     * @param contentType The content type
-     * @return True if it is
-     * @deprecated Use {@link #doesConsume(MediaType)} instead.
-     */
-    @Deprecated
-    default boolean accept(@Nullable MediaType contentType) {
-        return doesConsume(contentType);
-    }
 
     /**
      * Finds predefined route http status or uses default.
@@ -242,5 +228,4 @@
         return getAnnotationMetadata().hasAnnotation("io.micronaut.websocket.annotation.OnMessage");
     }
 
->>>>>>> 5ee9996c
 }