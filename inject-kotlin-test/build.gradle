--- conflicted
+++ resolved
@@ -41,8 +41,7 @@
 tasks.named("compileGroovy") {
     // this allows groovy to access kotlin classes.
     dependsOn tasks.getByPath('compileKotlin')
-<<<<<<< HEAD
-    classpath += files(compileKotlin.destinationDir)
+    classpath += files(compileKotlin.destinationDirectory)
 }
 
 tasks.named("test", Test) {
@@ -60,7 +59,4 @@
                 '--add-opens', 'jdk.compiler/com.sun.tools.javac.file=ALL-UNNAMED'
         )
     }
-=======
-    classpath += files(compileKotlin.destinationDirectory)
->>>>>>> 4d7b685b
 }