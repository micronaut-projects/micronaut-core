--- conflicted
+++ resolved
@@ -24,11 +24,7 @@
     void "test additional type configuration"() {
         given:
         ApplicationContext ctx = ApplicationContext.run([
-<<<<<<< HEAD
                 'micronaut.codec.json.additional-types': ['text/javascript', 'text/json']
-=======
-                'micronaut.codec.json.additional-types': ['text/javascript']
->>>>>>> ced8d705
         ])
 
         when:
@@ -37,9 +33,7 @@
         then:
         codec.mediaTypes.contains(MediaType.APPLICATION_JSON_TYPE)
         codec.mediaTypes.contains(MediaType.of("text/javascript"))
-        codec.mediaTypes.size() == JsonMediaTypeCodec.JSON_ADDITIONAL_TYPES.size() + 2 // +2 for the application/json + text/javascript; text/json is already included
-
-
+        codec.mediaTypes.size() == JsonMediaTypeCodec.JSON_ADDITIONAL_TYPES.size() + 2 // +2 for the application/json + text/javascript; text/json is already included in JsonMediaTypeCodec.JSON_ADDITIONAL_TYPES
 
         cleanup:
         ctx.close()
