--- conflicted
+++ resolved
@@ -17,13 +17,8 @@
     api project(":router")
     api project(":runtime")
 
-<<<<<<< HEAD
-    jmh 'org.openjdk.jmh:jmh-core:1.24'
+    jmh 'org.openjdk.jmh:jmh-core:1.25'
     jmh 'org.openjdk.jmh:jmh-generator-annprocess:1.25'
-=======
-    jmh 'org.openjdk.jmh:jmh-core:1.25'
-    jmh 'org.openjdk.jmh:jmh-generator-annprocess:1.24'
->>>>>>> 74509494
 }
 jmh {
     include =['io.micronaut.http.server.StartupBenchmark']
