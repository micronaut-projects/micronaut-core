plugins {
    id "me.champeau.gradle.jmh" version "0.4.8"
}

dependencies {
    annotationProcessor project(":inject-java")
    annotationProcessor project(":validation")
    compileOnly project(":validation")
<<<<<<< HEAD
    api project(":inject")
    api project(":validation")
    api project(":runtime")
=======
    compile project(":inject")
    compile project(":inject-java-test")
    compile project(":validation")
    compile project(":runtime")
>>>>>>> acb11bb5


    jmh 'org.openjdk.jmh:jmh-core:1.22'
    jmh 'org.openjdk.jmh:jmh-generator-annprocess:1.21'
}
jmh {
    include =['io.micronaut.aop.around.AroundCompileBenchmark']
    duplicateClassesStrategy = 'warn'
    warmupIterations = 2
    iterations = 4
    fork = 1
//    jvmArgs = ["-agentpath:/Applications/YourKit-Java-Profiler-2018.04.app/Contents/Resources/bin/mac/libyjpagent.jnilib"]
}<|MERGE_RESOLUTION|>--- conflicted
+++ resolved
@@ -6,18 +6,10 @@
     annotationProcessor project(":inject-java")
     annotationProcessor project(":validation")
     compileOnly project(":validation")
-<<<<<<< HEAD
     api project(":inject")
+    api project(":inject-java-test")
     api project(":validation")
     api project(":runtime")
-=======
-    compile project(":inject")
-    compile project(":inject-java-test")
-    compile project(":validation")
-    compile project(":runtime")
->>>>>>> acb11bb5
-
-
     jmh 'org.openjdk.jmh:jmh-core:1.22'
     jmh 'org.openjdk.jmh:jmh-generator-annprocess:1.21'
 }
