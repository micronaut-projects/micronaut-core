--- conflicted
+++ resolved
@@ -6,21 +6,6 @@
     api project(":validation")
 
     compileOnly project(":management")
-<<<<<<< HEAD
-=======
-    compileOnly dependencyVersion("micronaut.aws"), {
-        exclude module:'micronaut-http-client'
-        exclude module:'micronaut-inject'
-    }
-    compileOnly group: 'com.amazonaws', name: 'aws-java-sdk-route53', version: '1.11.795'
-    compileOnly group: 'com.amazonaws', name: 'aws-java-sdk-core', version: '1.11.796'
-    compileOnly group: 'com.amazonaws', name: 'jmespath-java', version: '1.11.297'
-    compileOnly group: 'com.amazonaws', name: 'aws-java-sdk-servicediscovery', version: '1.11.688'
-
-    // used by AWSParameterStoreConfigClient
-    compileOnly group: 'com.amazonaws', name: 'aws-java-sdk-ssm', version: '1.11.683'
->>>>>>> 86591426
-
     // used by OracleCloudVaultConfigurationClient
     compileOnly group: 'com.oracle.oci.sdk', name: 'oci-java-sdk-vault', version: '1.15.4'
     compileOnly group: 'com.oracle.oci.sdk', name: 'oci-java-sdk-secrets', version: '1.15.4'
@@ -28,20 +13,6 @@
 
     testImplementation "org.testcontainers:spock:1.14.2"
 
-<<<<<<< HEAD
-=======
-    testImplementation dependencyVersion("micronaut.aws"), {
-        exclude module:'micronaut-http-client'
-        exclude module:'micronaut-inject'
-    }
-
-    testImplementation group: 'com.amazonaws', name: 'aws-java-sdk-route53', version: '1.11.794'
-    testImplementation group: 'com.amazonaws', name: 'aws-java-sdk-core', version: '1.11.795'
-    testImplementation group: 'com.amazonaws', name: 'jmespath-java', version: '1.11.297'
-    testImplementation group: 'com.amazonaws', name: 'aws-java-sdk-servicediscovery', version: '1.11.297'
-    testImplementation group: 'com.amazonaws', name: 'aws-java-sdk-ssm', version: '1.11.308'
-
->>>>>>> 86591426
     testImplementation group: 'com.oracle.oci.sdk', name: 'oci-java-sdk-vault', version: '1.15.4'
     //overriding the old version brought in by oci-java-sdk-vault
     testImplementation dependencyModuleVersion('jackson.modules', 'jackson-module-jaxb-annotations')
