--- conflicted
+++ resolved
@@ -51,21 +51,16 @@
                     name: 'micronaut-r2dbc-bom',
                     version: micronautR2DBCVersion
             ],
-<<<<<<< HEAD
             'micronaut.micrometer': [
                     group: 'io.micronaut.micrometer',
                     name: 'micronaut-micrometer-bom',
                     version: micronautMicrometerVersion
             ],
-=======
->>>>>>> 83c2af30
             'micronaut.cache': [
                     group: 'io.micronaut.cache',
                     name: 'micronaut-cache-bom',
                     version: micronautCacheVersion
             ],
-<<<<<<< HEAD
-=======
             'micronaut.coherence': [
                     group: 'io.micronaut.coherence',
                     name: 'micronaut-coherence-bom',
@@ -76,7 +71,6 @@
                     name: 'micronaut-aws-bom',
                     version: micronautAwsVersion
             ],
->>>>>>> 83c2af30
             //Third-party
             'netty': [
                     group: 'io.netty',
@@ -610,11 +604,7 @@
             'micronaut.kubernetes': [
                     version:micronautKubernetesVersion,
                     group:'io.micronaut.kubernetes',
-<<<<<<< HEAD
-                    name:'micronaut-kubernetes-discovery-client'
-=======
-                    modules:['micronaut-kubernetes-discovery-client', 'micronaut-kubernetes-client', 'micronaut-kubernetes-client-processor']
->>>>>>> 83c2af30
+                    modules: ['micronaut-kubernetes-discovery-client', 'micronaut-kubernetes-client', 'micronaut-kubernetes-client-processor']
             ],
             'micronaut.servlet': [
                 version:micronautServletVersion,
