--- conflicted
+++ resolved
@@ -15,10 +15,6 @@
  */
 package io.micronaut.validation.validator;
 
-<<<<<<< HEAD
-import io.micronaut.core.annotation.*;
-=======
->>>>>>> bf3f5e8f
 import io.micronaut.aop.Intercepted;
 import io.micronaut.context.BeanResolutionContext;
 import io.micronaut.context.ExecutionHandleLocator;
@@ -28,15 +24,13 @@
 import io.micronaut.context.annotation.Property;
 import io.micronaut.context.annotation.Requires;
 import io.micronaut.context.exceptions.BeanInstantiationException;
-<<<<<<< HEAD
-=======
 import io.micronaut.core.annotation.AnnotatedElement;
 import io.micronaut.core.annotation.AnnotationMetadata;
+import io.micronaut.core.annotation.AnnotationMetadataProvider;
 import io.micronaut.core.annotation.AnnotationValue;
 import io.micronaut.core.annotation.Introspected;
 import io.micronaut.core.annotation.NonNull;
 import io.micronaut.core.annotation.Nullable;
->>>>>>> bf3f5e8f
 import io.micronaut.core.async.publisher.Publishers;
 import io.micronaut.core.beans.BeanIntrospection;
 import io.micronaut.core.beans.BeanIntrospector;
@@ -253,28 +247,11 @@
 
         final Set<ConstraintViolation<Object>> overallViolations = new HashSet<>(5);
         final DefaultConstraintValidatorContext context = new DefaultConstraintValidatorContext();
-<<<<<<< HEAD
 
         Class<Object> type = value != null ? (Class<Object>) value.getClass() : Object.class;
         // create node, that will be removed inside validateElement()
         Path.Node node = context.addPropertyNode(element.getName());
         validateElement(context, overallViolations, element, null, element, element, type, value, node);
-=======
-        try {
-            context.addPropertyNode(element.getName(), null);
-            validatePropertyInternal(
-                    null,
-                    element,
-                    element,
-                    context,
-                    overallViolations,
-                    value != null ? value.getClass() : Object.class,
-                    element,
-                    value);
-        } finally {
-            context.removeLast();
-        }
->>>>>>> bf3f5e8f
 
         return Collections.unmodifiableSet(overallViolations.stream()
                 .map(ConstraintViolation::getMessage).collect(Collectors.toSet()));
@@ -524,13 +501,13 @@
     @Override
     public <T> Publisher<T> validatePublisher(@NonNull Publisher<T> publisher, Class<?>... groups) {
         ArgumentUtils.requireNonNull("publisher", publisher);
-        final Flowable<T> flowable = Publishers.convertPublisher(publisher, Flowable.class);
-        return flowable.flatMap(object -> {
+        final Publisher<T> reactiveSequence = Publishers.convertPublisher(publisher, Publisher.class);
+        return Flux.from(reactiveSequence).flatMap(object -> {
             final Set<ConstraintViolation<Object>> constraintViolations = validate(object, groups);
             if (!constraintViolations.isEmpty()) {
-                return Flowable.error(new ConstraintViolationException(constraintViolations));
-            }
-            return Flowable.just(object);
+                return Flux.error(new ConstraintViolationException(constraintViolations));
+            }
+            return Flux.just(object);
         });
     }
 
@@ -673,21 +650,12 @@
             int argumentIndex,
             Argument argument,
             Class<?> parameterType,
-<<<<<<< HEAD
             Object parameterValue
     ) {
-        final Flowable<Object> publisher = Publishers.convertPublisher(parameterValue, Flowable.class);
+        final Publisher<Object> publisher = Publishers.convertPublisher(parameterValue, Publisher.class);
         PathImpl copiedPath = new PathImpl(context.currentPath);
 
-        final Flowable<Object> finalFlowable = publisher.flatMap(value -> {
-=======
-            AnnotationMetadata annotationMetadata,
-            Object parameterValue,
-            boolean isValid) {
-        final Publisher<Object> publisher = Publishers.convertPublisher(parameterValue, Publisher.class);
-        PathImpl copied = new PathImpl(context.currentPath);
-        final Flux<Object> finalFlowable = Flux.from(publisher).flatMap(o -> {
->>>>>>> bf3f5e8f
+        final Flux<Object> finalFlowable = Flux.from(publisher).flatMap(value -> {
             DefaultConstraintValidatorContext newContext =
                     new DefaultConstraintValidatorContext(object, copiedPath);
             Set newViolations = new HashSet();
@@ -697,7 +665,7 @@
 
             if (typeParameters.length == 0) {
                 // No validation if no parameters
-                return Flowable.just(value);
+                return Flux.just(value);
             }
             Argument<Object> valueArgument = typeParameters[0];
 
@@ -715,19 +683,10 @@
             }
 
             if (!newViolations.isEmpty()) {
-<<<<<<< HEAD
-                return Flowable.error(new ConstraintViolationException(newViolations));
-            }
-
-            return Flowable.just(value);
-=======
-                return Flux.error(
-                        new ConstraintViolationException(newViolations)
-                );
-            }
-
-            return Flux.just(o);
->>>>>>> bf3f5e8f
+                return Flux.error(new ConstraintViolationException(newViolations));
+            }
+
+            return Flux.just(value);
         });
 
         argumentValues[argumentIndex] = Publishers.convertPublisher(finalFlowable, parameterType);
@@ -785,7 +744,6 @@
     private <T> void validateParametersInternal(
             @NonNull Class<T> rootClass,
             @Nullable T object,
-<<<<<<< HEAD
             @NonNull Object[] parameters,
             Argument[] arguments,
             int argLen,
@@ -826,49 +784,6 @@
             validateElement(context, overallViolations, object, (Class<Object>) rootClass, argument, object,
                     (Class<Object>) argument.getType(), parameterValue, node,
                     false, false, parameters);
-=======
-            @NonNull Object[] argumentValues,
-            @NonNull DefaultConstraintValidatorContext context,
-            @NonNull Set overallViolations,
-            @NonNull String parameterName,
-            @NonNull Class<?> parameterType,
-            int parameterIndex,
-            @NonNull AnnotationMetadata annotationMetadata,
-            @Nullable Object parameterValue) {
-
-        final String currentMessageTemplate = context.getMessageTemplate().orElse(null);
-        try {
-            context.addParameterNode(parameterName, parameterIndex);
-            final List<Class<? extends Annotation>> constraintTypes =
-                    annotationMetadata.getAnnotationTypesByStereotype(Constraint.class);
-
-            // Constraints applied to the parameter
-            for (Class<? extends Annotation> constraintType : constraintTypes) {
-                final ConstraintValidator constraintValidator = constraintValidatorRegistry
-                        .findConstraintValidator(constraintType, parameterType).orElse(null);
-                if (constraintValidator != null) {
-                    final AnnotationValue<? extends Annotation> annotationValue =
-                            annotationMetadata.getAnnotation(constraintType);
-                    if (annotationValue != null && !constraintValidator.isValid(parameterValue, annotationValue, context)) {
-                        final String messageTemplate = buildMessageTemplate(context, annotationValue, annotationMetadata);
-                        final Map<String, Object> variables = newConstraintVariables(annotationValue, parameterValue, annotationMetadata);
-                        overallViolations.add(new DefaultConstraintViolation(
-                                object,
-                                rootClass,
-                                object,
-                                parameterValue,
-                                messageSource.interpolate(messageTemplate, MessageSource.MessageContext.of(variables)),
-                                messageTemplate,
-                                new PathImpl(context.currentPath),
-                                new DefaultConstraintDescriptor(annotationMetadata, constraintType, annotationValue),
-                                argumentValues));
-                    }
-                }
-            }
-        } finally {
-            context.removeLast();
-            context.messageTemplate(currentMessageTemplate);
->>>>>>> bf3f5e8f
         }
     }
 
@@ -935,25 +850,7 @@
         @SuppressWarnings("unchecked")
         final Class<Object> rootBeanClass = (Class<Object>) rootBean.getClass();
 
-<<<<<<< HEAD
         for (BeanProperty<Object, Object> cascadeProperty: cascadeProperties) {
-=======
-        for (Class<? extends Annotation> pojoConstraint : pojoConstraints) {
-            validatePojoInternal(
-                    rootBeanClass,
-                    rootBean,
-                    null,
-                    context,
-                    overallViolations,
-                    object.getClass(),
-                    object,
-                    pojoConstraint,
-                    introspection.getAnnotation(pojoConstraint));
-        }
-
-        // now handle cascading validation
-        for (BeanProperty<Object, Object> cascadeProperty : cascadeProperties) {
->>>>>>> bf3f5e8f
             final Object propertyValue = cascadeProperty.get(object);
             //noinspection unchecked
             final Class<Object> propertyType = propertyValue != null ?
@@ -1295,7 +1192,6 @@
         }
     }
 
-<<<<<<< HEAD
     /**
      * Validates the constraints on the given value.
      *
@@ -1314,61 +1210,14 @@
         final AnnotationMetadata annotationMetadata = annotatedElement.getAnnotationMetadata();
         final List<Class<? extends Annotation>> constraintTypes =
                 annotationMetadata.getAnnotationTypesByStereotype(Constraint.class);
-=======
-    private <T> void validateConstrainedPropertyInternal(
-            @NonNull Class<T> rootBeanClass,
-            @Nullable T rootBean,
-            @NonNull Object object,
-            @NonNull AnnotatedElement constrainedProperty,
-            @NonNull Class propertyType,
-            @Nullable Object propertyValue,
-            DefaultConstraintValidatorContext context,
-            Set<ConstraintViolation<Object>> overallViolations,
-            @Nullable DefaultPropertyNode container) {
-        context.addPropertyNode(
-                constrainedProperty.getName(), container
-        );
 
         final String currentMessageTemplate = context.getMessageTemplate().orElse(null);
-        validatePropertyInternal(
-                rootBeanClass,
-                rootBean,
-                object,
-                context,
-                overallViolations,
-                propertyType,
-                constrainedProperty,
-                propertyValue
-        );
-        context.removeLast();
-        context.messageTemplate(currentMessageTemplate);
-    }
-
-    private <T> void validatePropertyInternal(
-            @Nullable Class<T> rootBeanClass,
-            @Nullable T rootBean,
-            @Nullable Object object,
-            @NonNull DefaultConstraintValidatorContext context,
-            @NonNull Set<ConstraintViolation<Object>> overallViolations,
-            @NonNull Class propertyType,
-            @NonNull AnnotatedElement constrainedProperty,
-            @Nullable Object propertyValue) {
-        final AnnotationMetadata annotationMetadata = constrainedProperty.getAnnotationMetadata();
-        final List<Class<? extends Annotation>> constraintTypes = annotationMetadata.getAnnotationTypesByStereotype(Constraint.class);
-        for (Class<? extends Annotation> constraintType : constraintTypes) {
-
-            ValueExtractor<Object> valueExtractor = null;
-            if (propertyValue != null && !annotationMetadata.hasAnnotation(Valid.class)) {
-                //noinspection unchecked
-                valueExtractor = valueExtractorRegistry.findUnwrapValueExtractor((Class<Object>) propertyValue.getClass())
-                        .orElse(null);
-            }
->>>>>>> bf3f5e8f
 
         for (Class<? extends Annotation> constraintType : constraintTypes) {
             valueConstraintOnElement(context, overallViolations, rootBean, rootBeanClass, object, annotatedElement,
                     elementType, elementValue, executableParameterValues, constraintType);
         }
+        context.messageTemplate(currentMessageTemplate);
     }
 
     @SuppressWarnings("unchecked")
@@ -1458,201 +1307,9 @@
                             .orElse("{" + annotationValue.getAnnotationName() + ".message}")));
     }
 
-<<<<<<< HEAD
     private <T> void failOnError(@NonNull BeanResolutionContext resolutionContext,
-                                 Set<ConstraintViolation<T>> errors, Class<?> beanType
-    ) {
-=======
-    @NonNull
-    @Override
-    public <T> Publisher<T> validatePublisher(@NonNull Publisher<T> publisher, Class<?>... groups) {
-        ArgumentUtils.requireNonNull("publisher", publisher);
-        final Publisher<T> reactiveSequence = Publishers.convertPublisher(publisher, Publisher.class);
-        return Flux.from(reactiveSequence).flatMap(object -> {
-            final Set<ConstraintViolation<Object>> constraintViolations = validate(object, groups);
-            if (!constraintViolations.isEmpty()) {
-                return Flux.error(new ConstraintViolationException(constraintViolations));
-            }
-            return Flux.just(object);
-        });
-    }
-
-    @NonNull
-    @Override
-    public <T> CompletionStage<T> validateCompletionStage(@NonNull CompletionStage<T> completionStage, Class<?>... groups) {
-        ArgumentUtils.requireNonNull("completionStage", completionStage);
-        return completionStage.thenApply(t -> {
-            final Set<ConstraintViolation<Object>> constraintViolations = validate(t, groups);
-            if (!constraintViolations.isEmpty()) {
-                throw new ConstraintViolationException(constraintViolations);
-            }
-            return t;
-        });
-    }
-
-    @Override
-    public <T> void validateBeanArgument(
-            @NonNull BeanResolutionContext resolutionContext,
-            @NonNull InjectionPoint injectionPoint,
-            @NonNull Argument<T> argument,
-            int index,
-            @Nullable T value) throws BeanInstantiationException {
-        final AnnotationMetadata annotationMetadata = argument.getAnnotationMetadata();
-        final boolean hasValid = annotationMetadata.hasStereotype(Valid.class);
-        final boolean hasConstraint = annotationMetadata.hasStereotype(Constraint.class);
-        final Class<T> parameterType = argument.getType();
-        final Class rootClass = injectionPoint.getDeclaringBean().getBeanType();
-        DefaultConstraintValidatorContext context = new DefaultConstraintValidatorContext(value);
-        Set overallViolations = new HashSet<>(5);
-        if (hasConstraint) {
-            final Path.Node parentNode = context.addConstructorNode(rootClass.getName(), injectionPoint.getDeclaringBean().getConstructor().getArguments());
-            ValueExtractor<Object> valueExtractor = (ValueExtractor<Object>) valueExtractorRegistry.findValueExtractor(parameterType).orElse(null);
-            if (valueExtractor != null) {
-                valueExtractor.extractValues(value, new ValueExtractor.ValueReceiver() {
-                    @Override
-                    public void value(String nodeName, Object object1) {
-                    }
-
-                    @Override
-                    public void iterableValue(String nodeName, Object iterableValue) {
-                        if (iterableValue != null && context.validatedObjects.contains(iterableValue)) {
-                            return;
-                        }
-                        cascadeToIterableValue(
-                                context,
-                                rootClass,
-                                null,
-                                value,
-                                parentNode,
-                                argument,
-                                iterableValue,
-                                overallViolations,
-                                null,
-                                null,
-                                true);
-                    }
-
-                    @Override
-                    public void indexedValue(String nodeName, int i, Object iterableValue) {
-                        if (iterableValue != null && context.validatedObjects.contains(iterableValue)) {
-                            return;
-                        }
-                        cascadeToIterableValue(
-                                context,
-                                rootClass,
-                                null,
-                                value,
-                                parentNode,
-                                argument,
-                                iterableValue,
-                                overallViolations,
-                                i,
-                                null,
-                                true);
-                    }
-
-                    @Override
-                    public void keyedValue(String nodeName, Object key, Object keyedValue) {
-                        if (keyedValue != null && context.validatedObjects.contains(keyedValue)) {
-                            return;
-                        }
-                        cascadeToIterableValue(
-                                context,
-                                rootClass,
-                                null,
-                                value,
-                                parentNode,
-                                argument,
-                                keyedValue,
-                                overallViolations,
-                                null,
-                                key,
-                                false);
-                    }
-                });
-            } else {
-                validateParameterInternal(
-                        rootClass,
-                        null,
-                        ArrayUtils.EMPTY_OBJECT_ARRAY,
-                        context,
-                        overallViolations,
-                        argument.getName(),
-                        parameterType,
-                        index,
-                        annotationMetadata,
-                        value
-                );
-            }
-            context.removeLast();
-        } else if (hasValid && value != null) {
-            final BeanIntrospection<Object> beanIntrospection = getBeanIntrospection(value, parameterType);
-            if (beanIntrospection != null) {
-                try {
-                    context.addParameterNode(argument.getName(), index);
-                    cascadeToOneIntrospection(
-                            context,
-                            null,
-                            value,
-                            beanIntrospection,
-                            overallViolations
-                    );
-                } finally {
-                    context.removeLast();
-                }
-            }
-        }
-
-        failOnError(resolutionContext, overallViolations, rootClass);
-    }
-
-    @Override
-    public <T> void validateBean(@NonNull BeanResolutionContext resolutionContext, @NonNull BeanDefinition<T> definition, @NonNull T bean) throws BeanInstantiationException {
-        final BeanIntrospection<T> introspection = (BeanIntrospection<T>) getBeanIntrospection(bean);
-        if (introspection != null) {
-            Set<ConstraintViolation<T>> errors = validate(introspection, bean);
-            final Class<?> beanType = bean.getClass();
-            failOnError(resolutionContext, errors, beanType);
-        } else if (bean instanceof Intercepted && definition.hasStereotype(ConfigurationReader.class)) {
-            final Collection<ExecutableMethod<T, ?>> executableMethods = definition.getExecutableMethods();
-            if (CollectionUtils.isNotEmpty(executableMethods)) {
-                Set<ConstraintViolation<Object>> errors = new HashSet<>();
-                final DefaultConstraintValidatorContext context = new DefaultConstraintValidatorContext(bean);
-                final Class<T> beanType = definition.getBeanType();
-                final Class<?>[] interfaces = beanType.getInterfaces();
-                if (ArrayUtils.isNotEmpty(interfaces)) {
-                    context.addConstructorNode(interfaces[0].getSimpleName());
-                } else {
-                    context.addConstructorNode(beanType.getSimpleName());
-                }
-                for (ExecutableMethod executableMethod : executableMethods) {
-                    if (executableMethod.hasAnnotation(Property.class)) {
-                        final boolean hasConstraint = executableMethod.hasStereotype(Constraint.class);
-                        final boolean isValid = executableMethod.hasStereotype(Valid.class);
-                        if (hasConstraint || isValid) {
-                            final Object value = executableMethod.invoke(bean);
-                            validateConstrainedPropertyInternal(
-                                    beanType,
-                                    bean,
-                                    bean,
-                                    executableMethod,
-                                    executableMethod.getReturnType().getType(),
-                                    value,
-                                    context,
-                                    errors,
-                                    null
-                            );
-                        }
-                    }
-                }
-
-                failOnError(resolutionContext, errors, beanType);
-            }
-        }
-    }
-
-    private <T> void failOnError(@NonNull BeanResolutionContext resolutionContext, Set<ConstraintViolation<T>> errors, Class<?> beanType) {
->>>>>>> bf3f5e8f
+                Set<ConstraintViolation<T>> errors, Class<?> beanType
+    ) {
         if (!errors.isEmpty()) {
             StringBuilder builder = new StringBuilder()
                     .append("Validation failed for bean definition [")
