/*
 * Copyright 2017-2020 original authors
 *
 * Licensed under the Apache License, Version 2.0 (the "License");
 * you may not use this file except in compliance with the License.
 * You may obtain a copy of the License at
 *
 * https://www.apache.org/licenses/LICENSE-2.0
 *
 * Unless required by applicable law or agreed to in writing, software
 * distributed under the License is distributed on an "AS IS" BASIS,
 * WITHOUT WARRANTIES OR CONDITIONS OF ANY KIND, either express or implied.
 * See the License for the specific language governing permissions and
 * limitations under the License.
 */
package io.micronaut.validation.exceptions;

import io.micronaut.context.annotation.Requires;
import io.micronaut.http.HttpRequest;
import io.micronaut.http.HttpResponse;
import io.micronaut.http.HttpStatus;
import io.micronaut.http.MutableHttpResponse;
import io.micronaut.http.annotation.Produces;
import io.micronaut.http.server.exceptions.ExceptionHandler;
import io.micronaut.http.server.exceptions.response.ErrorContext;
import io.micronaut.http.server.exceptions.response.ErrorResponseProcessor;
import jakarta.inject.Inject;
import jakarta.inject.Singleton;

import javax.validation.ConstraintViolation;
import javax.validation.ConstraintViolationException;
import javax.validation.ElementKind;
import javax.validation.Path;
<<<<<<< HEAD
import java.util.*;
=======
import java.util.Iterator;
import java.util.Set;
>>>>>>> 4c962d8c
import java.util.stream.Collectors;

/**
 * Default {@link ExceptionHandler} for {@link ConstraintViolationException}.
 *
 * @author Graeme Rocher
 * @since 1.0
 */
@Produces
@Singleton
@Requires(classes = {ConstraintViolationException.class, ExceptionHandler.class})
public class ConstraintExceptionHandler implements ExceptionHandler<ConstraintViolationException, HttpResponse<?>> {

    private final ErrorResponseProcessor<?> responseProcessor;

    /**
     * Constructor.
     * @param responseProcessor Error Response Processor
     */
    @Inject
    public ConstraintExceptionHandler(ErrorResponseProcessor<?> responseProcessor) {
        this.responseProcessor = responseProcessor;
    }

    @Override
    public HttpResponse<?> handle(HttpRequest request, ConstraintViolationException exception) {
        Set<ConstraintViolation<?>> constraintViolations = exception.getConstraintViolations();
<<<<<<< HEAD

        if (responseProcessor != null) {
            MutableHttpResponse<?> response = HttpResponse.badRequest();
            final ErrorContext.Builder contextBuilder = ErrorContext.builder(request).cause(exception);
            if (constraintViolations == null || constraintViolations.isEmpty()) {
                return responseProcessor.processResponse(contextBuilder.errorMessage(
                        exception.getMessage() == null ? HttpStatus.BAD_REQUEST.getReason() : exception.getMessage()
                ).build(), response);
            } else {
                return responseProcessor.processResponse(contextBuilder.errorMessages(
                        exception.getConstraintViolations()
                                .stream()
                                .map(this::buildMessage)
                                .sorted()
                                .collect(Collectors.toList())
                ).build(), response);
            }
=======
        MutableHttpResponse<?> response = HttpResponse.badRequest();
        final ErrorContext.Builder contextBuilder = ErrorContext.builder(request).cause(exception);
        if (constraintViolations == null || constraintViolations.isEmpty()) {
            return responseProcessor.processResponse(contextBuilder.errorMessage(
                    exception.getMessage() == null ? HttpStatus.BAD_REQUEST.getReason() : exception.getMessage()
            ).build(), response);
>>>>>>> 4c962d8c
        } else {
            return responseProcessor.processResponse(contextBuilder.errorMessages(
                    exception.getConstraintViolations()
                            .stream()
                            .map(this::buildMessage)
                            .collect(Collectors.toList())
            ).build(), response);
        }
    }

    /**
     * Builds a message based on the provided violation.
     *
     * @param violation The constraint violation
     * @return The violation message
     */
    protected String buildMessage(ConstraintViolation violation) {
        Path propertyPath = violation.getPropertyPath();
        StringBuilder message = new StringBuilder();
        Iterator<Path.Node> i = propertyPath.iterator();

        while (i.hasNext()) {
            Path.Node node = i.next();

            if (node.getKind() == ElementKind.METHOD || node.getKind() == ElementKind.CONSTRUCTOR) {
                continue;
            }

            message.append(node.getName());

            if (node.getIndex() != null) {
                message.append(String.format("[%d]", node.getIndex()));
            }

            if (i.hasNext()) {
                message.append('.');
            }
        }

        message.append(": ").append(violation.getMessage());

        return message.toString();
    }
}<|MERGE_RESOLUTION|>--- conflicted
+++ resolved
@@ -31,12 +31,8 @@
 import javax.validation.ConstraintViolationException;
 import javax.validation.ElementKind;
 import javax.validation.Path;
-<<<<<<< HEAD
-import java.util.*;
-=======
 import java.util.Iterator;
 import java.util.Set;
->>>>>>> 4c962d8c
 import java.util.stream.Collectors;
 
 /**
@@ -64,37 +60,18 @@
     @Override
     public HttpResponse<?> handle(HttpRequest request, ConstraintViolationException exception) {
         Set<ConstraintViolation<?>> constraintViolations = exception.getConstraintViolations();
-<<<<<<< HEAD
-
-        if (responseProcessor != null) {
-            MutableHttpResponse<?> response = HttpResponse.badRequest();
-            final ErrorContext.Builder contextBuilder = ErrorContext.builder(request).cause(exception);
-            if (constraintViolations == null || constraintViolations.isEmpty()) {
-                return responseProcessor.processResponse(contextBuilder.errorMessage(
-                        exception.getMessage() == null ? HttpStatus.BAD_REQUEST.getReason() : exception.getMessage()
-                ).build(), response);
-            } else {
-                return responseProcessor.processResponse(contextBuilder.errorMessages(
-                        exception.getConstraintViolations()
-                                .stream()
-                                .map(this::buildMessage)
-                                .sorted()
-                                .collect(Collectors.toList())
-                ).build(), response);
-            }
-=======
         MutableHttpResponse<?> response = HttpResponse.badRequest();
         final ErrorContext.Builder contextBuilder = ErrorContext.builder(request).cause(exception);
         if (constraintViolations == null || constraintViolations.isEmpty()) {
             return responseProcessor.processResponse(contextBuilder.errorMessage(
                     exception.getMessage() == null ? HttpStatus.BAD_REQUEST.getReason() : exception.getMessage()
             ).build(), response);
->>>>>>> 4c962d8c
         } else {
             return responseProcessor.processResponse(contextBuilder.errorMessages(
                     exception.getConstraintViolations()
                             .stream()
                             .map(this::buildMessage)
+                            .sorted()
                             .collect(Collectors.toList())
             ).build(), response);
         }
