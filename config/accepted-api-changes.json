--- conflicted
+++ resolved
@@ -180,14 +180,14 @@
     "reason": "New New internal default method default method"
   },
   {
-<<<<<<< HEAD
+
+    "type": "io.micronaut.core.annotation.AnnotationMetadata",
+    "member": "Method io.micronaut.core.annotation.AnnotationMetadata.getAnnotationValuesByStereotype(java.lang.String)",
+    "reason": "New default method"
+  },
+  {
     "type": "io.micronaut.context.BeanDefinitionRegistry",
     "member": "Method io.micronaut.context.BeanDefinitionRegistry.registerBeanDefinition(io.micronaut.context.RuntimeBeanDefinition)",
     "reason": "new internal default method"
-=======
-    "type": "io.micronaut.core.annotation.AnnotationMetadata",
-    "member": "Method io.micronaut.core.annotation.AnnotationMetadata.getAnnotationValuesByStereotype(java.lang.String)",
-    "reason": "New default method"
->>>>>>> 1491942c
   }
 ]