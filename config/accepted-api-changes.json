--- conflicted
+++ resolved
@@ -180,9 +180,6 @@
     "reason": "New New internal default method default method"
   },
   {
-<<<<<<< HEAD
-
-=======
     "type": "io.micronaut.core.type.TypeInformation",
     "member": "Class io.micronaut.core.type.TypeInformation",
     "reason": "Added a default method"
@@ -193,7 +190,6 @@
     "reason": "Added a default method"
   },
   {  
->>>>>>> ca656108
     "type": "io.micronaut.core.annotation.AnnotationMetadata",
     "member": "Method io.micronaut.core.annotation.AnnotationMetadata.getAnnotationValuesByStereotype(java.lang.String)",
     "reason": "New default method"
