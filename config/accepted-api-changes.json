--- conflicted
+++ resolved
@@ -180,7 +180,6 @@
     "reason": "New New internal default method default method"
   },
   {
-<<<<<<< HEAD
     "type": "io.micronaut.core.type.TypeInformation",
     "member": "Class io.micronaut.core.type.TypeInformation",
     "reason": "Added a default method"
@@ -189,10 +188,10 @@
     "type": "io.micronaut.core.type.TypeInformation",
     "member": "Method io.micronaut.core.type.TypeInformation.asType()",
     "reason": "Added a default method"
-=======
+  },
+  {  
     "type": "io.micronaut.core.annotation.AnnotationMetadata",
     "member": "Method io.micronaut.core.annotation.AnnotationMetadata.getAnnotationValuesByStereotype(java.lang.String)",
     "reason": "New default method"
->>>>>>> 6af37758
   }
 ]