[
<<<<<<< HEAD
    {
        "type": "io.micronaut.inject.ast.EnumElement",
        "member": "Class io.micronaut.inject.ast.EnumElement",
        "reason": "Added EnumConstantElement. Added EnumElement.elements() method to collect enum constant elements"
    },
    {
        "type": "io.micronaut.inject.ast.EnumElement",
        "member": "Method io.micronaut.inject.ast.EnumElement.elements()",
        "reason": "Added EnumConstantElement. Added EnumElement.elements() method to collect enum constant elements"
    },
    {
        "type": "io.micronaut.inject.visitor.TypeElementVisitor",
        "member": "Class io.micronaut.inject.visitor.TypeElementVisitor",
        "reason": "Added EnumConstantElement. Added EnumElement.elements() method to collect enum constant elements"
    },
    {
        "type": "io.micronaut.inject.visitor.TypeElementVisitor",
        "member": "Method io.micronaut.inject.visitor.TypeElementVisitor.visitEnumConstant(io.micronaut.inject.ast.EnumConstantElement,io.micronaut.inject.visitor.VisitorContext)",
        "reason": "Added EnumConstantElement. Added EnumElement.elements() method to collect enum constant elements"
    },
    {
        "type": "io.micronaut.scheduling.TaskScheduler",
        "member": "Class io.micronaut.scheduling.TaskScheduler",
        "reason": "Added default methods"
    },
    {
        "type": "io.micronaut.scheduling.TaskScheduler",
        "member": "Method io.micronaut.scheduling.TaskScheduler.schedule(java.lang.String,java.lang.String,java.lang.Runnable)",
        "reason": "Added default methods"
    },
    {
        "type": "io.micronaut.scheduling.TaskScheduler",
        "member": "Method io.micronaut.scheduling.TaskScheduler.schedule(java.lang.String,java.lang.String,java.util.concurrent.Callable)",
        "reason": "Added default methods"
    },
    {
        "type": "io.micronaut.core.annotation.AnnotationMetadata",
        "member": "Method io.micronaut.core.annotation.AnnotationMetadata.getStereotypeAnnotationNames()",
        "reason": "AnnotationMetadata is an internally implemented data structure and not designed to be implemented by consumers of the framework."
    },
    {
        "type": "io.micronaut.core.annotation.AnnotationMetadata",
        "member": "Method io.micronaut.core.annotation.AnnotationMetadata.getDeclaredStereotypeAnnotationNames()",
        "reason": "AnnotationMetadata is an internally implemented data structure and not designed to be implemented by consumers of the framework."
    },
    {
        "type": "io.micronaut.core.annotation.AnnotationMetadata",
        "member": "Class io.micronaut.core.annotation.AnnotationMetadata",
        "reason": "AnnotationMetadata is an internally implemented data structure and not designed to be implemented by consumers of the framework."
    },
    {
        "type": "io.micronaut.inject.writer.ClassWriterOutputVisitor",
        "member": "Class io.micronaut.inject.writer.ClassWriterOutputVisitor",
        "reason": "Classes in the io.micronaut.inject.writer package are considered non-public implementation detail"
    },
    {
        "type": "io.micronaut.inject.writer.ClassWriterOutputVisitor",
        "member": "Method io.micronaut.inject.writer.ClassWriterOutputVisitor.visitServiceDescriptor(java.lang.Class,java.lang.String,io.micronaut.inject.ast.Element)",
        "reason": "Classes in the io.micronaut.inject.writer package are considered non-public implementation detail"
    },
    {
        "type": "io.micronaut.graal.reflect.GraalTypeElementVisitor",
        "member": "Class io.micronaut.graal.reflect.GraalTypeElementVisitor",
        "reason": "The Graal visitor is internal to the compiler and implementation detail not part of the public API"
    },
    {
        "type": "io.micronaut.graal.reflect.GraalTypeElementVisitor",
        "member": "Field originatingElements",
        "reason": "The Graal visitor is internal to the compiler and implementation detail not part of the public API"
    },
    {
        "type": "io.micronaut.graal.reflect.GraalTypeElementVisitor",
        "member": "Field classes",
        "reason": "The Graal visitor is internal to the compiler and implementation detail not part of the public API"
    },
    {
        "type": "io.micronaut.graal.reflect.GraalTypeElementVisitor",
        "member": "Field packages",
        "reason": "The Graal visitor is internal to the compiler and implementation detail not part of the public API"
    },
    {
        "type": "io.micronaut.graal.reflect.GraalTypeElementVisitor",
        "member": "Field arrays",
        "reason": "The Graal visitor is internal to the compiler and implementation detail not part of the public API"
    },
    {
        "type": "io.micronaut.graal.reflect.GraalTypeElementVisitor",
        "member": "Method io.micronaut.graal.reflect.GraalTypeElementVisitor.visitConstructor(io.micronaut.inject.ast.ConstructorElement,io.micronaut.inject.visitor.VisitorContext)",
        "reason": "The Graal visitor is internal to the compiler and implementation detail not part of the public API"
    },
    {
        "type": "io.micronaut.graal.reflect.GraalTypeElementVisitor",
        "member": "Method io.micronaut.graal.reflect.GraalTypeElementVisitor.visitField(io.micronaut.inject.ast.FieldElement,io.micronaut.inject.visitor.VisitorContext)",
        "reason": "The Graal visitor is internal to the compiler and implementation detail not part of the public API"
    },
    {
        "type": "io.micronaut.graal.reflect.GraalTypeElementVisitor",
        "member": "Method io.micronaut.graal.reflect.GraalTypeElementVisitor.visitMethod(io.micronaut.inject.ast.MethodElement,io.micronaut.inject.visitor.VisitorContext)",
        "reason": "The Graal visitor is internal to the compiler and implementation detail not part of the public API"
    },
    {
        "type": "io.micronaut.http.netty.channel.EventLoopGroupFactory",
        "member": "Class io.micronaut.http.netty.channel.EventLoopGroupFactory",
        "reason": "Added default methods"
    },
    {
        "type": "io.micronaut.http.netty.channel.EventLoopGroupFactory",
        "member": "Method io.micronaut.http.netty.channel.EventLoopGroupFactory.domainServerSocketChannelClass()",
        "reason": "Added default methods"
    },
    {
        "type": "io.micronaut.http.netty.channel.EventLoopGroupFactory",
        "member": "Method io.micronaut.http.netty.channel.EventLoopGroupFactory.domainServerSocketChannelClass(io.micronaut.http.netty.channel.EventLoopGroupConfiguration)",
        "reason": "Added default methods"
    },
    {
        "type": "io.micronaut.http.netty.channel.EventLoopGroupFactory",
        "member": "Method io.micronaut.http.netty.channel.EventLoopGroupFactory.domainServerSocketChannelInstance(io.micronaut.http.netty.channel.EventLoopGroupConfiguration)",
        "reason": "Added default methods"
    },
    {
        "type": "io.micronaut.aop.InterceptedProxy",
        "member": "Class io.micronaut.aop.InterceptedProxy",
        "reason": "Class now extends similar interface from the Inject module allowing to detect intercepted proxies"
    },
    {
        "type": "io.micronaut.aop.InterceptedProxy",
        "member": "Method io.micronaut.aop.InterceptedProxy.hasCachedInterceptedTarget()",
        "reason": "New default method introduced to detect cached target, the interface is only implemented by the class generation"
    },
    {
        "type": "io.micronaut.context.BeanDefinitionRegistry",
        "member": "Class io.micronaut.context.BeanDefinitionRegistry",
        "reason": "Added a new method"
    },
    {
        "type": "io.micronaut.context.BeanDefinitionRegistry",
        "member": "Method io.micronaut.context.BeanDefinitionRegistry.findProxyTargetBeanDefinition(io.micronaut.inject.BeanDefinition)",
        "reason": "New method introduced"
    },
    {
        "type": "io.micronaut.context.scope.CustomScope",
        "member": "Class io.micronaut.context.scope.CustomScope",
        "reason": "Added a new method"
    },
    {
        "type": "io.micronaut.context.scope.CustomScope",
        "member": "Method io.micronaut.context.scope.CustomScope.findBeanRegistration(io.micronaut.inject.BeanDefinition)",
        "reason": "New method added with a default implementation"
    },
    {
        "type": "io.micronaut.http.client.ProxyHttpClient",
        "member": "Class io.micronaut.http.client.ProxyHttpClient",
        "reason": "New method added with a default implementation"
    },
    {
        "type": "io.micronaut.http.client.ProxyHttpClient",
        "member": "Method io.micronaut.http.client.ProxyHttpClient.proxy(io.micronaut.http.HttpRequest,io.micronaut.http.client.ProxyRequestOptions)",
        "reason": "New method added with a default implementation"
    },
    {
        "type": "io.micronaut.context.annotation.Replaces",
        "member": "Class io.micronaut.context.annotation.Replaces",
        "reason": "Improvement of the API"
    },
    {
        "type": "io.micronaut.context.annotation.Replaces",
        "member": "Method io.micronaut.context.annotation.Replaces.qualifier()",
        "reason": "Improvement of the API"
    }
=======
  {
    "type": "io.micronaut.scheduling.TaskScheduler",
    "member": "Class io.micronaut.scheduling.TaskScheduler",
    "reason": "Added default methods"
  },
  {
    "type": "io.micronaut.scheduling.TaskScheduler",
    "member": "Method io.micronaut.scheduling.TaskScheduler.schedule(java.lang.String,java.lang.String,java.lang.Runnable)",
    "reason": "Added default methods"
  },
  {
    "type": "io.micronaut.scheduling.TaskScheduler",
    "member": "Method io.micronaut.scheduling.TaskScheduler.schedule(java.lang.String,java.lang.String,java.util.concurrent.Callable)",
    "reason": "Added default methods"
  },
  {
    "type": "io.micronaut.core.annotation.AnnotationMetadata",
    "member": "Method io.micronaut.core.annotation.AnnotationMetadata.getStereotypeAnnotationNames()",
    "reason": "AnnotationMetadata is an internally implemented data structure and not designed to be implemented by consumers of the framework."
  },
  {
    "type": "io.micronaut.core.annotation.AnnotationMetadata",
    "member": "Method io.micronaut.core.annotation.AnnotationMetadata.getDeclaredStereotypeAnnotationNames()",
    "reason": "AnnotationMetadata is an internally implemented data structure and not designed to be implemented by consumers of the framework."
  },
  {
    "type": "io.micronaut.core.annotation.AnnotationMetadata",
    "member": "Class io.micronaut.core.annotation.AnnotationMetadata",
    "reason": "AnnotationMetadata is an internally implemented data structure and not designed to be implemented by consumers of the framework."
  },
  {
    "type": "io.micronaut.inject.writer.ClassWriterOutputVisitor",
    "member": "Class io.micronaut.inject.writer.ClassWriterOutputVisitor",
    "reason": "Classes in the io.micronaut.inject.writer package are considered non-public implementation detail"
  },
  {
    "type": "io.micronaut.inject.writer.ClassWriterOutputVisitor",
    "member": "Method io.micronaut.inject.writer.ClassWriterOutputVisitor.visitServiceDescriptor(java.lang.Class,java.lang.String,io.micronaut.inject.ast.Element)",
    "reason": "Classes in the io.micronaut.inject.writer package are considered non-public implementation detail"
  },
  {
    "type": "io.micronaut.graal.reflect.GraalTypeElementVisitor",
    "member": "Class io.micronaut.graal.reflect.GraalTypeElementVisitor",
    "reason": "The Graal visitor is internal to the compiler and implementation detail not part of the public API"
  },
  {
    "type": "io.micronaut.graal.reflect.GraalTypeElementVisitor",
    "member": "Field originatingElements",
    "reason": "The Graal visitor is internal to the compiler and implementation detail not part of the public API"
  },
  {
    "type": "io.micronaut.graal.reflect.GraalTypeElementVisitor",
    "member": "Field classes",
    "reason": "The Graal visitor is internal to the compiler and implementation detail not part of the public API"
  },
  {
    "type": "io.micronaut.graal.reflect.GraalTypeElementVisitor",
    "member": "Field packages",
    "reason": "The Graal visitor is internal to the compiler and implementation detail not part of the public API"
  },
  {
    "type": "io.micronaut.graal.reflect.GraalTypeElementVisitor",
    "member": "Field arrays",
    "reason": "The Graal visitor is internal to the compiler and implementation detail not part of the public API"
  },
  {
    "type": "io.micronaut.graal.reflect.GraalTypeElementVisitor",
    "member": "Method io.micronaut.graal.reflect.GraalTypeElementVisitor.visitConstructor(io.micronaut.inject.ast.ConstructorElement,io.micronaut.inject.visitor.VisitorContext)",
    "reason": "The Graal visitor is internal to the compiler and implementation detail not part of the public API"
  },
  {
    "type": "io.micronaut.graal.reflect.GraalTypeElementVisitor",
    "member": "Method io.micronaut.graal.reflect.GraalTypeElementVisitor.visitField(io.micronaut.inject.ast.FieldElement,io.micronaut.inject.visitor.VisitorContext)",
    "reason": "The Graal visitor is internal to the compiler and implementation detail not part of the public API"
  },
  {
    "type": "io.micronaut.graal.reflect.GraalTypeElementVisitor",
    "member": "Method io.micronaut.graal.reflect.GraalTypeElementVisitor.visitMethod(io.micronaut.inject.ast.MethodElement,io.micronaut.inject.visitor.VisitorContext)",
    "reason": "The Graal visitor is internal to the compiler and implementation detail not part of the public API"
  },
  {
    "type": "io.micronaut.http.netty.channel.EventLoopGroupFactory",
    "member": "Class io.micronaut.http.netty.channel.EventLoopGroupFactory",
    "reason": "Added default methods"
  },
  {
    "type": "io.micronaut.http.netty.channel.EventLoopGroupFactory",
    "member": "Method io.micronaut.http.netty.channel.EventLoopGroupFactory.domainServerSocketChannelClass()",
    "reason": "Added default methods"
  },
  {
    "type": "io.micronaut.http.netty.channel.EventLoopGroupFactory",
    "member": "Method io.micronaut.http.netty.channel.EventLoopGroupFactory.domainServerSocketChannelClass(io.micronaut.http.netty.channel.EventLoopGroupConfiguration)",
    "reason": "Added default methods"
  },
  {
    "type": "io.micronaut.http.netty.channel.EventLoopGroupFactory",
    "member": "Method io.micronaut.http.netty.channel.EventLoopGroupFactory.domainServerSocketChannelInstance(io.micronaut.http.netty.channel.EventLoopGroupConfiguration)",
    "reason": "Added default methods"
  },
  {
    "type": "io.micronaut.aop.InterceptedProxy",
    "member": "Class io.micronaut.aop.InterceptedProxy",
    "reason": "Class now extends similar interface from the Inject module allowing to detect intercepted proxies"
  },
  {
    "type": "io.micronaut.aop.InterceptedProxy",
    "member": "Method io.micronaut.aop.InterceptedProxy.hasCachedInterceptedTarget()",
    "reason": "New default method introduced to detect cached target, the interface is only implemented by the class generation"
  },
  {
    "type": "io.micronaut.context.BeanDefinitionRegistry",
    "member": "Class io.micronaut.context.BeanDefinitionRegistry",
    "reason": "Added a new method"
  },
  {
    "type": "io.micronaut.context.BeanDefinitionRegistry",
    "member": "Method io.micronaut.context.BeanDefinitionRegistry.findProxyTargetBeanDefinition(io.micronaut.inject.BeanDefinition)",
    "reason": "New method introduced"
  },
  {
    "type": "io.micronaut.context.scope.CustomScope",
    "member": "Class io.micronaut.context.scope.CustomScope",
    "reason": "Added a new method"
  },
  {
    "type": "io.micronaut.context.scope.CustomScope",
    "member": "Method io.micronaut.context.scope.CustomScope.findBeanRegistration(io.micronaut.inject.BeanDefinition)",
    "reason": "New method added with a default implementation"
  },
  {
    "type": "io.micronaut.http.client.ProxyHttpClient",
    "member": "Class io.micronaut.http.client.ProxyHttpClient",
    "reason": "New method added with a default implementation"
  },
  {
    "type": "io.micronaut.http.client.ProxyHttpClient",
    "member": "Method io.micronaut.http.client.ProxyHttpClient.proxy(io.micronaut.http.HttpRequest,io.micronaut.http.client.ProxyRequestOptions)",
    "reason": "New method added with a default implementation"
  },
  {
    "type": "io.micronaut.context.annotation.Replaces",
    "member": "Class io.micronaut.context.annotation.Replaces",
    "reason": "Improvement of the API"
  },
  {
    "type": "io.micronaut.context.annotation.Replaces",
    "member": "Method io.micronaut.context.annotation.Replaces.qualifier()",
    "reason": "Improvement of the API"
  },
  {
    "type": "io.micronaut.inject.ast.ElementQuery",
    "member": "Method io.micronaut.inject.ast.ElementQuery.named(java.lang.String)",
    "reason": "New internally implemented default method"
  },
  {
    "type": "io.micronaut.inject.ast.ElementQuery",
    "member": "Class io.micronaut.inject.ast.ElementQuery",
    "reason": "New internally implemented default method"
  },
  {
    "type": "io.micronaut.inject.ast.beans.BeanMethodElement",
    "member": "Class io.micronaut.inject.ast.beans.BeanMethodElement",
    "reason": "New New internal default method default method"
  },
  {
    "type": "io.micronaut.inject.ast.beans.BeanMethodElement",
    "member": "Method io.micronaut.inject.ast.beans.BeanMethodElement.intercept(io.micronaut.core.annotation.AnnotationValue[])",
    "reason": "New New internal default method default method"
  },
  {
    "type": "io.micronaut.inject.ast.beans.BeanElementBuilder",
    "member": "Class io.micronaut.inject.ast.beans.BeanElementBuilder",
    "reason": "New New internal default method default method"
  },
  {
    "type": "io.micronaut.inject.ast.beans.BeanElementBuilder",
    "member": "Method io.micronaut.inject.ast.beans.BeanElementBuilder.intercept(io.micronaut.core.annotation.AnnotationValue[])",
    "reason": "New New internal default method default method"
  },
  {
    "type": "io.micronaut.core.type.TypeInformation",
    "member": "Class io.micronaut.core.type.TypeInformation",
    "reason": "Added a default method"
  },
  {
    "type": "io.micronaut.core.type.TypeInformation",
    "member": "Method io.micronaut.core.type.TypeInformation.asType()",
    "reason": "Added a default method"
  },
  {  
    "type": "io.micronaut.core.annotation.AnnotationMetadata",
    "member": "Method io.micronaut.core.annotation.AnnotationMetadata.getAnnotationValuesByStereotype(java.lang.String)",
    "reason": "New default method"
  },
  {
    "type": "io.micronaut.context.BeanDefinitionRegistry",
    "member": "Method io.micronaut.context.BeanDefinitionRegistry.registerBeanDefinition(io.micronaut.context.RuntimeBeanDefinition)",
    "reason": "new internal default method"
  }
>>>>>>> be74d7b1
]<|MERGE_RESOLUTION|>--- conflicted
+++ resolved
@@ -1,181 +1,30 @@
 [
-<<<<<<< HEAD
-    {
-        "type": "io.micronaut.inject.ast.EnumElement",
-        "member": "Class io.micronaut.inject.ast.EnumElement",
-        "reason": "Added EnumConstantElement. Added EnumElement.elements() method to collect enum constant elements"
-    },
-    {
-        "type": "io.micronaut.inject.ast.EnumElement",
-        "member": "Method io.micronaut.inject.ast.EnumElement.elements()",
-        "reason": "Added EnumConstantElement. Added EnumElement.elements() method to collect enum constant elements"
-    },
-    {
-        "type": "io.micronaut.inject.visitor.TypeElementVisitor",
-        "member": "Class io.micronaut.inject.visitor.TypeElementVisitor",
-        "reason": "Added EnumConstantElement. Added EnumElement.elements() method to collect enum constant elements"
-    },
-    {
-        "type": "io.micronaut.inject.visitor.TypeElementVisitor",
-        "member": "Method io.micronaut.inject.visitor.TypeElementVisitor.visitEnumConstant(io.micronaut.inject.ast.EnumConstantElement,io.micronaut.inject.visitor.VisitorContext)",
-        "reason": "Added EnumConstantElement. Added EnumElement.elements() method to collect enum constant elements"
-    },
-    {
-        "type": "io.micronaut.scheduling.TaskScheduler",
-        "member": "Class io.micronaut.scheduling.TaskScheduler",
-        "reason": "Added default methods"
-    },
-    {
-        "type": "io.micronaut.scheduling.TaskScheduler",
-        "member": "Method io.micronaut.scheduling.TaskScheduler.schedule(java.lang.String,java.lang.String,java.lang.Runnable)",
-        "reason": "Added default methods"
-    },
-    {
-        "type": "io.micronaut.scheduling.TaskScheduler",
-        "member": "Method io.micronaut.scheduling.TaskScheduler.schedule(java.lang.String,java.lang.String,java.util.concurrent.Callable)",
-        "reason": "Added default methods"
-    },
-    {
-        "type": "io.micronaut.core.annotation.AnnotationMetadata",
-        "member": "Method io.micronaut.core.annotation.AnnotationMetadata.getStereotypeAnnotationNames()",
-        "reason": "AnnotationMetadata is an internally implemented data structure and not designed to be implemented by consumers of the framework."
-    },
-    {
-        "type": "io.micronaut.core.annotation.AnnotationMetadata",
-        "member": "Method io.micronaut.core.annotation.AnnotationMetadata.getDeclaredStereotypeAnnotationNames()",
-        "reason": "AnnotationMetadata is an internally implemented data structure and not designed to be implemented by consumers of the framework."
-    },
-    {
-        "type": "io.micronaut.core.annotation.AnnotationMetadata",
-        "member": "Class io.micronaut.core.annotation.AnnotationMetadata",
-        "reason": "AnnotationMetadata is an internally implemented data structure and not designed to be implemented by consumers of the framework."
-    },
-    {
-        "type": "io.micronaut.inject.writer.ClassWriterOutputVisitor",
-        "member": "Class io.micronaut.inject.writer.ClassWriterOutputVisitor",
-        "reason": "Classes in the io.micronaut.inject.writer package are considered non-public implementation detail"
-    },
-    {
-        "type": "io.micronaut.inject.writer.ClassWriterOutputVisitor",
-        "member": "Method io.micronaut.inject.writer.ClassWriterOutputVisitor.visitServiceDescriptor(java.lang.Class,java.lang.String,io.micronaut.inject.ast.Element)",
-        "reason": "Classes in the io.micronaut.inject.writer package are considered non-public implementation detail"
-    },
-    {
-        "type": "io.micronaut.graal.reflect.GraalTypeElementVisitor",
-        "member": "Class io.micronaut.graal.reflect.GraalTypeElementVisitor",
-        "reason": "The Graal visitor is internal to the compiler and implementation detail not part of the public API"
-    },
-    {
-        "type": "io.micronaut.graal.reflect.GraalTypeElementVisitor",
-        "member": "Field originatingElements",
-        "reason": "The Graal visitor is internal to the compiler and implementation detail not part of the public API"
-    },
-    {
-        "type": "io.micronaut.graal.reflect.GraalTypeElementVisitor",
-        "member": "Field classes",
-        "reason": "The Graal visitor is internal to the compiler and implementation detail not part of the public API"
-    },
-    {
-        "type": "io.micronaut.graal.reflect.GraalTypeElementVisitor",
-        "member": "Field packages",
-        "reason": "The Graal visitor is internal to the compiler and implementation detail not part of the public API"
-    },
-    {
-        "type": "io.micronaut.graal.reflect.GraalTypeElementVisitor",
-        "member": "Field arrays",
-        "reason": "The Graal visitor is internal to the compiler and implementation detail not part of the public API"
-    },
-    {
-        "type": "io.micronaut.graal.reflect.GraalTypeElementVisitor",
-        "member": "Method io.micronaut.graal.reflect.GraalTypeElementVisitor.visitConstructor(io.micronaut.inject.ast.ConstructorElement,io.micronaut.inject.visitor.VisitorContext)",
-        "reason": "The Graal visitor is internal to the compiler and implementation detail not part of the public API"
-    },
-    {
-        "type": "io.micronaut.graal.reflect.GraalTypeElementVisitor",
-        "member": "Method io.micronaut.graal.reflect.GraalTypeElementVisitor.visitField(io.micronaut.inject.ast.FieldElement,io.micronaut.inject.visitor.VisitorContext)",
-        "reason": "The Graal visitor is internal to the compiler and implementation detail not part of the public API"
-    },
-    {
-        "type": "io.micronaut.graal.reflect.GraalTypeElementVisitor",
-        "member": "Method io.micronaut.graal.reflect.GraalTypeElementVisitor.visitMethod(io.micronaut.inject.ast.MethodElement,io.micronaut.inject.visitor.VisitorContext)",
-        "reason": "The Graal visitor is internal to the compiler and implementation detail not part of the public API"
-    },
-    {
-        "type": "io.micronaut.http.netty.channel.EventLoopGroupFactory",
-        "member": "Class io.micronaut.http.netty.channel.EventLoopGroupFactory",
-        "reason": "Added default methods"
-    },
-    {
-        "type": "io.micronaut.http.netty.channel.EventLoopGroupFactory",
-        "member": "Method io.micronaut.http.netty.channel.EventLoopGroupFactory.domainServerSocketChannelClass()",
-        "reason": "Added default methods"
-    },
-    {
-        "type": "io.micronaut.http.netty.channel.EventLoopGroupFactory",
-        "member": "Method io.micronaut.http.netty.channel.EventLoopGroupFactory.domainServerSocketChannelClass(io.micronaut.http.netty.channel.EventLoopGroupConfiguration)",
-        "reason": "Added default methods"
-    },
-    {
-        "type": "io.micronaut.http.netty.channel.EventLoopGroupFactory",
-        "member": "Method io.micronaut.http.netty.channel.EventLoopGroupFactory.domainServerSocketChannelInstance(io.micronaut.http.netty.channel.EventLoopGroupConfiguration)",
-        "reason": "Added default methods"
-    },
-    {
-        "type": "io.micronaut.aop.InterceptedProxy",
-        "member": "Class io.micronaut.aop.InterceptedProxy",
-        "reason": "Class now extends similar interface from the Inject module allowing to detect intercepted proxies"
-    },
-    {
-        "type": "io.micronaut.aop.InterceptedProxy",
-        "member": "Method io.micronaut.aop.InterceptedProxy.hasCachedInterceptedTarget()",
-        "reason": "New default method introduced to detect cached target, the interface is only implemented by the class generation"
-    },
-    {
-        "type": "io.micronaut.context.BeanDefinitionRegistry",
-        "member": "Class io.micronaut.context.BeanDefinitionRegistry",
-        "reason": "Added a new method"
-    },
-    {
-        "type": "io.micronaut.context.BeanDefinitionRegistry",
-        "member": "Method io.micronaut.context.BeanDefinitionRegistry.findProxyTargetBeanDefinition(io.micronaut.inject.BeanDefinition)",
-        "reason": "New method introduced"
-    },
-    {
-        "type": "io.micronaut.context.scope.CustomScope",
-        "member": "Class io.micronaut.context.scope.CustomScope",
-        "reason": "Added a new method"
-    },
-    {
-        "type": "io.micronaut.context.scope.CustomScope",
-        "member": "Method io.micronaut.context.scope.CustomScope.findBeanRegistration(io.micronaut.inject.BeanDefinition)",
-        "reason": "New method added with a default implementation"
-    },
-    {
-        "type": "io.micronaut.http.client.ProxyHttpClient",
-        "member": "Class io.micronaut.http.client.ProxyHttpClient",
-        "reason": "New method added with a default implementation"
-    },
-    {
-        "type": "io.micronaut.http.client.ProxyHttpClient",
-        "member": "Method io.micronaut.http.client.ProxyHttpClient.proxy(io.micronaut.http.HttpRequest,io.micronaut.http.client.ProxyRequestOptions)",
-        "reason": "New method added with a default implementation"
-    },
-    {
-        "type": "io.micronaut.context.annotation.Replaces",
-        "member": "Class io.micronaut.context.annotation.Replaces",
-        "reason": "Improvement of the API"
-    },
-    {
-        "type": "io.micronaut.context.annotation.Replaces",
-        "member": "Method io.micronaut.context.annotation.Replaces.qualifier()",
-        "reason": "Improvement of the API"
-    }
-=======
+
   {
     "type": "io.micronaut.scheduling.TaskScheduler",
     "member": "Class io.micronaut.scheduling.TaskScheduler",
     "reason": "Added default methods"
   },
+  {
+      "type": "io.micronaut.inject.ast.EnumElement",
+      "member": "Class io.micronaut.inject.ast.EnumElement",
+      "reason": "Added EnumConstantElement. Added EnumElement.elements() method to collect enum constant elements"
+  },
+  {
+      "type": "io.micronaut.inject.ast.EnumElement",
+      "member": "Method io.micronaut.inject.ast.EnumElement.elements()",
+      "reason": "Added EnumConstantElement. Added EnumElement.elements() method to collect enum constant elements"
+  },
+  {
+      "type": "io.micronaut.inject.visitor.TypeElementVisitor",
+      "member": "Class io.micronaut.inject.visitor.TypeElementVisitor",
+      "reason": "Added EnumConstantElement. Added EnumElement.elements() method to collect enum constant elements"
+  },
+  {
+      "type": "io.micronaut.inject.visitor.TypeElementVisitor",
+      "member": "Method io.micronaut.inject.visitor.TypeElementVisitor.visitEnumConstant(io.micronaut.inject.ast.EnumConstantElement,io.micronaut.inject.visitor.VisitorContext)",
+      "reason": "Added EnumConstantElement. Added EnumElement.elements() method to collect enum constant elements"
+  },  
   {
     "type": "io.micronaut.scheduling.TaskScheduler",
     "member": "Method io.micronaut.scheduling.TaskScheduler.schedule(java.lang.String,java.lang.String,java.lang.Runnable)",
@@ -371,5 +220,4 @@
     "member": "Method io.micronaut.context.BeanDefinitionRegistry.registerBeanDefinition(io.micronaut.context.RuntimeBeanDefinition)",
     "reason": "new internal default method"
   }
->>>>>>> be74d7b1
 ]