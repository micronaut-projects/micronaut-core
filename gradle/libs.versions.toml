--- conflicted
+++ resolved
@@ -35,13 +35,8 @@
 #
 managed-dekorate = "1.0.3"
 managed-elasticsearch = "7.16.3"
-<<<<<<< HEAD
 managed-ignite = "2.13.0"
-managed-junit5 = "5.7.2"
-=======
-managed-ignite = "2.8.1"
 managed-junit5 = "5.9.0"
->>>>>>> a2479ec3
 managed-kotlin = "1.6.21"
 managed-kotlin-coroutines = "1.5.1"
 managed-google-function-framework = "1.0.4"
