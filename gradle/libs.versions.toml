--- conflicted
+++ resolved
@@ -43,15 +43,9 @@
 managed-brave-opentracing = "1.0.0"
 managed-commons-dbcp = "2.8.0"
 managed-dekorate = "1.0.3"
-<<<<<<< HEAD
-managed-elasticsearch = "7.12.1"
-managed-flyway = "7.15.0"
-managed-grpc = "1.39.0"
-=======
 managed-elasticsearch = "7.15.2"
 managed-flyway = "8.0.2"
-managed-grpc = "1.38.0"
->>>>>>> df07c5a5
+managed-grpc = "1.39.0"
 managed-ignite = "2.8.1"
 managed-junit5 = "5.7.2"
 managed-kotlin = "1.5.21"
