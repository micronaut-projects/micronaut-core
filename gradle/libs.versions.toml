--- conflicted
+++ resolved
@@ -32,13 +32,8 @@
 logback = "1.4.8"
 logbook-netty = "2.16.0"
 log4j = "2.20.0"
-<<<<<<< HEAD
 micronaut-aws = "4.0.1"
-micronaut-groovy = "4.0.0-M4"
-=======
-micronaut-aws = "4.0.0-M11"
 micronaut-groovy = "4.0.1"
->>>>>>> 6ad9d1d5
 micronaut-session = "4.0.0-M3"
 micronaut-sql = "5.0.0-M7"
 micronaut-test = "4.0.0-M4"
