--- conflicted
+++ resolved
@@ -40,10 +40,7 @@
 #
 managed-dekorate = "1.0.3"
 managed-elasticsearch = "7.16.3"
-<<<<<<< HEAD
 managed-grpc = "1.46.0"
-=======
->>>>>>> 7ae33739
 managed-ignite = "2.8.1"
 managed-junit5 = "5.7.2"
 managed-kotlin = "1.6.21"
