/*
 * Copyright 2017-2018 original authors
 *
 * Licensed under the Apache License, Version 2.0 (the "License");
 * you may not use this file except in compliance with the License.
 * You may obtain a copy of the License at
 *
 * http://www.apache.org/licenses/LICENSE-2.0
 *
 * Unless required by applicable law or agreed to in writing, software
 * distributed under the License is distributed on an "AS IS" BASIS,
 * WITHOUT WARRANTIES OR CONDITIONS OF ANY KIND, either express or implied.
 * See the License for the specific language governing permissions and
 * limitations under the License.
 */

package io.micronaut.cli.profile.commands

import groovy.transform.CompileStatic
import io.micronaut.cli.MicronautCli
import io.micronaut.cli.console.logging.MicronautConsole
import io.micronaut.cli.profile.ExecutionContext
import io.micronaut.cli.util.VersionInfo
import picocli.CommandLine.Command
import picocli.CommandLine.Option
import picocli.CommandLine.Parameters

import java.nio.file.Paths

/**
 * Command for creating Micronaut functions
 *
 * @author Zachary Klein
 * @author Remko Popma
 * @since 1.0
 */
@CompileStatic
@Command(name = "create-function", description = "Creates a serverless function application")
class CreateFunctionCommand extends AbstractCreateCommand {
    public static final String NAME = "create-function"

    @Parameters(arity = '0..1', paramLabel = 'NAME', description = 'The name of the function to create.')
    String functionName

    @Option(names = ['-r', '--provider'], paramLabel = 'PROVIDER', description = 'Which cloud provider to use. Possible values: ${DEFAULT-VALUE}.')
    protected String provider = 'aws'

    @Option(names = ['-l', '--lang'], paramLabel = 'LANG', description = 'Which language to use. Possible values: ${COMPLETION-CANDIDATES}.')
    SupportedLanguage lang = SupportedLanguage.java

    @Option(names = ['-t', '--test'], paramLabel = 'TEST', description = 'Which test framework to use. Possible values: ${COMPLETION-CANDIDATES}.')
    SupportedTestFramework testFramework

    @Option(names = ['-b', '--build'], paramLabel = 'BUILD-TOOL', description = 'Which build tool to configure. Possible values: ${COMPLETION-CANDIDATES}.')
    SupportedBuildTool build = SupportedBuildTool.gradle

    protected static final String DEFAULT_PROFILE_NAME = "function-aws"

    CreateFunctionCommand() {
    }

    @Override
    String getName() { NAME }


    @Override
    protected void messageOnComplete(MicronautConsole console, CreateServiceCommandObject command, File targetDir) {
        console.addStatus("Function created at ${Paths.get(targetDir.path).toAbsolutePath().normalize()}")
    }

    @Override
    boolean handle(ExecutionContext executionContext) {
        final String functionProfile = evaluateProfileName()
        final String langFeature = evaluateLangFeature(functionProfile)
        final String testFeature = evaluateTestFeature()

        checkInvalidSelections(executionContext, langFeature, testFeature)

        final Set<String> selectedFeatures = new HashSet<>()
        selectedFeatures.addAll(langFeature, testFeature)
        selectedFeatures.addAll(this.features)

        final CreateServiceCommandObject cmd = new CreateServiceCommandObject(
                appName: this.functionName,
                baseDir: executionContext.baseDir,
<<<<<<< HEAD
                lang: lang.name(),
=======
>>>>>>> de2dd7ad
                profileName: functionProfile,
                micronautVersion: VersionInfo.getVersion(MicronautCli),
                features: selectedFeatures,
                inplace: this.inplace,
                build: this.build.toString(),
                console: executionContext.console
        )
        super.handle(cmd)
    }

    @Override
    protected String evaluateProfileName() {
        "function-${provider}"
    }

    protected String evaluateLangFeature(String profile) {
        "${profile}-${lang.name()}"
    }

    protected String evaluateTestFeature() {
        "test-${provider}-${resolveTest()}"
    }

    protected SupportedTestFramework resolveTest() {
        testFramework ?: defaultTestFeature(lang)
    }

    protected static SupportedTestFramework defaultTestFeature(SupportedLanguage lang) {
        switch (lang) {
            case SupportedLanguage.java:   return SupportedTestFramework.junit
            case SupportedLanguage.groovy: return SupportedTestFramework.spock
            case SupportedLanguage.kotlin: return SupportedTestFramework.spek
            default:                       return SupportedTestFramework.junit
        }
    }

    protected void checkInvalidSelections(ExecutionContext executionContext, String langFeature, String testFeature) {
        if (langFeature.contains("kotlin") && !testFeature.contains("spek")) {
            executionContext.console.warn("Kotlin project may not support your chosen test framework")
        }
    }
}<|MERGE_RESOLUTION|>--- conflicted
+++ resolved
@@ -83,10 +83,7 @@
         final CreateServiceCommandObject cmd = new CreateServiceCommandObject(
                 appName: this.functionName,
                 baseDir: executionContext.baseDir,
-<<<<<<< HEAD
                 lang: lang.name(),
-=======
->>>>>>> de2dd7ad
                 profileName: functionProfile,
                 micronautVersion: VersionInfo.getVersion(MicronautCli),
                 features: selectedFeatures,
