import org.apache.tools.ant.taskdefs.condition.Os

buildscript {
    repositories {
        maven { url "https://plugins.gradle.org/m2/" }
    }
    dependencies {
        classpath "gradle.plugin.com.energizedwork.webdriver-binaries:webdriver-binaries-gradle-plugin:$webdriverBinariesVersion"
    }
}

plugins {
    id "io.micronaut.build.internal.convention-test-library"
    id 'io.micronaut.build.internal.functional-test'
    id 'java-test-fixtures'
    id 'io.micronaut.build.internal.convention-geb-base'
}

micronautBuild {
    core {
        usesMicronautTestJunit()
        usesMicronautTestSpock()
    }
}

repositories {
    mavenCentral()
<<<<<<< HEAD
    maven {
        mavenContent {
            snapshotsOnly()
        }
    }
=======
>>>>>>> a4584ee2
}

dependencies {
    testImplementation project(':http')
    testImplementation project(':http-server-netty')
    testImplementation project(":jackson-databind")

    testRuntimeOnly libs.logback.classic
}<|MERGE_RESOLUTION|>--- conflicted
+++ resolved
@@ -25,14 +25,6 @@
 
 repositories {
     mavenCentral()
-<<<<<<< HEAD
-    maven {
-        mavenContent {
-            snapshotsOnly()
-        }
-    }
-=======
->>>>>>> a4584ee2
 }
 
 dependencies {
