--- conflicted
+++ resolved
@@ -1,10 +1,7 @@
 package io.micronaut.core.io
 
-<<<<<<< HEAD
 import org.opentest4j.TestAbortedException
-=======
 import spock.lang.Issue
->>>>>>> e14d8ec5
 import spock.lang.Specification
 
 import java.nio.charset.StandardCharsets
@@ -72,7 +69,6 @@
         Files.deleteIfExists(zipPath)
     }
 
-<<<<<<< HEAD
     def 'weird file name'() {
         given:
         Path tempDir = Files.createTempDirectory("micronaut-ioutils-spec")
@@ -103,7 +99,8 @@
             Files.deleteIfExists(file)
         }
         Files.deleteIfExists(tempDir)
-=======
+    }
+
     @Issue('https://github.com/grails/grails-core/issues/12625/')
     def 'dir inside jar'() {
         given:
@@ -128,6 +125,5 @@
 
         cleanup:
         Files.deleteIfExists(zipPath)
->>>>>>> e14d8ec5
     }
 }