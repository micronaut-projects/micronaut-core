--- conflicted
+++ resolved
@@ -108,11 +108,7 @@
      * @param name The name
      * @return The properties
      */
-<<<<<<< HEAD
-    default @Nonnull Map<String, Object> getProperties(@Nonnull String name) {
-=======
     default @NonNull Map<String, Object> getProperties(@NonNull String name) {
->>>>>>> d668de9e
         return getProperties(name, null);
     }
 
