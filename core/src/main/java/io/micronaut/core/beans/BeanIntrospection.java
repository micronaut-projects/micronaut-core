/*
 * Copyright 2017-2020 original authors
 *
 * Licensed under the Apache License, Version 2.0 (the "License");
 * you may not use this file except in compliance with the License.
 * You may obtain a copy of the License at
 *
 * https://www.apache.org/licenses/LICENSE-2.0
 *
 * Unless required by applicable law or agreed to in writing, software
 * distributed under the License is distributed on an "AS IS" BASIS,
 * WITHOUT WARRANTIES OR CONDITIONS OF ANY KIND, either express or implied.
 * See the License for the specific language governing permissions and
 * limitations under the License.
 */
package io.micronaut.core.beans;

import io.micronaut.core.annotation.AnnotationMetadataDelegate;
import io.micronaut.core.annotation.Experimental;
import io.micronaut.core.annotation.Nullable;
import io.micronaut.core.beans.exceptions.IntrospectionException;
import io.micronaut.core.convert.ArgumentConversionContext;
import io.micronaut.core.convert.ConversionService;
import io.micronaut.core.reflect.exception.InstantiationException;
import io.micronaut.core.type.Argument;
import io.micronaut.core.util.ArgumentUtils;

import io.micronaut.core.annotation.NonNull;

import java.lang.annotation.Annotation;
import java.util.Collection;
import java.util.Collections;
import java.util.Optional;

/**
 * A {@link BeanIntrospection} is the result of compile time computation of a beans properties and annotation metadata.
 *
 * <p>This interface allows you to instantiate and read and write to bean properties without using reflection or caching reflective metadata, which is
 * expensive from a memory consumption perspective.</p>
 *
 * <p>{@link BeanIntrospection} instances can be obtained either via {@link #getIntrospection(Class)} or via the {@link BeanIntrospector}.</p>
 *
 * <p>A {@link BeanIntrospection} is only computed at compilation time if the class is annotated with {@link io.micronaut.core.annotation.Introspected}. </p>
 *
 * @param <T> The bean type
 * @author graemerocher
 * @see BeanIntrospector
 * @see io.micronaut.core.annotation.Introspected
 * @since 1.1
 */
public interface BeanIntrospection<T> extends AnnotationMetadataDelegate, BeanInfo<T> {

    /**
     * @return An immutable collection of properties.
     */
    @NonNull Collection<BeanProperty<T, Object>> getBeanProperties();

    /**
     * Get all the bean properties annotated for the given annotation type. If the annotation is {@link io.micronaut.core.annotation.Introspected#indexed()} by the given annotation,
     * then it will be included in the resulting list.
     *
     * @param annotationType The annotation type
     * @return An immutable collection of properties.
     * @see io.micronaut.core.annotation.Introspected#indexed()
     */
    @NonNull Collection<BeanProperty<T, Object>> getIndexedProperties(@NonNull Class<? extends Annotation> annotationType);

    /**
     * @return Obtain a builder for this introspection.
     * @since 4.1.0
     */
    @NonNull Builder<T> builder();

    /**
     * Can the introspection be constructed with {@link #builder()}.
     * @return True if it can
     * @since 4.1.0
     */
    default boolean isBuildable() {
        return false;
    }

    /**
     * Does the introspection have a backing builder.
     *
     * <p>This method exists so that consumers can choose to optimize towards direct instantiation using {@link #instantiate()} if no builder is present.</p>
     *
     * @return True if a backing builder is present.
     * @since 4.1.0
     */
    default boolean hasBuilder() {
        return false;
    }

    /**
     * Instantiates an instance of the bean, throwing an exception is instantiation is not possible.
     *
     * @return An instance
     * @throws InstantiationException If the bean cannot be instantiated or the arguments are not satisfied.
     */
    @NonNull T instantiate() throws InstantiationException;

    /**
     * Instantiates an instance of the bean, throwing an exception is instantiation is not possible.
     *
     * @param arguments The arguments required to instantiate bean. Should match the types returned by {@link #getConstructorArguments()}
     * @return An instance
     * @throws InstantiationException If the bean cannot be instantiated.
     */
    default @NonNull T instantiate(Object... arguments) throws InstantiationException {
        return instantiate(true, arguments);
    }

    /**
     * Instantiates an instance of the bean, throwing an exception is instantiation is not possible.
     *
     * @param strictNullable If true, require null parameters to be annotated with a nullable annotation
     * @param arguments      The arguments required to instantiate bean. Should match the types returned by {@link #getConstructorArguments()}
     * @return An instance
     * @throws InstantiationException If the bean cannot be instantiated.
     */
    @NonNull T instantiate(boolean strictNullable, Object... arguments) throws InstantiationException;

    /**
     * The bean type.
     *
     * @return The bean type
     */
    @NonNull Class<T> getBeanType();

    /**
     * Get all the bean properties annotated for the given type.
     *
     * @param annotationType  The annotation type
     * @param annotationValue The annotation value
     * @return An immutable collection of properties.
     * @see io.micronaut.core.annotation.Introspected#indexed()
     */
    @NonNull Optional<BeanProperty<T, Object>> getIndexedProperty(
        @NonNull Class<? extends Annotation> annotationType,
        @NonNull String annotationValue);

    /**
     * Returns the {@link BeanMethod} instances for this introspection.
     *
     * <p>The {@link BeanMethod} instances are only those methods annotated with {@code io.micronaut.context.annotation.Executable} and hence represent a subset
     * of the actual methods of the class and do not include any methods that are exposed as {@link BeanProperty} instances.</p>
     *
<<<<<<< HEAD
     * @return A immutable collection of methods.
=======
     * @return An immutable collection of methods.
     *
>>>>>>> 172510bc
     * @since 2.3.0
     */
    @NonNull
    default Collection<BeanMethod<T, Object>> getBeanMethods() {
        return Collections.emptyList();
    }

    /**
     * Get all the bean properties annotated for the given type.
     *
     * @param annotationType The annotation type
     * @return An immutable collection of properties.
     * @see io.micronaut.core.annotation.Introspected#indexed()
     */
    default @NonNull Optional<BeanProperty<T, Object>> getIndexedProperty(
        @NonNull Class<? extends Annotation> annotationType) {
        return getIndexedProperties(annotationType).stream().findFirst();
    }

    /**
     * The constructor arguments needed to instantiate the bean.
     *
     * @return An argument array
     */
    default @NonNull Argument<?>[] getConstructorArguments() {
        return Argument.ZERO_ARGUMENTS;
    }

    /**
     * Obtain a property by name.
     *
     * @param name The name of the property
     * @return A bean property if found
     */
    default @NonNull Optional<BeanProperty<T, Object>> getProperty(@NonNull String name) {
        return Optional.empty();
    }

    /**
     * Obtain the property index position.
     *
     * @param name The name of the property
     * @return A property index or -1 of not found.
     * @since 3.1
     */
    default int propertyIndexOf(@NonNull String name) {
        int index = 0;
        for (BeanProperty<T, Object> property : getBeanProperties()) {
            if (property.getName().equals(name)) {
                return index;
            }
            index++;
        }
        return -1;
    }

    /**
     * Gets a property of the given name and type or throws {@link IntrospectionException} if the property is not present.
     *
     * @param name The name
     * @param type The type
     * @param <P>  The property generic type
     * @return The property
     */
    default @NonNull <P> BeanProperty<T, P> getRequiredProperty(@NonNull String name, @NonNull Class<P> type) {
        return getProperty(name, type)
            .orElseThrow(() -> new IntrospectionException("No property [" + name + "] of type [" + type + "] present"));
    }

    /**
     * Obtain a property by name and type.
     *
     * @param name The name of the property
     * @param type The property type to search for
     * @param <P>  The property type
     * @return A bean property if found
     */
    default @NonNull <P> Optional<BeanProperty<T, P>> getProperty(@NonNull String name, @NonNull Class<P> type) {
        ArgumentUtils.requireNonNull("name", name);
        ArgumentUtils.requireNonNull("type", type);

        final BeanProperty<T, ?> prop = getProperty(name).orElse(null);
        if (prop != null && type.isAssignableFrom(prop.getType())) {
            //noinspection unchecked
            return Optional.of((BeanProperty<T, P>) prop);
        }
        return Optional.empty();
    }

    /**
     * The property names as an array.
     *
     * @return The properties names
     */
    default @NonNull String[] getPropertyNames() {
        return getBeanProperties().stream().map(BeanProperty::getName).toArray(String[]::new);
    }

    /**
     * @return The bean constructor.
     * @since 3.0.0
     */
    default @NonNull BeanConstructor<T> getConstructor() {
        return new BeanConstructor<T>() {
            @Override
            public @NonNull Class<T> getDeclaringBeanType() {
                return getBeanType();
            }

            @Override
            public @NonNull Argument<?>[] getArguments() {
                return getConstructorArguments();
            }

            @Override
            public @NonNull T instantiate(Object... parameterValues) {
                return BeanIntrospection.this.instantiate(parameterValues);
            }
        };
    }

    /**
     * Obtains an introspection from the default {@link BeanIntrospector}.
     *
     * @param type The type
     * @param <T2> The generic type
     * @return The introspection
     * @throws io.micronaut.core.beans.exceptions.IntrospectionException If the introspection cannot be found or errors when loading
     */
    static <T2> BeanIntrospection<T2> getIntrospection(Class<T2> type) {
        return BeanIntrospector.SHARED.getIntrospection(type);
    }

    /**
     * A builder style API for creating instances that abstracts whether the instance is a record, bean or created by another builder.
     *
     * @param <T> The bean type.
     * @since 4.1.0
     */
    @Experimental
    interface Builder<T> {
        /**
         * All the arguments possible for creating the instance.
         *
         * @return The arguments
         */
        @NonNull Argument<?>[] getBuilderArguments();

        /**
         * Any arguments required by the build method. If the build method has arguments these should be provided by {@link #build()}.
         *
         * @return The arguments
         */
        @NonNull Argument<?>[] getBuildMethodArguments();

        /**
         * @param name The argument name
         * @return The index.
         */
        int indexOf(String name);

        /**
         * Create the instance with the given value for the given property.
         *
         * @param name     The name of the argument
         * @param value    The value
         * @return This builder
         */
        @NonNull Builder<T> with(@NonNull String name, @Nullable Object value);

        /**
         * Create the instance copying properties from the given instance to start.
         *
         * @param existing The existing bean
         * @return This builder
         */
        @NonNull Builder<T> with(T existing);

        /**
         * Create the instance with the given value for the given property.
         *
         * @param index    The index of the argument
         * @param argument The argument
         * @param value    The value
         * @param <A>      The generic type
         * @return This builder
         */
        <A> @NonNull Builder<T> with(int index, @NonNull Argument<A> argument, @Nullable A value);

        /**
         * Create the instance with the given value for the given property.
         *
         * @param index             The index of the argument
         * @param argument          The argument
         * @param value             The value
         * @param conversionService The conversion service
         * @param <A>               The generic type
         * @return This builder
         */
        <A> @NonNull Builder<T> convert(int index, @NonNull ArgumentConversionContext<A> argument, @Nullable Object value, @NonNull ConversionService conversionService);

        /**
         * Build the instance from the current state.
         *
         * @return The built instance.
         * @throws IllegalArgumentException If one of the supplied inputs is invalid
         */
        @NonNull T build();

        /**
         * Build the instance from the current state and given parameters to the build method.
         *
         * @param params The params
         * @return The built instance.
         * @throws IllegalArgumentException If one of the supplied inputs is invalid
         */
        @NonNull T build(Object... params);
    }
}<|MERGE_RESOLUTION|>--- conflicted
+++ resolved
@@ -146,12 +146,8 @@
      * <p>The {@link BeanMethod} instances are only those methods annotated with {@code io.micronaut.context.annotation.Executable} and hence represent a subset
      * of the actual methods of the class and do not include any methods that are exposed as {@link BeanProperty} instances.</p>
      *
-<<<<<<< HEAD
-     * @return A immutable collection of methods.
-=======
      * @return An immutable collection of methods.
      *
->>>>>>> 172510bc
      * @since 2.3.0
      */
     @NonNull
