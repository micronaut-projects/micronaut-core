/*
 * Copyright 2017-2020 original authors
 *
 * Licensed under the Apache License, Version 2.0 (the "License");
 * you may not use this file except in compliance with the License.
 * You may obtain a copy of the License at
 *
 * https://www.apache.org/licenses/LICENSE-2.0
 *
 * Unless required by applicable law or agreed to in writing, software
 * distributed under the License is distributed on an "AS IS" BASIS,
 * WITHOUT WARRANTIES OR CONDITIONS OF ANY KIND, either express or implied.
 * See the License for the specific language governing permissions and
 * limitations under the License.
 */
package io.micronaut.core.reflect;

import io.micronaut.core.beans.BeanIntrospection;
import io.micronaut.core.beans.BeanIntrospector;
import io.micronaut.core.convert.ConversionContext;
import io.micronaut.core.convert.ConversionService;
import io.micronaut.core.convert.exceptions.ConversionErrorException;
import io.micronaut.core.naming.NameUtils;
import io.micronaut.core.reflect.exception.InstantiationException;
import io.micronaut.core.type.Argument;
import io.micronaut.core.util.ArgumentUtils;
import org.slf4j.Logger;
import org.slf4j.LoggerFactory;

import io.micronaut.core.annotation.NonNull;
import java.lang.reflect.Constructor;
import java.util.*;
import java.util.function.Function;
import java.util.function.Supplier;

/**
 * Utility methods for instantiating objects.
 *
 * @author Graeme Rocher
 * @since 1.0
 */
public class InstantiationUtils {

    /**
     * Try to instantiate the given class.
     *
     * @param name        The class name
     * @param classLoader The class loader to use
     * @return The instantiated instance or {@link Optional#empty()}
     */
    public static Optional<?> tryInstantiate(String name, ClassLoader classLoader) {
        try {
            return ClassUtils.forName(name, classLoader)
                .flatMap(InstantiationUtils::tryInstantiate);
        } catch (Throwable e) {
            Logger log = LoggerFactory.getLogger(InstantiationUtils.class);
            if (log.isDebugEnabled()) {
                log.debug("Tried, but could not instantiate type: " + name, e);
            }
            return Optional.empty();
        }
    }

    /**
     * Try to instantiate the given class using {@link io.micronaut.core.beans.BeanIntrospector}.
     *
     * @param type The type
     * @param propertiesMap The properties values {@link Map} of the instance
     * @param context The Conversion context
     * @param <T> The generic type
     * @return The instantiated instance or {@link Optional#empty()}
     * @throws InstantiationException When an error occurs
     */
    public static @NonNull <T> Optional<T> tryInstantiate(@NonNull Class<T> type, Map propertiesMap, ConversionContext context) {
        ArgumentUtils.requireNonNull("type", type);
        if (propertiesMap.isEmpty()) {
            return tryInstantiate(type);
        }

        final Supplier<T> reflectionFallback = () -> {
            Logger log = LoggerFactory.getLogger(InstantiationUtils.class);
            if (log.isDebugEnabled()) {
                log.debug("Tried, but could not instantiate type: " + type);
            }
            return null;
        };

        T result = BeanIntrospector.SHARED.findIntrospection(type).map(introspection -> {
            T instance;
            Argument[] constructorArguments = introspection.getConstructorArguments();
            List<Object> arguments = new ArrayList<>(constructorArguments.length);

            try {
                if (constructorArguments.length > 0) {

                    Map bindMap = new LinkedHashMap(propertiesMap.size());
                    Set<Map.Entry<?, ?>> entries = propertiesMap.entrySet();
                    for (Map.Entry<?, ?> entry : entries) {
                        Object key = entry.getKey();
                        bindMap.put(NameUtils.decapitalize(NameUtils.dehyphenate(key.toString())), entry.getValue());
                    }

                    for (Argument<?> argument : constructorArguments) {
                        if (bindMap.containsKey(argument.getName())) {
                            Object converted = ConversionService.SHARED.convert(bindMap.get(argument.getName()), argument.getType(), ConversionContext.of(argument)).orElseThrow(() ->
                                    new ConversionErrorException(argument, context.getLastError()
                                            .orElse(() -> new IllegalArgumentException("Value [" + bindMap.get(argument.getName()) + "] cannot be converted to type : " + argument.getType())))
                            );
                            arguments.add(converted);
                        } else if (argument.isDeclaredNullable()) {
                            arguments.add(null);
                        } else {
                            context.reject(new ConversionErrorException(argument, () -> new IllegalArgumentException("No Value found for argument " + argument.getName())));
                        }
                    }

                    instance = introspection.instantiate(arguments.toArray());
                } else {
                    instance = introspection.instantiate();
                }
                return instance;
            } catch (InstantiationException e) {
                return reflectionFallback.get();
            }
        }).orElseGet(reflectionFallback);
        return Optional.ofNullable(result);
    }

    /**
     * Try to instantiate the given class using the most optimal strategy first trying the {@link io.micronaut.core.beans.BeanIntrospector} and
     * if no bean is present falling back to reflection.
     *
     * @param type The type
     * @param <T>  The generic type
     * @return The instantiated instance or {@link Optional#empty()}
     */
    public static @NonNull <T> Optional<T> tryInstantiate(@NonNull Class<T> type) {
        ArgumentUtils.requireNonNull("type", type);
        final Supplier<T> reflectionFallback = () -> {
            final Logger logger = ClassUtils.REFLECTION_LOGGER;
            if (logger.isDebugEnabled()) {
                logger.debug("Cannot instantiate type [{}] without reflection. Attempting reflective instantiation", type);
            }
            try {
                T bean = type.getDeclaredConstructor().newInstance();
                if (type.isInstance(bean)) {
                    return bean;
                }
                return null;
            } catch (Throwable e) {
                try {
                    Constructor<T> defaultConstructor = type.getDeclaredConstructor();
                    defaultConstructor.setAccessible(true);
                    return tryInstantiate(defaultConstructor).orElse(null);
                } catch (Throwable e1) {
                    Logger log = LoggerFactory.getLogger(InstantiationUtils.class);
                    if (log.isDebugEnabled()) {
                        log.debug("Tried, but could not instantiate type: " + type, e);
                    }
                    return null;
                }
            }
        };
        final T result = BeanIntrospector.SHARED.findIntrospection(type).map(introspection -> {
            try {
                return introspection.instantiate();
            } catch (InstantiationException e) {
                return reflectionFallback.get();
            }
        }).orElseGet(reflectionFallback);

        return Optional.ofNullable(result);
    }

    /**
     * Try to instantiate the given class.
     *
     * @param type The type
     * @param args The arguments to the constructor
     * @param <T>  The generic type
     * @return The instantiated instance or {@link Optional#empty()}
     */
    public static @NonNull <T> Optional<T> tryInstantiate(@NonNull Constructor<T> type, Object... args) {
        try {
            return Optional.of(type.newInstance(args));
        } catch (Throwable e) {
            Logger log = ClassUtils.REFLECTION_LOGGER;
            if (log.isDebugEnabled()) {
                log.debug("Tried, but could not instantiate type: " + type, e);
            }
            return Optional.empty();
        }
    }

    /**
     * Instantiate the given class rethrowing any exceptions as {@link InstantiationException}.
     *
     * @param type The type
     * @param <T>  The generic type
     * @return The instantiated instance
     * @throws InstantiationException When an error occurs
     */
    public static <T> T instantiate(Class<T> type) {
        try {
            return BeanIntrospector.SHARED.findIntrospection(type).map(BeanIntrospection::instantiate).orElseGet(() -> {
                try {
                    Logger log = ClassUtils.REFLECTION_LOGGER;
                    if (log.isDebugEnabled()) {
                        log.debug("Reflectively instantiating type: " + type);
                    }
                    return type.getDeclaredConstructor().newInstance();
                } catch (Throwable e) {
                    throw new InstantiationException("Could not instantiate type [" + type.getName() + "]: " + e.getMessage(), e);
                }
            });
        } catch (Throwable e) {
            throw new InstantiationException("Could not instantiate type [" + type.getName() + "]: " + e.getMessage(), e);
        }
    }

    /**
     * Instantiate the given class rethrowing any exceptions as {@link InstantiationException}.
     *
     * @param type     The type
<<<<<<< HEAD
     * @param argTypes The argument types
     * @param args     The arguments
=======
     * @param argTypes The arguments
     * @param args     The values of arguments
>>>>>>> 14b2bb01
     * @param <T>      The generic type
     * @return The instantiated instance
     * @throws InstantiationException When an error occurs
     * @since 3.0.0
     */
    public static <T> T instantiate(Class<T> type, Class<?>[] argTypes, Object...args) {
        try {
            return BeanIntrospector.SHARED.findIntrospection(type).map(bi -> bi.instantiate(args)).orElseGet(() -> {
                try {
                    Logger log = ClassUtils.REFLECTION_LOGGER;
                    if (log.isDebugEnabled()) {
                        log.debug("Reflectively instantiating type: " + type);
                    }
                    final Constructor<T> declaredConstructor = type.getDeclaredConstructor(argTypes);
                    declaredConstructor.setAccessible(true);
                    return declaredConstructor.newInstance(args);
                } catch (Throwable e) {
                    throw new InstantiationException("Could not instantiate type [" + type.getName() + "]: " + e.getMessage(), e);
                }
            });
        } catch (Throwable e) {
            throw new InstantiationException("Could not instantiate type [" + type.getName() + "]: " + e.getMessage(), e);
        }
    }

    /**
     * Instantiate the given class rethrowing any exceptions as {@link InstantiationException}.
     *
     * @param type        The type
     * @param classLoader The classloader
     * @return The instantiated instance
     * @throws InstantiationException When an error occurs
     */
    public static Object instantiate(String type, ClassLoader classLoader) {
        try {
            return ClassUtils.forName(type, classLoader)
                .flatMap(InstantiationUtils::tryInstantiate)
                .orElseThrow(() -> new InstantiationException("No class found for name: " + type));
        } catch (Throwable e) {
            throw new InstantiationException("Could not instantiate type [" + type + "]: " + e.getMessage(), e);
        }
    }

    /**
     * Instantiate the given class rethrowing any exceptions as {@link InstantiationException}.
     *
     * @param type         The type
     * @param requiredType The required type
     * @param <T>          The type
     * @return The instantiated instance
     * @throws InstantiationException When an error occurs
     */
    public static <T> T instantiate(String type, Class<T> requiredType) {
        try {
            return ClassUtils.forName(type, requiredType.getClassLoader())
                .flatMap((Function<Class, Optional<T>>) aClass -> {
                    if (requiredType == aClass || requiredType.isAssignableFrom(aClass)) {
                        return tryInstantiate(aClass);
                    }
                    return Optional.empty();
                })
                .orElseThrow(() -> new InstantiationException("No compatible class found for name: " + type));
        } catch (Throwable e) {
            throw new InstantiationException("Could not instantiate type [" + type + "]: " + e.getMessage(), e);
        }
    }
}<|MERGE_RESOLUTION|>--- conflicted
+++ resolved
@@ -222,13 +222,8 @@
      * Instantiate the given class rethrowing any exceptions as {@link InstantiationException}.
      *
      * @param type     The type
-<<<<<<< HEAD
      * @param argTypes The argument types
-     * @param args     The arguments
-=======
-     * @param argTypes The arguments
      * @param args     The values of arguments
->>>>>>> 14b2bb01
      * @param <T>      The generic type
      * @return The instantiated instance
      * @throws InstantiationException When an error occurs
