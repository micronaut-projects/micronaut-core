--- conflicted
+++ resolved
@@ -15,12 +15,9 @@
  */
 package io.micronaut.scheduling.executor;
 
-<<<<<<< HEAD
 import io.micronaut.context.BeanLocator;
 import io.micronaut.context.exceptions.NoSuchBeanException;
-=======
 import io.micronaut.core.annotation.Blocking;
->>>>>>> c80376ce
 import io.micronaut.core.annotation.NonBlocking;
 import io.micronaut.core.async.SupplierUtil;
 import io.micronaut.core.async.publisher.Publishers;
@@ -62,7 +59,6 @@
     }
 
     @Override
-<<<<<<< HEAD
     public Optional<ExecutorService> select(MethodReference method, ThreadSelection threadSelection) {
         final String name = method.stringValue(EXECUTE_ON).orElse(null);
         if (name != null) {
@@ -75,21 +71,12 @@
                         method,
                         "No executor configured for name: " + name
                 );
-=======
-    public Optional<ExecutorService> select(MethodReference method) {
-        if (method.hasStereotype(NonBlocking.class)) {
-            return Optional.empty();
-        } else if (method.hasStereotype(Blocking.class)) {
-            return Optional.of(ioExecutor);
-        } else {
-            Class returnType = method.getReturnType().getType();
-            if (isNonBlocking(returnType)) {
-                return Optional.empty();
->>>>>>> c80376ce
             }
         } else if (threadSelection == ThreadSelection.AUTO) {
             if (method.hasStereotype(NonBlocking.class)) {
                 return Optional.empty();
+            } else if (method.hasStereotype(Blocking.class)) {
+                return Optional.of(ioExecutor.get());
             } else {
                 Class returnType = method.getReturnType().getType();
                 if (isNonBlocking(returnType)) {
@@ -106,15 +93,10 @@
                 }
                 return Optional.of(ioExecutor.get());
             }
-<<<<<<< HEAD
         } else if (threadSelection == ThreadSelection.IO) {
             return Optional.of(ioExecutor.get());
         }
         return Optional.empty();
-=======
-            return Optional.of(ioExecutor);
-        }
->>>>>>> c80376ce
     }
 
     private boolean isNonBlocking(Class type) {
