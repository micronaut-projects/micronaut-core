--- conflicted
+++ resolved
@@ -24,13 +24,8 @@
     compileOnly libs.caffeine
     compileOnly libs.kotlinx.coroutines.core
     compileOnly libs.kotlinx.coroutines.reactive
-<<<<<<< HEAD
     testImplementation libs.managed.logback.classic
-    testImplementation libs.snakeyaml
-=======
-    testImplementation libs.logback
     testImplementation libs.managed.snakeyaml
->>>>>>> dece40e4
     testAnnotationProcessor project(":inject-java")
     testImplementation libs.jsr107
     testImplementation libs.jcache
