/*
 * Copyright 2017-2018 original authors
 *
 * Licensed under the Apache License, Version 2.0 (the "License");
 * you may not use this file except in compliance with the License.
 * You may obtain a copy of the License at
 *
 * http://www.apache.org/licenses/LICENSE-2.0
 *
 * Unless required by applicable law or agreed to in writing, software
 * distributed under the License is distributed on an "AS IS" BASIS,
 * WITHOUT WARRANTIES OR CONDITIONS OF ANY KIND, either express or implied.
 * See the License for the specific language governing permissions and
 * limitations under the License.
 */

package io.micronaut.security.endpoints;

import io.micronaut.context.annotation.Requires;
import io.micronaut.context.event.ApplicationEventPublisher;
import io.micronaut.http.HttpRequest;
import io.micronaut.http.HttpResponse;
import io.micronaut.http.HttpStatus;
import io.micronaut.http.MediaType;
import io.micronaut.http.annotation.Body;
import io.micronaut.http.annotation.Consumes;
import io.micronaut.http.annotation.Controller;
import io.micronaut.http.annotation.Post;
import io.micronaut.security.Secured;
import io.micronaut.security.authentication.AuthenticationFailed;
import io.micronaut.security.authentication.AuthenticationResponse;
import io.micronaut.security.authentication.Authenticator;
import io.micronaut.security.authentication.UserDetails;
import io.micronaut.security.authentication.UsernamePasswordCredentials;
import io.micronaut.security.event.LoginFailedEvent;
import io.micronaut.security.event.LoginSuccessfulEvent;
import io.micronaut.security.handlers.LoginHandler;
import io.micronaut.security.rules.SecurityRule;
import io.reactivex.Flowable;
import io.reactivex.Single;

/**
<<<<<<< HEAD
 *
=======
>>>>>>> 20c281cc
 * Handles login requests.
 *
 * @author Sergio del Amo
 * @author Graeme Rocher
 * @since 1.0
 */
@Controller("/")
@Requires(property = SecurityEndpointsConfigurationProperties.PREFIX + ".login")
@Secured(SecurityRule.IS_ANONYMOUS)
public class LoginController {

    protected final Authenticator authenticator;
    protected final LoginHandler loginHandler;
    protected final ApplicationEventPublisher eventPublisher;

    /**
     * @param authenticator  {@link Authenticator} collaborator
     * @param loginHandler   A collaborator which helps to build HTTP response depending on success or failure.
     * @param eventPublisher The application event publisher
     */
    public LoginController(Authenticator authenticator,
                           LoginHandler loginHandler,
                           ApplicationEventPublisher eventPublisher) {
        this.authenticator = authenticator;
        this.loginHandler = loginHandler;
        this.eventPublisher = eventPublisher;
    }

    /**
     * @param usernamePasswordCredentials An instance of {@link UsernamePasswordCredentials} in the body payload
     * @param request                     The {@link HttpRequest} being executed
     * @return An AccessRefreshToken encapsulated in the HttpResponse or a failure indicated by the HTTP status
     */
    @Consumes({MediaType.APPLICATION_FORM_URLENCODED, MediaType.APPLICATION_JSON})
    @Post
    public Single<HttpResponse> login(@Body UsernamePasswordCredentials usernamePasswordCredentials, HttpRequest<?> request) {
        Flowable<AuthenticationResponse> authenticationResponseFlowable = Flowable.fromPublisher(authenticator.authenticate(usernamePasswordCredentials));

        return authenticationResponseFlowable.map(authenticationResponse -> {
            if (authenticationResponse.isAuthenticated()) {
                UserDetails userDetails = (UserDetails) authenticationResponse;
                eventPublisher.publishEvent(new LoginSuccessfulEvent(userDetails));
                return loginHandler.loginSuccess(userDetails, request);
            } else {
                AuthenticationFailed authenticationFailed = (AuthenticationFailed) authenticationResponse;
                eventPublisher.publishEvent(new LoginFailedEvent(authenticationFailed));
                return loginHandler.loginFailed(authenticationFailed);
            }
        }).first(HttpResponse.status(HttpStatus.UNAUTHORIZED));
    }
}<|MERGE_RESOLUTION|>--- conflicted
+++ resolved
@@ -40,10 +40,7 @@
 import io.reactivex.Single;
 
 /**
-<<<<<<< HEAD
  *
-=======
->>>>>>> 20c281cc
  * Handles login requests.
  *
  * @author Sergio del Amo
