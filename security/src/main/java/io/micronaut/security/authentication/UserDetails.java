--- conflicted
+++ resolved
@@ -58,13 +58,8 @@
     }
 
     /**
-<<<<<<< HEAD
-     * @param rolesKey the key name used for the roles
-     * @param usernameKey the key name used for the username
-=======
      * @param rolesKey the key for the roles attribute
      * @param usernameKey the key for the username attribute
->>>>>>> 100ff85f
      * @return User's attributes
      */
     public Map<String, Object> getAttributes(String rolesKey, String usernameKey) {
