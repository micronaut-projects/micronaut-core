package io.micronaut.inject.visitor.beans

import io.micronaut.annotation.processing.TypeElementVisitorProcessor
import io.micronaut.annotation.processing.test.AbstractTypeElementSpec
import io.micronaut.annotation.processing.test.JavaParser
import io.micronaut.context.ApplicationContext
import io.micronaut.core.annotation.Introspected
import io.micronaut.core.beans.BeanIntrospection
import io.micronaut.core.beans.BeanIntrospectionReference
import io.micronaut.core.beans.BeanIntrospector
import io.micronaut.core.beans.BeanProperty
import io.micronaut.core.convert.ConversionContext
import io.micronaut.core.convert.TypeConverter
import io.micronaut.core.reflect.InstantiationUtils
import io.micronaut.core.reflect.exception.InstantiationException
import io.micronaut.core.type.Argument
import io.micronaut.inject.beans.visitor.IntrospectedTypeElementVisitor
import io.micronaut.inject.visitor.TypeElementVisitor
//import org.objectweb.asm.ClassReader
//import org.objectweb.asm.util.ASMifier
//import org.objectweb.asm.util.TraceClassVisitor
import spock.lang.Issue

import javax.annotation.processing.SupportedAnnotationTypes
import javax.persistence.Column
import javax.persistence.Entity
import javax.persistence.Id
import javax.persistence.Version
import javax.validation.constraints.Size
import java.lang.reflect.Field

class BeanIntrospectionSpec extends AbstractTypeElementSpec {

    @Issue('https://github.com/micronaut-projects/micronaut-core/issues/2059')
    void "test annotation metadata doesn't cause stackoverflow"() {
        BeanIntrospection introspection = buildBeanIntrospection('test.Test','''\
package test;

import io.micronaut.core.annotation.*;

@Introspected
public class Test {
    int num;
    String str;

    public <T extends Enum<T>> Test(int num, String str, Class<T> enumClass) {
        this(num, str + enumClass.getName());
    }
    
    @Creator
    public <T extends Enum<T>> Test(int num, String str) {
        this.num = num;
        this.str = str;
    }
}


''')
        expect:
        introspection != null
    }

    @Issue('https://github.com/micronaut-projects/micronaut-core/issues/2083')
    void "test class references in constructor arguments"() {
        given:
//        TraceClassVisitor traceClassVisitor =
//                new TraceClassVisitor(null, new ASMifier(), new PrintWriter(System.out));
//        new ClassReader('io.micronaut.inject.visitor.beans.TestConstructorIntrospection')
//                .accept(traceClassVisitor, ClassReader.EXPAND_FRAMES)

        BeanIntrospection introspection = buildBeanIntrospection('test.Test','''\
package test;
import com.fasterxml.jackson.databind.annotation.JsonSerialize;
import com.fasterxml.jackson.databind.ser.std.BooleanSerializer;

@io.micronaut.core.annotation.Introspected
class Test {
    private String test;
    Test(@JsonSerialize(using=BooleanSerializer.class) String test) {
        this.test = test;
    }
    public String getTest() {
        return test;
    } 
}


''')
        expect:
        introspection != null
    }

    @Issue("https://github.com/micronaut-projects/micronaut-core/issues/1645")
    void "test recusive generics 2"() {
        given:
        BeanIntrospection introspection = buildBeanIntrospection('test.Test','''\
package test;

@io.micronaut.core.annotation.Introspected
class Test<T extends B> {
    private T child;
    public T getChild() {
        return child;
    } 
}
class B<T extends Test> {}

''')
        expect:
        introspection != null
    }

    @Issue('https://github.com/micronaut-projects/micronaut-core/issues/1607')
    void "test recursive generics"() {
        given:
        BeanIntrospection introspection = buildBeanIntrospection('test.Test','''\
package test;

import io.micronaut.inject.visitor.beans.RecursiveGenerics;

@io.micronaut.core.annotation.Introspected
class Test extends RecursiveGenerics<Test> {

}
''')
        expect:
        introspection != null
    }

    void "test build introspection"() {
        given:
        def context = buildContext('test.Address', '''
package test;

import javax.validation.constraints.*;


@io.micronaut.core.annotation.Introspected
class Address {
    @NotBlank(groups = GroupOne.class)
    @NotBlank(groups = GroupThree.class, message = "different message")
    @Size(min = 5, max = 20, groups = GroupTwo.class)
    private String street;
    
    public String getStreet() {
        return this.street;
    }
}

interface GroupOne {}
interface GroupTwo {}
interface GroupThree {}
''')
        def clazz = context.classLoader.loadClass('test.$Address$IntrospectionRef')
        BeanIntrospectionReference reference = clazz.newInstance()


        expect:
        reference != null
        reference.load()
    }

    void "test multiple constructors with primary constructor marked as @Creator"() {
        given:
        ApplicationContext context = buildContext('test.Book', '''
package test;

@io.micronaut.core.annotation.Introspected
class Book {

    private String title;
    private String author;

    public Book(String title, String author) {
        this.title = title;
        this.author = author;
    }
    
    @io.micronaut.core.annotation.Creator
    public Book(String title) {
        this.title = title;
    }

    public String getTitle() {
        return title;
    }
    
    void setTitle(String title) {
        this.title = title;
    }

    String getAuthor() {
        return author;
    }

    void setAuthor(String author) {
        this.author = author;
    }
}
''')
        Class clazz = context.classLoader.loadClass('test.$Book$IntrospectionRef')
        BeanIntrospectionReference reference = (BeanIntrospectionReference) clazz.newInstance()

        expect:
        reference != null

        when:
        BeanIntrospection introspection = reference.load()

        then:
        introspection != null
        introspection.hasAnnotation(Introspected)
        introspection.propertyNames.length == 1

        when:
        introspection.instantiate()

        then:
        thrown(InstantiationException)

        when: "update introspectionMap"
        BeanIntrospector introspector = BeanIntrospector.SHARED
        Field introspectionMapField = introspector.getClass().getDeclaredField("introspectionMap")
        introspectionMapField.setAccessible(true)
        introspectionMapField.set(introspector, new HashMap<String, BeanIntrospectionReference<Object>>());
        Map map = (Map) introspectionMapField.get(introspector)
        map.put(reference.getName(), reference)

        and:
        def book = InstantiationUtils.tryInstantiate(introspection.getBeanType(), ["title": "The Stand"], ConversionContext.of(Argument.of(introspection.beanType)))
        def prop = introspection.getRequiredProperty("title", String)

        then:
        prop.get(book.get()) == "The Stand"

        cleanup:
        introspectionMapField.set(introspector, null)
        context?.close()
    }

    void "test default constructor "() {
        given:
        ApplicationContext context = buildContext('test.Book', '''
package test;

@io.micronaut.core.annotation.Introspected
class Book {

    private String title;

    public Book() {
    }   

    public String getTitle() {
        return title;
    }
    
    public void setTitle(String title) {
        this.title = title;
    }
}
''')
        Class clazz = context.classLoader.loadClass('test.$Book$IntrospectionRef')
        BeanIntrospectionReference reference = (BeanIntrospectionReference) clazz.newInstance()

        expect:
        reference != null

        when:
        BeanIntrospection introspection = reference.load()

        then:
        introspection != null
        introspection.hasAnnotation(Introspected)
        introspection.propertyNames.length == 1

        when: "update introspectionMap"
        BeanIntrospector introspector = BeanIntrospector.SHARED
        Field introspectionMapField = introspector.getClass().getDeclaredField("introspectionMap")
        introspectionMapField.setAccessible(true)
        introspectionMapField.set(introspector, new HashMap<String, BeanIntrospectionReference<Object>>());
        Map map = (Map) introspectionMapField.get(introspector)
        map.put(reference.getName(), reference)

        and:
        def book = InstantiationUtils.tryInstantiate(introspection.getBeanType(), ["title": "The Stand"], ConversionContext.of(Argument.of(introspection.beanType)))
        def prop = introspection.getRequiredProperty("title", String)

        then:
        prop.get(book.get()) == null

        cleanup:
        introspectionMapField.set(introspector, null)
        context?.close()
    }

    void "test multiple constructors with @JsonCreator"() {
        given:
        ApplicationContext context = buildContext('test.Test', '''
package test;

import io.micronaut.core.annotation.*;
import javax.validation.constraints.*;
import java.util.*;
import com.fasterxml.jackson.annotation.*;

@Introspected
class Test {
    private String name;
    private int age;
    
    @JsonCreator
    Test(@JsonProperty("name") String name) {
        this.name = name;
    }
    
    Test(int age) {
        this.age = age;
    }
    
    public int getAge() {
        return age;
    }
    public void setAge(int age) {
        this.age = age;
    }
    
    public String getName() {
        return this.name;
    }
    public Test setName(String n) {
        this.name = n;
        return this;
    }
}

''')

        when:"the reference is loaded"
        def clazz = context.classLoader.loadClass('test.$Test$IntrospectionRef')
        BeanIntrospectionReference reference = clazz.newInstance()

        then:"The reference is valid"
        reference != null
        reference.getAnnotationMetadata().hasAnnotation(Introspected)
        reference.isPresent()
        reference.beanType.name == 'test.Test'

        when:"the introspection is loaded"
        BeanIntrospection introspection = reference.load()

        then:"The introspection is valid"
        introspection != null
        introspection.hasAnnotation(Introspected)
        introspection.propertyNames.length == 2

        when:
        def test = introspection.instantiate("Fred")
        def prop = introspection.getRequiredProperty("name", String)

        then:
        prop.get(test) == 'Fred'

        cleanup:
        context?.close()
    }

    void "test write bean introspection with builder style properties"() {
        given:
        ApplicationContext context = buildContext('test.Test', '''
package test;

import io.micronaut.core.annotation.*;
import javax.validation.constraints.*;
import java.util.*;

@Introspected
class Test {
    private String name;
    public String getName() {
        return this.name;
    }
    public Test setName(String n) {
        this.name = n;
        return this;
    }
}

''')

        when:"the reference is loaded"
        def clazz = context.classLoader.loadClass('test.$Test$IntrospectionRef')
        BeanIntrospectionReference reference = clazz.newInstance()

        then:"The reference is valid"
        reference != null
        reference.getAnnotationMetadata().hasAnnotation(Introspected)
        reference.isPresent()
        reference.beanType.name == 'test.Test'

        when:"the introspection is loaded"
        BeanIntrospection introspection = reference.load()

        then:"The introspection is valid"
        introspection != null
        introspection.hasAnnotation(Introspected)
        introspection.propertyNames.length == 1

        when:
        def test = introspection.instantiate()
        def prop = introspection.getRequiredProperty("name", String)
        prop.set(test, "Foo")

        then:
        prop.get(test) == 'Foo'

        cleanup:
        context?.close()
    }


    void "test write bean introspection with inner classes"() {
        given:
        ApplicationContext context = buildContext('test.Test', '''
package test;

import io.micronaut.core.annotation.*;
import javax.validation.constraints.*;
import java.util.*;

@Introspected
class Test {
    private Status status;
    
    public void setStatus(Status status) {
        this.status = status;
    }
    
    public Status getStatus() {
        return this.status;
    }

    public enum Status {
        UP, DOWN
    }
}

''')

        when:"the reference is loaded"
        def clazz = context.classLoader.loadClass('test.$Test$IntrospectionRef')
        BeanIntrospectionReference reference = clazz.newInstance()

        then:"The reference is valid"
        reference != null
        reference.getAnnotationMetadata().hasAnnotation(Introspected)
        reference.isPresent()
        reference.beanType.name == 'test.Test'

        when:"the introspection is loaded"
        BeanIntrospection introspection = reference.load()

        then:"The introspection is valid"
        introspection != null
        introspection.hasAnnotation(Introspected)
        introspection.propertyNames.length == 1

        cleanup:
        context?.close()
    }

    void "test bean introspection with constructor"() {
        given:
        ApplicationContext context = buildContext('test.Test', '''
package test;

import io.micronaut.core.annotation.*;
import javax.validation.constraints.*;
import javax.persistence.*;
import java.util.*;

@Entity
class Test {
    @Id
    @GeneratedValue
    private Long id;
    @Version
    private Long version;
    @Column(name="test_name")
    private String name;
    @Size(max=100)
    private int age;
    private int[] primitiveArray;
    
    private long v;
    
    public Test(String name, @Size(max=100) int age, int[] primitiveArray) {
        this.name = name;
        this.age = age;
    }
    public String getName() {
        return this.name;
    }
    public void setName(String n) {
        this.name = n;
    }
    public int getAge() {
        return age;
    }
    public void setAge(int age) {
        this.age = age;
    }
    
    public void setId(Long id) {
        this.id = id;
    }
    
    public Long getId() {
        return this.id;
    }
    
    public void setVersion(Long version) {
        this.version = version;
    }
    
    public Long getVersion() {
        return this.version;
    }
    
    @Version
    public long getAnotherVersion() {
        return v;
    }
    
    public void setAnotherVersion(long v) {
        this.v = v;
    }
}
''')

        when:"the reference is loaded"
        def clazz = context.classLoader.loadClass('test.$Test$IntrospectionRef')
        BeanIntrospectionReference reference = clazz.newInstance()

        then:"The reference is valid"
        reference != null

        when:"The introspection is loaded"
        BeanIntrospection bi = reference.load()

        then:"it is correct"
        bi.getConstructorArguments().length == 3
        bi.getConstructorArguments()[0].name == 'name'
        bi.getConstructorArguments()[0].type == String
        bi.getConstructorArguments()[1].name == 'age'
        bi.getConstructorArguments()[1].getAnnotationMetadata().hasAnnotation(Size)
        bi.getIndexedProperties(Id).size() == 1
        bi.getIndexedProperty(Id).isPresent()
        bi.getIndexedProperty(Column, "test_name").isPresent()
        bi.getIndexedProperty(Column, "test_name").get().name == 'name'
        bi.getProperty("version").get().hasAnnotation(Version)
        bi.getProperty("anotherVersion").get().hasAnnotation(Version)
        // should not inherit metadata from class
        !bi.getProperty("anotherVersion").get().hasAnnotation(Entity)

        when:
        BeanProperty idProp = bi.getIndexedProperties(Id).first()

        then:
        idProp.name == 'id'
        !idProp.hasAnnotation(Entity)
        !idProp.hasStereotype(Entity)


        when:
        def object = bi.instantiate("test", 10, [20] as int[])

        then:
        object.name == 'test'
        object.age == 10


        cleanup:
        context?.close()
    }

    void "test write bean introspection data for entity"() {
        given:
        ApplicationContext context = buildContext('test.Test', '''
package test;

import io.micronaut.core.annotation.*;
import javax.validation.constraints.*;
import javax.persistence.*;
import java.util.*;

@Entity
class Test {
    @Id
    @GeneratedValue
    private Long id;
    @Version
    private Long version;
    private String name;
    @Size(max=100)
    private int age;
    
    
    public String getName() {
        return this.name;
    }
    public void setName(String n) {
        this.name = n;
    }
    public int getAge() {
        return age;
    }
    public void setAge(int age) {
        this.age = age;
    }
    
    public void setId(Long id) {
        this.id = id;
    }
    
    public Long getId() {
        return this.id;
    }
    
    public void setVersion(Long version) {
        this.version = version;
    }
    
    public Long getVersion() {
        return this.version;
    }
}
''')

        when:"the reference is loaded"
        def clazz = context.classLoader.loadClass('test.$Test$IntrospectionRef')
        BeanIntrospectionReference reference = clazz.newInstance()

        then:"The reference is valid"
        reference != null

        when:"The introspection is loaded"
        BeanIntrospection bi = reference.load()

        then:"it is correct"
        bi.instantiate()
        bi.getIndexedProperties(Id).size() == 1
        bi.getIndexedProperties(Id).first().name == 'id'

        cleanup:
        context?.close()
    }

    void "test write bean introspection data for classes"() {
        given:
        ApplicationContext context = buildContext('test.Test', '''
package test;

import io.micronaut.core.annotation.*;
import javax.validation.constraints.*;
import java.util.*;
import io.micronaut.inject.visitor.beans.*;

@Introspected(classes=TestBean.class)
class Test {}
''')

        when:"the reference is loaded"
        def clazz = context.classLoader.loadClass('test.$Test$IntrospectionRef0')
        BeanIntrospectionReference reference = clazz.newInstance()

        then:"The reference is valid"
        reference != null
        reference.getBeanType() == TestBean


        cleanup:
        context?.close()
    }

    void "test write bean introspection data for package with sources"() {
        given:
        ApplicationContext context = buildContext('test.Test', '''
package test;

import io.micronaut.core.annotation.*;
import javax.validation.constraints.*;
import java.util.*;

@Introspected(packages="io.micronaut.inject.visitor.beans", includedAnnotations=Introspected.class)
class Test {}
''')

        when:"the reference is loaded"
        def clazz = context.classLoader.loadClass('test.$Test$IntrospectionRef0')
        BeanIntrospectionReference reference = clazz.newInstance()

        then:"The reference is generated"
        reference != null

        cleanup:
        context?.close()
    }

    void "test write bean introspection data for package with compiled classes"() {
        given:
        ApplicationContext context = buildContext('test.Test', '''
package test;

import io.micronaut.core.annotation.*;
import javax.validation.constraints.*;
import java.util.*;

@Introspected(packages="io.micronaut.inject.beans.visitor", includedAnnotations=Internal.class)
class Test {}
''')

        when:"the reference is loaded"
        def clazz = context.classLoader.loadClass('test.$Test$IntrospectionRef0')
        BeanIntrospectionReference reference = clazz.newInstance()

        then:"The reference is valid"
        reference != null
        reference.getBeanType() == IntrospectedTypeElementVisitor


        cleanup:
        context?.close()
    }

    void "test write bean introspection data"() {
        given:
        ApplicationContext context = buildContext('test.Test', '''
package test;

import io.micronaut.core.annotation.*;
import javax.validation.constraints.*;
import java.util.*;
import io.micronaut.core.convert.TypeConverter;

@Introspected
class Test extends ParentBean {
    private String readOnly;
    private String name;
    @Size(max=100)
    private int age;
    
    private List<Number> list;
    private String[] stringArray;
    private int[] primitiveArray;
    private boolean flag;
    private TypeConverter<String, Collection> genericsTest;
    private TypeConverter<String, Object[]> genericsArrayTest;
    
    public TypeConverter<String, Collection> getGenericsTest() {
        return genericsTest;
    }
    
    public TypeConverter<String, Object[]> getGenericsArrayTest() {
        return genericsArrayTest;
    }
    
    public String getReadOnly() {
        return readOnly;
    }
    public boolean isFlag() {
        return flag;
    }
    
    public void setFlag(boolean flag) {
        this.flag = flag;
    }
    
    public String getName() {
        return this.name;
    }
    public void setName(String n) {
        this.name = n;
    }
    public int getAge() {
        return age;
    }
    public void setAge(int age) {
        this.age = age;
    }
    
    public List<Number> getList() {
        return this.list;
    }
    
    public void setList(List<Number> l) {
        this.list = l;
    }

    public int[] getPrimitiveArray() {
        return this.primitiveArray;
    }

    public void setPrimitiveArray(int[] a) {
        this.primitiveArray = a;
    }

    public String[] getStringArray() {
        return this.stringArray;
    }

    public void setStringArray(String[] s) {
        this.stringArray = s;
    }
}

class ParentBean {
    private List<byte[]> listOfBytes;
    
    public List<byte[]> getListOfBytes() {
        return this.listOfBytes;
    }
    
    public void setListOfBytes(List<byte[]> list) {
        this.listOfBytes = list;
    }
}
''')

        when:"the reference is loaded"
        def clazz = context.classLoader.loadClass('test.$Test$IntrospectionRef')
        BeanIntrospectionReference reference = clazz.newInstance()

        then:"The reference is valid"
        reference != null
        reference.getAnnotationMetadata().hasAnnotation(Introspected)
        reference.isPresent()
        reference.beanType.name == 'test.Test'

        when:"the introspection is loaded"
        BeanIntrospection introspection = reference.load()

        then:"The introspection is valid"
        introspection != null
        introspection.hasAnnotation(Introspected)
        introspection.instantiate().getClass().name == 'test.Test'
        introspection.getBeanProperties().size() == 10
        introspection.getProperty("name").isPresent()
        introspection.getProperty("name", String).isPresent()
        !introspection.getProperty("name", Integer).isPresent()

        when:
        BeanProperty nameProp = introspection.getProperty("name", String).get()
        BeanProperty boolProp = introspection.getProperty("flag", boolean.class).get()
        BeanProperty ageProp = introspection.getProperty("age", int.class).get()
        BeanProperty listProp = introspection.getProperty("list").get()
        BeanProperty primitiveArrayProp = introspection.getProperty("primitiveArray").get()
        BeanProperty stringArrayProp = introspection.getProperty("stringArray").get()
        BeanProperty listOfBytes = introspection.getProperty("listOfBytes").get()
        BeanProperty genericsTest = introspection.getProperty("genericsTest").get()
        BeanProperty genericsArrayTest = introspection.getProperty("genericsArrayTest").get()
        def readOnlyProp = introspection.getProperty("readOnly", String).get()
        def instance = introspection.instantiate()

        then:
        readOnlyProp.isReadOnly()
        nameProp != null
        !nameProp.isReadOnly()
        !nameProp.isWriteOnly()
        nameProp.isReadWrite()
        boolProp.get(instance) == false
        nameProp.get(instance) == null
        ageProp.get(instance) == 0
        genericsTest != null
        genericsTest.type == TypeConverter
        genericsTest.asArgument().typeParameters.size() == 2
        genericsTest.asArgument().typeParameters[0].type == String
        genericsTest.asArgument().typeParameters[1].type == Collection
        genericsTest.asArgument().typeParameters[1].typeParameters.length == 1
        genericsArrayTest.type == TypeConverter
        genericsArrayTest.asArgument().typeParameters.size() == 2
        genericsArrayTest.asArgument().typeParameters[0].type == String
        genericsArrayTest.asArgument().typeParameters[1].type == Object[].class
        stringArrayProp.get(instance) == null
        stringArrayProp.type == String[]
        primitiveArrayProp.get(instance) == null
        ageProp.hasAnnotation(Size)
        listOfBytes.asArgument().getFirstTypeVariable().get().type == byte[].class
        listProp.asArgument().getFirstTypeVariable().isPresent()
        listProp.asArgument().getFirstTypeVariable().get().type == Number

        when:
        boolProp.set(instance, true)
        nameProp.set(instance, "foo")
        ageProp.set(instance, 10)
        primitiveArrayProp.set(instance, [10] as int[])
        stringArrayProp.set(instance, ['foo'] as String[])


        then:
        boolProp.get(instance) == true
        nameProp.get(instance) == 'foo'
        ageProp.get(instance) == 10
        stringArrayProp.get(instance) == ['foo'] as String[]
        primitiveArrayProp.get(instance) == [10] as int[]

        when:
        ageProp.convertAndSet(instance, "20")
        nameProp.set(instance, "100" )

        then:
        ageProp.get(instance) == 20
        nameProp.get(instance, Integer, null) == 100

        when:
        introspection.instantiate("blah") // illegal argument

        then:
        def e = thrown(InstantiationException)
        e.message == 'Argument count [1] doesn\'t match required argument count: 0'

        cleanup:
        context?.close()
    }

<<<<<<< HEAD
    void "test static creator"() {
=======
    void "test constructor argument generics"() {
        given:
>>>>>>> 9241e0d0
        BeanIntrospection introspection = buildBeanIntrospection('test.Test', '''
package test;

import io.micronaut.core.annotation.*;
<<<<<<< HEAD

@Introspected
class Test {
    private String name;
    
    private Test(String name) {
        this.name = name;
    }
    
    @Creator
    public static Test forName(String name) {
        return new Test(name);
    }
    
    public String getName() {
        return name;
    }
}
''')

        expect:
        introspection != null

        when:
        def instance = introspection.instantiate("Sally")

        then:
        introspection.getRequiredProperty("name", String).get(instance) == "Sally"

        when:
        introspection.instantiate(new Object[0])

        then:
        thrown(InstantiationException)

        when:
        introspection.instantiate()

        then:
        thrown(InstantiationException)
    }

    void "test static creator with no args"() {
        BeanIntrospection introspection = buildBeanIntrospection('test.Test', '''
package test;

import io.micronaut.core.annotation.*;

@Introspected
class Test {
    private String name;
    
    private Test(String name) {
        this.name = name;
    }
    
    @Creator
    public static Test forName() {
        return new Test("default");
    }
    
    public String getName() {
        return name;
    }
}
''')

        expect:
        introspection != null

        when:
        def instance = introspection.instantiate("Sally")

        then:
        thrown(InstantiationException)

        when:
        instance = introspection.instantiate(new Object[0])

        then:
        introspection.getRequiredProperty("name", String).get(instance) == "default"

        when:
        instance = introspection.instantiate()

        then:
        introspection.getRequiredProperty("name", String).get(instance) == "default"
    }

    void "test static creator multiple"() {
        BeanIntrospection introspection = buildBeanIntrospection('test.Test', '''
package test;

import io.micronaut.core.annotation.*;

@Introspected
class Test {
    private String name;
    
    private Test(String name) {
        this.name = name;
    }
    
    @Creator
    public static Test forName() {
        return new Test("default");
    }
    
    @Creator
    public static Test forName(String name) {
        return new Test(name);
    }
    
    public String getName() {
        return name;
    }
}
''')

        expect:
        introspection != null

        when:
        def instance = introspection.instantiate("Sally")

        then:
        introspection.getRequiredProperty("name", String).get(instance) == "Sally"

        when:
        instance = introspection.instantiate(new Object[0])

        then:
        introspection.getRequiredProperty("name", String).get(instance) == "default"

        when:
        instance = introspection.instantiate()

        then:
        introspection.getRequiredProperty("name", String).get(instance) == "default"
    }

    void "test kotlin static creator"() {
        BeanIntrospection introspection = buildBeanIntrospection('test.Test', '''
package test;

import io.micronaut.core.annotation.*;

@Introspected
class Test {

    private final String name;
    public static final Companion Companion = new Companion();
    
    public final String getName() {
        return name;
    }
    
    private Test(String name) {
        this.name = name;
    }
    
    public static final class Companion {
        
        @Creator
        public final Test forName(String name) {
            return new Test(name);
        }
        
        private Companion() {
        }
    }
}
=======
import javax.validation.constraints.*;
import java.util.*;
import com.fasterxml.jackson.annotation.*;

@Introspected
class Test {
    private Map<String, String> properties;
    
    @Creator
    Test(Map<String, String> properties) {
        this.properties = properties;
    }
    
    public Map<String, String> getProperties() {
        return properties;
    }
    public void setProperties(Map<String, String> properties) {
        this.properties = properties;
    }
}

>>>>>>> 9241e0d0
''')

        expect:
        introspection != null
<<<<<<< HEAD

        when:
        def instance = introspection.instantiate("Apple")

        then:
        introspection.getRequiredProperty("name", String).get(instance) == "Apple"
=======
        introspection.constructorArguments[0].getTypeVariable("K").get().getType() == String
        introspection.constructorArguments[0].getTypeVariable("V").get().getType() == String
>>>>>>> 9241e0d0
    }

    @Override
    protected JavaParser newJavaParser() {
        return new JavaParser() {
            @Override
            protected TypeElementVisitorProcessor getTypeElementVisitorProcessor() {
                return new MyTypeElementVisitorProcessor()
            }
        }
    }

    @SupportedAnnotationTypes("*")
    static class MyTypeElementVisitorProcessor extends TypeElementVisitorProcessor {
        @Override
        protected Collection<TypeElementVisitor> findTypeElementVisitors() {
            return [new IntrospectedTypeElementVisitor()]
        }
    }
}<|MERGE_RESOLUTION|>--- conflicted
+++ resolved
@@ -923,17 +923,43 @@
         context?.close()
     }
 
-<<<<<<< HEAD
+    void "test constructor argument generics"() {
+        given:
+        BeanIntrospection introspection = buildBeanIntrospection('test.Test', '''
+package test;
+
+import io.micronaut.core.annotation.*;
+import javax.validation.constraints.*;
+import java.util.*;
+import com.fasterxml.jackson.annotation.*;
+
+@Introspected
+class Test {
+    private Map<String, String> properties;
+    
+    @Creator
+    Test(Map<String, String> properties) {
+        this.properties = properties;
+    }
+    
+    public Map<String, String> getProperties() {
+        return properties;
+    }
+    public void setProperties(Map<String, String> properties) {
+        this.properties = properties;
+    }
+}
+''')
+        expect:
+        introspection.constructorArguments[0].getTypeVariable("K").get().getType() == String
+        introspection.constructorArguments[0].getTypeVariable("V").get().getType() == String
+    }
+
     void "test static creator"() {
-=======
-    void "test constructor argument generics"() {
-        given:
->>>>>>> 9241e0d0
         BeanIntrospection introspection = buildBeanIntrospection('test.Test', '''
 package test;
 
 import io.micronaut.core.annotation.*;
-<<<<<<< HEAD
 
 @Introspected
 class Test {
@@ -1106,44 +1132,16 @@
         }
     }
 }
-=======
-import javax.validation.constraints.*;
-import java.util.*;
-import com.fasterxml.jackson.annotation.*;
-
-@Introspected
-class Test {
-    private Map<String, String> properties;
-    
-    @Creator
-    Test(Map<String, String> properties) {
-        this.properties = properties;
-    }
-    
-    public Map<String, String> getProperties() {
-        return properties;
-    }
-    public void setProperties(Map<String, String> properties) {
-        this.properties = properties;
-    }
-}
-
->>>>>>> 9241e0d0
 ''')
 
         expect:
         introspection != null
-<<<<<<< HEAD
 
         when:
         def instance = introspection.instantiate("Apple")
 
         then:
         introspection.getRequiredProperty("name", String).get(instance) == "Apple"
-=======
-        introspection.constructorArguments[0].getTypeVariable("K").get().getType() == String
-        introspection.constructorArguments[0].getTypeVariable("V").get().getType() == String
->>>>>>> 9241e0d0
     }
 
     @Override
