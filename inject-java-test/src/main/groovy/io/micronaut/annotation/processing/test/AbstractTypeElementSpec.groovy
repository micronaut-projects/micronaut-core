/*
 * Copyright 2017-2020 original authors
 *
 * Licensed under the Apache License, Version 2.0 (the "License");
 * you may not use this file except in compliance with the License.
 * You may obtain a copy of the License at
 *
 * https://www.apache.org/licenses/LICENSE-2.0
 *
 * Unless required by applicable law or agreed to in writing, software
 * distributed under the License is distributed on an "AS IS" BASIS,
 * WITHOUT WARRANTIES OR CONDITIONS OF ANY KIND, either express or implied.
 * See the License for the specific language governing permissions and
 * limitations under the License.
 */
package io.micronaut.annotation.processing.test

import com.sun.source.util.JavacTask
import groovy.transform.CompileStatic
import io.micronaut.annotation.processing.AggregatingTypeElementVisitorProcessor
import io.micronaut.annotation.processing.AnnotationUtils
import io.micronaut.annotation.processing.BeanDefinitionInjectProcessor
import io.micronaut.annotation.processing.GenericUtils
import io.micronaut.annotation.processing.JavaAnnotationMetadataBuilder
import io.micronaut.annotation.processing.ModelUtils
import io.micronaut.annotation.processing.TypeElementVisitorProcessor
import io.micronaut.annotation.processing.visitor.JavaClassElement
import io.micronaut.annotation.processing.visitor.JavaElementFactory
import io.micronaut.annotation.processing.visitor.JavaVisitorContext
import io.micronaut.aop.internal.InterceptorRegistryBean
import io.micronaut.context.ApplicationContext
import io.micronaut.context.DefaultApplicationContext
import io.micronaut.context.Qualifier
import io.micronaut.core.annotation.AnnotationMetadata
import io.micronaut.core.annotation.NonNull
import io.micronaut.core.annotation.Nullable
import io.micronaut.core.beans.BeanIntrospection
import io.micronaut.core.convert.value.MutableConvertibleValuesMap
import io.micronaut.core.io.scan.ClassPathResourceLoader
import io.micronaut.core.naming.NameUtils
import io.micronaut.inject.BeanConfiguration
import io.micronaut.inject.BeanDefinition
import io.micronaut.inject.BeanDefinitionReference
import io.micronaut.inject.annotation.AnnotationMapper
import io.micronaut.inject.annotation.AnnotationMetadataWriter
import io.micronaut.inject.annotation.AnnotationTransformer
import io.micronaut.inject.ast.ClassElement
import io.micronaut.inject.provider.BeanProviderDefinition
import io.micronaut.inject.visitor.TypeElementVisitor
import io.micronaut.inject.writer.BeanConfigurationWriter
import io.micronaut.inject.writer.BeanDefinitionVisitor
import spock.lang.Specification

import javax.annotation.processing.ProcessingEnvironment
import javax.lang.model.element.Element
import javax.lang.model.element.ExecutableElement
import javax.lang.model.element.TypeElement
import javax.lang.model.element.VariableElement
import javax.tools.JavaFileObject
import java.lang.annotation.Annotation
import java.util.function.Predicate
import java.util.stream.Collectors
import java.util.stream.StreamSupport

/**
 * Base class to extend from to allow compilation of Java sources
 * at runtime to allow testing of compile time behavior.
 *
 * @author Graeme Rocher
 * @since 1.0
 */
abstract class AbstractTypeElementSpec extends Specification {

    /**
     * Builds a class element for the given source code.
     * @param cls The source
     * @return The class element
     */
    ClassElement buildClassElement(String cls) {
        TypeElementInfo typeElementInfo = buildTypeElementInfo(cls)
        TypeElement typeElement = typeElementInfo.typeElement
        def lastTask = typeElementInfo.javaParser.lastTask.get()
        def elements = lastTask.elements
        def types = lastTask.types
        def processingEnv = typeElementInfo.javaParser.processingEnv
        def messager = processingEnv.messager
        ModelUtils modelUtils = new ModelUtils(elements, types) {}
        GenericUtils genericUtils = new GenericUtils(elements, types, modelUtils) {}
        AnnotationUtils annotationUtils = new AnnotationUtils(processingEnv, elements, messager, types, modelUtils, genericUtils, processingEnv.filer) {
        }
        AnnotationMetadata annotationMetadata = annotationUtils.getAnnotationMetadata(typeElement)

<<<<<<< HEAD
        return new JavaClassElement(
                typeElement,
                annotationMetadata,
                new JavaVisitorContext(
                      processingEnv,
                      messager,
                      elements,
                      annotationUtils,
                        types,
                        modelUtils,
                        genericUtils,
                        processingEnv.filer,
                        new MutableConvertibleValuesMap<Object>(),
                        TypeElementVisitor.VisitorKind.ISOLATING
                )
        ) {
=======
        JavaVisitorContext visitorContext = new JavaVisitorContext(
                processingEnv,
                messager,
                elements,
                annotationUtils,
                types,
                modelUtils,
                genericUtils,
                processingEnv.filer,
                new MutableConvertibleValuesMap<Object>()
        )
>>>>>>> 37f811b8

        return new JavaElementFactory(visitorContext).newClassElement(typeElement, annotationMetadata)
    }

    /**
     * @param cls The class string
     * @return The annotation metadata for the class
     */
    @CompileStatic
    AnnotationMetadata buildTypeAnnotationMetadata(String cls) {
        Element element = buildTypeElement(cls)
        JavaAnnotationMetadataBuilder builder = newJavaAnnotationBuilder()
        AnnotationMetadata metadata = element != null ? builder.build(element) : null
        return metadata
    }

    AnnotationMetadata buildDeclaredMethodAnnotationMetadata(String cls, String methodName) {
        TypeElement element = buildTypeElement(cls)
        Element method = element.getEnclosedElements().find() { it.simpleName.toString() == methodName }
        JavaAnnotationMetadataBuilder builder = newJavaAnnotationBuilder()
        AnnotationMetadata metadata = method != null ? builder.buildDeclared(method) : null
        return metadata
    }

    AnnotationMetadata buildMethodArgumentAnnotationMetadata(String cls, String methodName, String argumentName) {
        TypeElement element = buildTypeElement(cls)
        ExecutableElement method = (ExecutableElement)element.getEnclosedElements().find() { it.simpleName.toString() == methodName }
        VariableElement argument = method.parameters.find() { it.simpleName.toString() == argumentName }
        JavaAnnotationMetadataBuilder builder = newJavaAnnotationBuilder()
        AnnotationMetadata metadata = argument != null ? builder.build(argument) : null
        return metadata
    }

    /**
    * Build and return a {@link BeanIntrospection} for the given class name and class data.
    *
    * @return the introspection if it is correct
    **/
    protected BeanIntrospection buildBeanIntrospection(String className, String cls) {
        def beanDefName= '$' + NameUtils.getSimpleName(className) + '$Introspection'
        def packageName = NameUtils.getPackageName(className)
        String beanFullName = "${packageName}.${beanDefName}"

        ClassLoader classLoader = buildClassLoader(className, cls)
        return (BeanIntrospection)classLoader.loadClass(beanFullName).newInstance()
    }

    /**
     * @param annotationExpression the annotation expression
     * @param packages the packages to import
     * @return The metadata
     */
    @CompileStatic
    AnnotationMetadata buildAnnotationMetadata(String annotationExpression, String... packages) {

        List<String> packageList = ["io.micronaut.core.annotation",
                                    "io.micronaut.inject.annotation"]
        packageList.addAll(Arrays.asList(packages))
        packageList = packageList.unique()
        return buildTypeAnnotationMetadata("""
${packageList.collect() { "import ${it}.*;" }.join(System.getProperty('line.separator'))}

${annotationExpression}
class Test {

}
""")
    }

    /**
     * Reads a generated file
     * @param filePath The file path
     * @param className The class name
     * @param code The code
     * @return The reader
     * @throws IOException
     */
    public @Nullable Reader readGenerated(@NonNull String filePath, String className, String code) throws IOException {
        return newJavaParser().readGenerated(filePath, className, code)
    }

    /**
     * Gets a bean from the context for the given class name
     * @param context The context
     * @param className The class name
     * @return The bean instance
     */
    Object getBean(ApplicationContext context, String className, Qualifier qualifier = null) {
        context.getBean(context.classLoader.loadClass(className), qualifier)
    }

    /**
     * Builds a {@link ApplicationContext} containing only the classes produced by the given source.
     *
     * @param source The source code
     * @return The context. Should be shutdown after use
     */
    ApplicationContext buildContext(String source) {
        return buildContext("test.Source" + System.currentTimeMillis(), source)
    }

    /**
     * Builds a {@link ApplicationContext} containing only the classes produced by the given class.
     *
     * @param className The class name
     * @param cls The class data
     * @return The context. Should be shutdown after use
     */
    ApplicationContext buildContext(String className, String cls, boolean includeAllBeans = false) {
        def files = newJavaParser().generate(className, cls)
        ClassLoader classLoader = new ClassLoader() {
            @Override
            protected Class<?> findClass(String name) throws ClassNotFoundException {
                String fileName = name.replace('.', '/') + '.class'
                JavaFileObject generated = files.find { it.name.endsWith(fileName) }
                if (generated != null) {
                    def bytes = generated.openInputStream().bytes
                    return defineClass(name, bytes, 0, bytes.length)
                }
                return super.findClass(name)
            }
        }

        return new DefaultApplicationContext(ClassPathResourceLoader.defaultLoader(classLoader), "test") {
            @Override
            protected List<BeanDefinitionReference> resolveBeanDefinitionReferences(Predicate<BeanDefinitionReference> predicate) {
                def references = StreamSupport.stream(files.spliterator(), false)
                        .filter({ JavaFileObject jfo ->
                            jfo.kind == JavaFileObject.Kind.CLASS && jfo.name.endsWith("DefinitionClass.class")
                        })
                        .map({ JavaFileObject jfo ->
                            def name = jfo.toUri().toString().substring("mem:///CLASS_OUTPUT/".length())
                            name = name.replace('/', '.') - '.class'
                            return (BeanDefinitionReference) classLoader.loadClass(name).newInstance()
                        })
                        .filter({ bdr -> predicate == null || predicate.test(bdr) })
                        .collect(Collectors.toList())

                return references + (includeAllBeans ? super.resolveBeanDefinitionReferences(predicate) : [
                        new InterceptorRegistryBean(),
                        new BeanProviderDefinition()
                ])
            }
        }.start()
    }

    /**
     * Create and return a new Java parser.
     * @return The java parser to use
     */
    protected JavaParser newJavaParser() {
        def visitors = getLocalTypeElementVisitors()
        if (visitors) {
            return new JavaParser() {
                @Override
                protected TypeElementVisitorProcessor getTypeElementVisitorProcessor() {
                    return new TypeElementVisitorProcessor() {
                        @Override
                        protected Collection<TypeElementVisitor> findTypeElementVisitors() {
                            return visitors
                        }
                    }
                }

                @Override
                protected AggregatingTypeElementVisitorProcessor getAggregatingTypeElementVisitorProcessor() {
                    return new AggregatingTypeElementVisitorProcessor() {
                        @Override
                        protected Collection<TypeElementVisitor> findTypeElementVisitors() {
                            return visitors
                        }
                    }
                }

            }
        } else {
            return new JavaParser()
        }
    }

    /**
     * @param cls   The class string
     * @param methodName The method name
     * @return The annotation metadata for the method
     */
    @CompileStatic
    AnnotationMetadata buildMethodAnnotationMetadata(String cls, String methodName) {
        TypeElement element = buildTypeElement(cls)
        Element method = element.getEnclosedElements().find() { it.simpleName.toString() == methodName }
        JavaAnnotationMetadataBuilder builder = newJavaAnnotationBuilder()
        AnnotationMetadata metadata = method != null ? builder.build(method) : null
        return metadata
    }

    /**
     * @param cls   The class string
     * @param methodName The method name
     * @param fieldName The field name
     * @return The annotation metadata for the field
     */
    @CompileStatic
    AnnotationMetadata buildFieldAnnotationMetadata(String cls, String methodName, String fieldName) {
        TypeElement element = buildTypeElement(cls)
        ExecutableElement method = (ExecutableElement)element.getEnclosedElements().find() { it.simpleName.toString() == methodName }
        VariableElement argument = method.parameters.find() { it.simpleName.toString() == fieldName }
        JavaAnnotationMetadataBuilder builder = newJavaAnnotationBuilder()
        AnnotationMetadata metadata = argument != null ? builder.build(argument) : null
        return metadata
    }

    protected TypeElement buildTypeElement(String cls) {
        List<Element> elements = []

        newJavaParser().parseLines("",
                cls
        ).each { elements.add(it) }

        def element = elements ? elements[0] : null
        return (TypeElement) element
    }

    protected TypeElementInfo buildTypeElementInfo(String cls) {
        List<Element> elements = []


        def parser = newJavaParser()
        parser.parseLines("",
                cls
        ).each { elements.add(it) }

        def element = elements ? elements[0] : null
        return new TypeElementInfo(
                typeElement: element,
                javaParser: parser
        )
    }

    protected BeanDefinition buildBeanDefinition(String className, String cls) {
        def beanDefName= '$' + NameUtils.getSimpleName(className) + 'Definition'
        def packageName = NameUtils.getPackageName(className)
        String beanFullName = "${packageName}.${beanDefName}"

        ClassLoader classLoader = buildClassLoader(className, cls)
        try {
            return (BeanDefinition)classLoader.loadClass(beanFullName).newInstance()
        } catch (ClassNotFoundException e) {
            return null
        }
    }

    protected BeanDefinition buildBeanDefinition(String packageName, String className, String cls) {
        def beanDefName= '$' + className + 'Definition'
        String beanFullName = "${packageName}.${beanDefName}"

        ClassLoader classLoader = buildClassLoader(className, cls)
        try {
            return (BeanDefinition)classLoader.loadClass(beanFullName).newInstance()
        } catch (ClassNotFoundException e) {
            return null
        }
    }

    /**
     * Builds the bean definition for an AOP proxy bean.
     * @param className The class name
     * @param cls The class source
     * @return The bean definition
     */
    protected BeanDefinition buildInterceptedBeanDefinition(String className, String cls) {
        def beanDefName= '$$' + NameUtils.getSimpleName(className) + 'Definition' + BeanDefinitionVisitor.PROXY_SUFFIX + 'Definition'
        def packageName = NameUtils.getPackageName(className)
        String beanFullName = "${packageName}.${beanDefName}"

        ClassLoader classLoader = buildClassLoader(className, cls)
        return (BeanDefinition)classLoader.loadClass(beanFullName).newInstance()
    }

    /**
     * Retrieve additional annotation mappers to apply
     * @param annotationName The annotation name
     * @return The mappers for the annotation
     */
    protected List<AnnotationMapper<? extends Annotation>> getLocalAnnotationMappers(@NonNull String annotationName) {
        return Collections.emptyList()
    }

    /**
     * Retrieve additional annotation transformers  to apply
     * @param annotationName The annotation name
     * @return The transformers for the annotation
     */
    protected List<AnnotationTransformer<? extends Annotation>> getLocalAnnotationTransformers(@NonNull String annotationName) {
        return Collections.emptyList()
    }

    /**
     * Retrieve additional type element visitors for this test.
     * @return the visitors
     */
    protected Collection<TypeElementVisitor> getLocalTypeElementVisitors() {
        return Collections.emptyList()
    }

    /**
     * Builds the bean definition reference for an AOP proxy bean.
     * @param className The class name
     * @param cls The class source
     * @return The bean definition
     */
    protected BeanDefinitionReference buildInterceptedBeanDefinitionReference(String className, String cls) {
        def beanDefName= '$$' + NameUtils.getSimpleName(className) + 'Definition' + BeanDefinitionVisitor.PROXY_SUFFIX + 'DefinitionClass'
        def packageName = NameUtils.getPackageName(className)
        String beanFullName = "${packageName}.${beanDefName}"

        ClassLoader classLoader = buildClassLoader(className, cls)
        return (BeanDefinitionReference)classLoader.loadClass(beanFullName).newInstance()
    }

    protected BeanDefinitionReference buildBeanDefinitionReference(String className, String cls) {
        def beanDefName= '$' + NameUtils.getSimpleName(className) + 'DefinitionClass'
        def packageName = NameUtils.getPackageName(className)
        String beanFullName = "${packageName}.${beanDefName}"

        ClassLoader classLoader = buildClassLoader(className, cls)
        return (BeanDefinitionReference)classLoader.loadClass(beanFullName).newInstance()
    }

    protected BeanConfiguration buildBeanConfiguration(String packageName, String cls) {
        ClassLoader classLoader = buildClassLoader("${packageName}.package-info", cls)
        return (BeanConfiguration)classLoader.loadClass(packageName + '.' + BeanConfigurationWriter.CLASS_SUFFIX).newInstance()
    }

    protected ClassLoader buildClassLoader(String className, String cls) {
        def files = newJavaParser().generate(className, cls)
        ClassLoader classLoader = new ClassLoader() {
            @Override
            protected Class<?> findClass(String name) throws ClassNotFoundException {
                String fileName = name.replace('.', '/') + '.class'
                JavaFileObject generated = files.find { it.name.endsWith(fileName) }
                if (generated != null) {
                    def bytes = generated.openInputStream().bytes
                    return defineClass(name, bytes, 0, bytes.length)
                }
                return super.findClass(name)
            }
        }
        classLoader
    }

    protected AnnotationMetadata writeAndLoadMetadata(String className, AnnotationMetadata toWrite) {
        def stream = new ByteArrayOutputStream()
        new AnnotationMetadataWriter(className, null, toWrite, true)
                .writeTo(stream)
        className = className + AnnotationMetadata.CLASS_NAME_SUFFIX
        ClassLoader classLoader = new ClassLoader() {
            @Override
            protected Class<?> findClass(String name) throws ClassNotFoundException {
                if (name == className) {
                    def bytes = stream.toByteArray()
                    return defineClass(name, bytes, 0, bytes.length)
                }
                return super.findClass(name)
            }
        }

        AnnotationMetadata metadata = (AnnotationMetadata) classLoader.loadClass(className).newInstance()
        return metadata
    }

    private JavaAnnotationMetadataBuilder newJavaAnnotationBuilder() {
        JavaParser parser = newJavaParser()
        JavacTask javacTask = parser.getJavacTask()
        def elements = javacTask.elements
        def types = javacTask.types
        def processingEnv = parser.processingEnv
        def messager = processingEnv.messager
        ModelUtils modelUtils = new ModelUtils(elements, types) {}
        GenericUtils genericUtils = new GenericUtils(elements, types, modelUtils) {}
        AnnotationUtils annotationUtils = new AnnotationUtils(processingEnv, elements, messager, types, modelUtils, genericUtils, parser.filer) {
            @Override
            JavaAnnotationMetadataBuilder newAnnotationBuilder() {
                return super.newAnnotationBuilder()
            }
        }
        JavaAnnotationMetadataBuilder builder = new JavaAnnotationMetadataBuilder(elements, messager, annotationUtils, modelUtils) {
            @Override
            protected List<AnnotationMapper<? extends Annotation>> getAnnotationMappers(@NonNull String annotationName) {
                def loadedMappers = super.getAnnotationMappers(annotationName)
                def localMappers = getLocalAnnotationMappers(annotationName)
                if (localMappers) {
                    def newList = []
                    if (loadedMappers) {
                        newList.addAll(loadedMappers)
                    }
                    newList.addAll(localMappers)
                    return newList
                } else {
                    if (localMappers) {
                        return loadedMappers
                    } else {
                        return Collections.emptyList()
                    }
                }
            }

            @Override
            protected List<AnnotationTransformer<Annotation>> getAnnotationTransformers(@NonNull String annotationName) {
                def loadedTransformers = super.getAnnotationTransformers(annotationName)
                def localTransfomers = getLocalAnnotationTransformers(annotationName)
                if (localTransfomers) {
                    def newList = []
                    if (loadedTransformers) {
                        newList.addAll(loadedTransformers)
                    }
                    newList.addAll(localTransfomers)
                    return newList
                } else {
                    return loadedTransformers
                }
            }
        }
        return builder
    }

    static class TypeElementInfo {
        TypeElement typeElement
        JavaParser javaParser
    }
}<|MERGE_RESOLUTION|>--- conflicted
+++ resolved
@@ -90,24 +90,6 @@
         }
         AnnotationMetadata annotationMetadata = annotationUtils.getAnnotationMetadata(typeElement)
 
-<<<<<<< HEAD
-        return new JavaClassElement(
-                typeElement,
-                annotationMetadata,
-                new JavaVisitorContext(
-                      processingEnv,
-                      messager,
-                      elements,
-                      annotationUtils,
-                        types,
-                        modelUtils,
-                        genericUtils,
-                        processingEnv.filer,
-                        new MutableConvertibleValuesMap<Object>(),
-                        TypeElementVisitor.VisitorKind.ISOLATING
-                )
-        ) {
-=======
         JavaVisitorContext visitorContext = new JavaVisitorContext(
                 processingEnv,
                 messager,
@@ -117,9 +99,9 @@
                 modelUtils,
                 genericUtils,
                 processingEnv.filer,
-                new MutableConvertibleValuesMap<Object>()
+                new MutableConvertibleValuesMap<Object>(),
+                TypeElementVisitor.VisitorKind.ISOLATING
         )
->>>>>>> 37f811b8
 
         return new JavaElementFactory(visitorContext).newClassElement(typeElement, annotationMetadata)
     }
