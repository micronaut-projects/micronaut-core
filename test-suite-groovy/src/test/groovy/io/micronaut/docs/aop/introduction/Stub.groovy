/*
 * Copyright 2017-2020 original authors
 *
 * Licensed under the Apache License, Version 2.0 (the "License");
 * you may not use this file except in compliance with the License.
 * You may obtain a copy of the License at
 *
 * http://www.apache.org/licenses/LICENSE-2.0
 *
 * Unless required by applicable law or agreed to in writing, software
 * distributed under the License is distributed on an "AS IS" BASIS,
 * WITHOUT WARRANTIES OR CONDITIONS OF ANY KIND, either express or implied.
 * See the License for the specific language governing permissions and
 * limitations under the License.
 */
package io.micronaut.docs.aop.introduction

import io.micronaut.aop.InterceptorBinding

// tag::imports[]
import io.micronaut.aop.Introduction
import io.micronaut.context.annotation.Bean

import java.lang.annotation.Documented
import java.lang.annotation.Retention
import java.lang.annotation.Target

import static java.lang.annotation.ElementType.ANNOTATION_TYPE
import static java.lang.annotation.ElementType.METHOD
import static java.lang.annotation.ElementType.TYPE
import static java.lang.annotation.RetentionPolicy.RUNTIME
// end::imports[]

// tag::class[]
@Introduction // <1>
<<<<<<< HEAD
@InterceptorBinding(interceptorType = StubIntroduction) // <2>
@Bean // <3>
=======
@Bean // <2>
>>>>>>> e0224ea5
@Documented
@Retention(RUNTIME)
@Target([TYPE, ANNOTATION_TYPE, METHOD])
@interface Stub {
    String value() default ""
}
// end::class[]<|MERGE_RESOLUTION|>--- conflicted
+++ resolved
@@ -33,12 +33,7 @@
 
 // tag::class[]
 @Introduction // <1>
-<<<<<<< HEAD
-@InterceptorBinding(interceptorType = StubIntroduction) // <2>
-@Bean // <3>
-=======
 @Bean // <2>
->>>>>>> e0224ea5
 @Documented
 @Retention(RUNTIME)
 @Target([TYPE, ANNOTATION_TYPE, METHOD])
