--- conflicted
+++ resolved
@@ -16,10 +16,6 @@
 package io.micronaut.docs.factories
 
 import io.micronaut.context.BeanContext
-<<<<<<< HEAD
-=======
-import io.micronaut.context.DefaultBeanContext
->>>>>>> 067d8185
 import spock.lang.Specification
 
 /**
@@ -31,17 +27,9 @@
     void "test start vehicle"() {
         when:
         // tag::start[]
-<<<<<<< HEAD
-        Vehicle vehicle = BeanContext.run().withCloseable {
-            Vehicle vehicle = it.getBean(Vehicle)
-            println( vehicle.start() )
-            return vehicle
-        }
-=======
         def context = BeanContext.run()
         Vehicle vehicle = context.getBean(Vehicle)
         println( vehicle.start() )
->>>>>>> 067d8185
         // end::start[]
 
         then:
