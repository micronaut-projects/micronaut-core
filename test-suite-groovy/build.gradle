--- conflicted
+++ resolved
@@ -11,14 +11,6 @@
 
 repositories {
     mavenCentral()
-<<<<<<< HEAD
-    maven {
-        mavenContent {
-            snapshotsOnly()
-        }
-    }
-=======
->>>>>>> a4584ee2
 }
 
 dependencies {
