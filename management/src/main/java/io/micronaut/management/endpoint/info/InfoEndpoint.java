/*
 * Copyright 2018 original authors
 *
 * Licensed under the Apache License, Version 2.0 (the "License");
 * you may not use this file except in compliance with the License.
 * You may obtain a copy of the License at
 *
 * http://www.apache.org/licenses/LICENSE-2.0
 *
 * Unless required by applicable law or agreed to in writing, software
 * distributed under the License is distributed on an "AS IS" BASIS,
 * WITHOUT WARRANTIES OR CONDITIONS OF ANY KIND, either express or implied.
 * See the License for the specific language governing permissions and
 * limitations under the License.
 */

package io.micronaut.management.endpoint.info;

import io.micronaut.management.endpoint.Endpoint;
import io.micronaut.management.endpoint.EndpointConfiguration;
import io.micronaut.management.endpoint.Read;
import io.reactivex.Single;

/**
 * <p>Exposes an {@link Endpoint} to provide information about the application.</p>
 *
 * @author Zachary Klein
 * @since 1.0
 */
@Endpoint(InfoEndpoint.NAME)
public class InfoEndpoint {

<<<<<<< HEAD
    /**
     * Constant with the name of the Info endpoint.
     */
=======
>>>>>>> bb2234b5
    public static final String NAME = "info";

    /**
     * The prefix for Info endpoint configuration.
     */
    public static final String PREFIX = EndpointConfiguration.PREFIX + "." + NAME;

    private InfoAggregator infoAggregator;
    private InfoSource[] infoSources;

    /**
     * @param infoAggregator The {@link InfoAggregator}
     * @param infoSources    The {@link InfoSource}
     */
    public InfoEndpoint(InfoAggregator infoAggregator, InfoSource[] infoSources) {
        this.infoAggregator = infoAggregator;
        this.infoSources = infoSources;
    }

    /**
     * Returns the info response.
     *
     * @return A {@link org.reactivestreams.Publisher} of the info response
     */
    @Read
    Single getInfo() {
        return Single.fromPublisher(infoAggregator.aggregate(infoSources));
    }
}<|MERGE_RESOLUTION|>--- conflicted
+++ resolved
@@ -30,12 +30,9 @@
 @Endpoint(InfoEndpoint.NAME)
 public class InfoEndpoint {
 
-<<<<<<< HEAD
     /**
      * Constant with the name of the Info endpoint.
      */
-=======
->>>>>>> bb2234b5
     public static final String NAME = "info";
 
     /**
