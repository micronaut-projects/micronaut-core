/*
 * Copyright 2018 original authors
 *
 * Licensed under the Apache License, Version 2.0 (the "License");
 * you may not use this file except in compliance with the License.
 * You may obtain a copy of the License at
 *
 * http://www.apache.org/licenses/LICENSE-2.0
 *
 * Unless required by applicable law or agreed to in writing, software
 * distributed under the License is distributed on an "AS IS" BASIS,
 * WITHOUT WARRANTIES OR CONDITIONS OF ANY KIND, either express or implied.
 * See the License for the specific language governing permissions and
 * limitations under the License.
 */
package example.storefront

import example.api.v1.Offer
import example.api.v1.Pet
import example.api.v1.Vendor
import example.storefront.client.v1.PetClient
import example.storefront.client.v1.VendorClient
import io.reactivex.Flowable
import io.reactivex.Maybe
import io.reactivex.Single
import org.particleframework.http.HttpRequest
import org.particleframework.http.HttpResponse
import org.particleframework.http.MediaType
import org.particleframework.http.annotation.Controller
import org.particleframework.http.annotation.Get
import org.particleframework.http.annotation.Produces
import org.particleframework.http.client.Client
import org.particleframework.http.client.RxStreamingHttpClient
import org.particleframework.http.sse.Event

import javax.inject.Singleton

/**
 * @author graemerocher
 * @since 1.0
*/
@Singleton
@Controller("/")
class StoreController {

    private final RxStreamingHttpClient httpClient
    private final VendorClient vendorClient
    private final PetClient petClient

    StoreController(@Client(id = 'offers') RxStreamingHttpClient httpClient, VendorClient vendorClient, PetClient petClient) {
        this.httpClient = httpClient
        this.vendorClient = vendorClient
        this.petClient = petClient
    }

    @Produces(MediaType.TEXT_HTML)
    @Get(uri = '/')
    HttpResponse index() {
        HttpResponse.redirect(URI.create('/index.html'))
    }

    @Get(uri = "/offers", produces = MediaType.TEXT_EVENT_STREAM)
    Flowable<Event<Offer>> offers() {
        httpClient.jsonStream(HttpRequest.GET('/v1/offers'), Offer).map({ offer ->
            Event.of(offer)
        })
    }

<<<<<<< HEAD
    @Get('/pets')
    Single<List<Pet>> pets() {
        petClient.list()
                .onErrorReturnItem(Collections.emptyList())
=======
    @Get('/pets/{slug}')
    Maybe<Pet> showPet(String slug) {
        petClient.find(slug)
>>>>>>> a897bfb6
    }

    @Get('/vendors')
    Single<List<Vendor>> vendors() {
        vendorClient.list()
                    .onErrorReturnItem(Collections.emptyList())
    }

    @Get('/pets')
    Single<List<Pet>> pets() {
        petClient.list().onErrorReturnItem(Collections.emptyList())
    }
}<|MERGE_RESOLUTION|>--- conflicted
+++ resolved
@@ -66,16 +66,15 @@
         })
     }
 
-<<<<<<< HEAD
     @Get('/pets')
     Single<List<Pet>> pets() {
         petClient.list()
                 .onErrorReturnItem(Collections.emptyList())
-=======
+    }
+
     @Get('/pets/{slug}')
     Maybe<Pet> showPet(String slug) {
         petClient.find(slug)
->>>>>>> a897bfb6
     }
 
     @Get('/vendors')
@@ -83,9 +82,4 @@
         vendorClient.list()
                     .onErrorReturnItem(Collections.emptyList())
     }
-
-    @Get('/pets')
-    Single<List<Pet>> pets() {
-        petClient.list().onErrorReturnItem(Collections.emptyList())
-    }
 }