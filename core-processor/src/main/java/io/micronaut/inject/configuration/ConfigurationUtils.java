--- conflicted
+++ resolved
@@ -97,15 +97,7 @@
             prefix = prefixOptional.orElse("");
         }
         if (annotationMetadata.hasDeclaredAnnotation(EachProperty.class)) {
-<<<<<<< HEAD
-            if (annotationMetadata.booleanValue(EachProperty.class, "list").orElse(false)) {
-                return prefix + "[*]";
-            } else {
-                return prefix + ".*";
-            }
-=======
             return computeIterablePrefix(annotationMetadata, prefix);
->>>>>>> 5a4c7304
         }
         return prefix;
     }
