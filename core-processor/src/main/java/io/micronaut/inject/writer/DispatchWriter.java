/*
 * Copyright 2017-2021 original authors
 *
 * Licensed under the Apache License, Version 2.0 (the "License");
 * you may not use this file except in compliance with the License.
 * You may obtain a copy of the License at
 *
 * https://www.apache.org/licenses/LICENSE-2.0
 *
 * Unless required by applicable law or agreed to in writing, software
 * distributed under the License is distributed on an "AS IS" BASIS,
 * WITHOUT WARRANTIES OR CONDITIONS OF ANY KIND, either express or implied.
 * See the License for the specific language governing permissions and
 * limitations under the License.
 */
package io.micronaut.inject.writer;

import io.micronaut.core.annotation.Internal;
import io.micronaut.core.annotation.NonNull;
import io.micronaut.core.reflect.ReflectionUtils;
import io.micronaut.core.util.ArrayUtils;
import io.micronaut.inject.ast.ClassElement;
import io.micronaut.inject.ast.FieldElement;
import io.micronaut.inject.ast.KotlinParameterElement;
import io.micronaut.inject.ast.MethodElement;
import io.micronaut.inject.ast.ParameterElement;
import io.micronaut.inject.ast.TypedElement;
import io.micronaut.inject.processing.JavaModelUtils;
import org.objectweb.asm.ClassWriter;
import org.objectweb.asm.Label;
import org.objectweb.asm.Opcodes;
import org.objectweb.asm.Type;
import org.objectweb.asm.commons.GeneratorAdapter;
import org.objectweb.asm.commons.Method;
import org.objectweb.asm.commons.TableSwitchGenerator;

import java.io.IOException;
import java.util.ArrayList;
import java.util.Arrays;
import java.util.Collections;
import java.util.HashMap;
import java.util.Iterator;
import java.util.List;
<<<<<<< HEAD
import java.util.function.BiConsumer;
=======
import java.util.Map;
>>>>>>> 4cc00fdc

/**
 * Switch based dispatch writer.
 *
 * @author Denis Stepanov
 * @since 3.1
 */
@Internal
public final class DispatchWriter extends AbstractClassFileWriter implements Opcodes {

    private static final Method DISPATCH_METHOD = new Method("dispatch", getMethodDescriptor(Object.class, Arrays.asList(int.class, Object.class, Object[].class)));

    private static final Method DISPATCH_ONE_METHOD = new Method("dispatchOne", getMethodDescriptor(Object.class, Arrays.asList(int.class, Object.class, Object.class)));

    private static final Method GET_TARGET_METHOD = new Method("getTargetMethodByIndex", getMethodDescriptor(java.lang.reflect.Method.class, Collections.singletonList(int.class)));

    private static final Method GET_ACCESSIBLE_TARGET_METHOD = new Method("getAccessibleTargetMethodByIndex", getMethodDescriptor(java.lang.reflect.Method.class, Collections.singletonList(int.class)));

    private static final Method UNKNOWN_DISPATCH_AT_INDEX = new Method("unknownDispatchAtIndexException", getMethodDescriptor(RuntimeException.class, Collections.singletonList(int.class)));

    private static final String FIELD_INTERCEPTABLE = "$interceptable";

    private static final Type TYPE_REFLECTION_UTILS = Type.getType(ReflectionUtils.class);

    private static final org.objectweb.asm.commons.Method METHOD_GET_REQUIRED_METHOD = org.objectweb.asm.commons.Method.getMethod(
            ReflectionUtils.getRequiredInternalMethod(ReflectionUtils.class, "getRequiredMethod", Class.class, String.class, Class[].class));

    private static final org.objectweb.asm.commons.Method METHOD_INVOKE_METHOD = org.objectweb.asm.commons.Method.getMethod(
            ReflectionUtils.getRequiredInternalMethod(ReflectionUtils.class, "invokeMethod", Object.class, java.lang.reflect.Method.class, Object[].class));

    private static final org.objectweb.asm.commons.Method METHOD_GET_FIELD_VALUE = org.objectweb.asm.commons.Method.getMethod(
            ReflectionUtils.getRequiredInternalMethod(ReflectionUtils.class, "getField", Class.class, String.class, Object.class));

    private static final org.objectweb.asm.commons.Method METHOD_SET_FIELD_VALUE = org.objectweb.asm.commons.Method.getMethod(
            ReflectionUtils.getRequiredInternalMethod(ReflectionUtils.class, "setField", Class.class, String.class, Object.class, Object.class));

    private final List<DispatchTarget> dispatchTargets = new ArrayList<>();
    private final Type thisType;

    private final Type dispatchSuperType;

    private boolean hasInterceptedMethod;

    public DispatchWriter(Type thisType) {
        this(thisType, ExecutableMethodsDefinitionWriter.SUPER_TYPE);
    }

    public DispatchWriter(Type thisType, Type dispatchSuperType) {
        super();
        this.thisType = thisType;
        this.dispatchSuperType = dispatchSuperType;
    }

    /**
     * Adds new set field dispatch target.
     *
     * @param beanField The field
     * @return the target index
     */
    public int addSetField(FieldElement beanField) {
        return addDispatchTarget(new FieldSetDispatchTarget(beanField));
    }

    /**
     * Adds new get field dispatch target.
     *
     * @param beanField The field
     * @return the target index
     */
    public int addGetField(FieldElement beanField) {
        return addDispatchTarget(new FieldGetDispatchTarget(beanField));
    }

    /**
     * Adds new method dispatch target.
     *
     * @param declaringType The declaring type
     * @param methodElement The method element
     * @return the target index
     */
    public int addMethod(TypedElement declaringType, MethodElement methodElement) {
        return addMethod(declaringType, methodElement, false);
    }

    /**
     * Adds new method dispatch target.
     *
     * @param declaringType  The declaring type
     * @param methodElement  The method element
     * @param useOneDispatch If method should be dispatched using "dispatchOne"
     * @return the target index
     */
    public int addMethod(TypedElement declaringType, MethodElement methodElement, boolean useOneDispatch) {
        return addDispatchTarget(new MethodDispatchTarget(dispatchSuperType, declaringType, methodElement, useOneDispatch, !useOneDispatch));
    }

    /**
     * Adds new interceptable method dispatch target.
     *
     * @param declaringType                    The declaring type
     * @param methodElement                    The method element
     * @param interceptedProxyClassName        The interceptedProxyClassName
     * @param interceptedProxyBridgeMethodName The interceptedProxyBridgeMethodName
     * @return the target index
     */
    public int addInterceptedMethod(TypedElement declaringType,
                                    MethodElement methodElement,
                                    String interceptedProxyClassName,
                                    String interceptedProxyBridgeMethodName) {
        hasInterceptedMethod = true;
        return addDispatchTarget(new InterceptableMethodDispatchTarget(
                dispatchSuperType,
                declaringType,
                methodElement,
                interceptedProxyClassName,
                interceptedProxyBridgeMethodName,
                thisType)
        );
    }

    /**
     * Adds new custom dispatch target.
     *
     * @param dispatchTarget The dispatch target implementation
     * @return the target index
     */
    public int addDispatchTarget(DispatchTarget dispatchTarget) {
        dispatchTargets.add(dispatchTarget);
        return dispatchTargets.size() - 1;
    }

    /**
     * Build dispatch method if needed.
     *
     * @param classWriter The classwriter
     */
    public void buildDispatchMethod(ClassWriter classWriter) {
        int[] cases = dispatchTargets.stream()
                .filter(DispatchTarget::supportsDispatchMulti)
                .mapToInt(dispatchTargets::indexOf)
                .toArray();
        if (cases.length == 0) {
            return;
        }
        GeneratorAdapter dispatchMethod = new GeneratorAdapter(classWriter.visitMethod(
                ACC_PROTECTED | Opcodes.ACC_FINAL,
                DISPATCH_METHOD.getName(),
                DISPATCH_METHOD.getDescriptor(),
                null,
                null),
                ACC_PROTECTED | Opcodes.ACC_FINAL,
                DISPATCH_METHOD.getName(),
                DISPATCH_METHOD.getDescriptor()
        );
        dispatchMethod.loadArg(0);
        dispatchMethod.tableSwitch(cases, new TableSwitchGenerator() {
            @Override
            public void generateCase(int key, Label end) {
                DispatchTarget method = dispatchTargets.get(key);
                method.writeDispatchMulti(dispatchMethod, key);
                dispatchMethod.returnValue();
            }

            @Override
            public void generateDefault() {
                dispatchMethod.loadThis();
                dispatchMethod.loadArg(0);
                dispatchMethod.invokeVirtual(thisType, UNKNOWN_DISPATCH_AT_INDEX);
                dispatchMethod.throwException();
            }
        }, true);
        dispatchMethod.visitMaxs(DEFAULT_MAX_STACK, 1);
        dispatchMethod.visitEnd();
    }

    /**
     * Build dispatch one method if needed.
     *
     * @param classWriter The classwriter
     */
    public void buildDispatchOneMethod(ClassWriter classWriter) {
        int[] cases = dispatchTargets.stream()
                .filter(DispatchTarget::supportsDispatchOne)
                .mapToInt(dispatchTargets::indexOf)
                .toArray();
        if (cases.length == 0) {
            return;
        }
        GeneratorAdapter dispatchMethod = new GeneratorAdapter(classWriter.visitMethod(
                ACC_PROTECTED | ACC_FINAL,
                DISPATCH_ONE_METHOD.getName(),
                DISPATCH_ONE_METHOD.getDescriptor(),
                null,
                null),
                ACC_PROTECTED | ACC_FINAL,
                DISPATCH_ONE_METHOD.getName(),
                DISPATCH_ONE_METHOD.getDescriptor()
        );
        dispatchMethod.loadArg(0);
        Map<String, DispatchTargetState> stateMap = new HashMap<>();
        dispatchMethod.tableSwitch(cases, new TableSwitchGenerator() {
            @Override
            public void generateCase(int key, Label end) {
                DispatchTarget method = dispatchTargets.get(key);
                if (method.writeDispatchOne(dispatchMethod, key, stateMap)) {
                    dispatchMethod.returnValue();
                }
            }

            @Override
            public void generateDefault() {
                dispatchMethod.loadThis();
                dispatchMethod.loadArg(0);
                dispatchMethod.invokeVirtual(thisType, UNKNOWN_DISPATCH_AT_INDEX);
                dispatchMethod.throwException();
            }
        }, true);
        for (DispatchTargetState state : stateMap.values()) {
            state.complete(dispatchMethod);
        }
        dispatchMethod.visitMaxs(DEFAULT_MAX_STACK, 1);
        dispatchMethod.visitEnd();
    }

    /**
     * Build get target method by index method if needed.
     *
     * @param classWriter The classwriter
     */
    public void buildGetTargetMethodByIndex(ClassWriter classWriter) {
        GeneratorAdapter getTargetMethodByIndex = new GeneratorAdapter(classWriter.visitMethod(
                Opcodes.ACC_PROTECTED | Opcodes.ACC_FINAL,
                GET_TARGET_METHOD.getName(),
                GET_TARGET_METHOD.getDescriptor(),
                null,
                null),
                ACC_PROTECTED | Opcodes.ACC_FINAL,
                GET_TARGET_METHOD.getName(),
                GET_TARGET_METHOD.getDescriptor()
        );
        getTargetMethodByIndex.loadArg(0);
        int[] cases = dispatchTargets.stream()
                .filter(MethodDispatchTarget.class::isInstance)
                .mapToInt(dispatchTargets::indexOf)
                .toArray();
        getTargetMethodByIndex.tableSwitch(cases, new TableSwitchGenerator() {
            @Override
            public void generateCase(int key, Label end) {
                MethodDispatchTarget method = (MethodDispatchTarget) dispatchTargets.get(key);
                TypedElement declaringType = method.declaringType;
                Type declaringTypeObject = JavaModelUtils.getTypeReference(declaringType);
                MethodElement methodElement = method.methodElement;
                pushTypeUtilsGetRequiredMethod(getTargetMethodByIndex, declaringTypeObject, methodElement);
                getTargetMethodByIndex.returnValue();
            }

            @Override
            public void generateDefault() {
                getTargetMethodByIndex.loadThis();
                getTargetMethodByIndex.loadArg(0);
                getTargetMethodByIndex.invokeVirtual(thisType, UNKNOWN_DISPATCH_AT_INDEX);
                getTargetMethodByIndex.throwException();
            }
        }, true);
        getTargetMethodByIndex.visitMaxs(DEFAULT_MAX_STACK, 1);
        getTargetMethodByIndex.visitEnd();
    }

    public static void pushTypeUtilsGetRequiredMethod(GeneratorAdapter builder, Type declaringTypeObject, MethodElement methodElement) {
        List<ParameterElement> argumentTypes = Arrays.asList(methodElement.getSuspendParameters());

        builder.push(declaringTypeObject);
        builder.push(methodElement.getName());
        if (!argumentTypes.isEmpty()) {
            int len = argumentTypes.size();
            Iterator<ParameterElement> iter = argumentTypes.iterator();
            pushNewArray(builder, Class.class, len);
            for (int i = 0; i < len; i++) {
                ParameterElement type = iter.next();
                pushStoreInArray(
                    builder,
                        i,
                        len,
                        () -> builder.push(JavaModelUtils.getTypeReference(type))
                );

            }
        } else {
            builder.getStatic(TYPE_REFLECTION_UTILS, "EMPTY_CLASS_ARRAY", Type.getType(Class[].class));
        }
        builder.invokeStatic(TYPE_REFLECTION_UTILS, METHOD_GET_REQUIRED_METHOD);
    }

    @Override
    public void accept(ClassWriterOutputVisitor classWriterOutputVisitor) throws IOException {
        throw new IllegalStateException();
    }

    /**
     * @return all added dispatch targets
     */
    public List<DispatchTarget> getDispatchTargets() {
        return dispatchTargets;
    }

    /**
     * @return if intercepted method dispatch have been added
     */
    public boolean isHasInterceptedMethod() {
        return hasInterceptedMethod;
    }

    /**
     * Computes Kotlin default method mask.
     *
     * @param writer          The writer
     * @param argumentsPusher The argument pusher
     * @param parameters      The arguments
     * @return The mask
     */
    public static int computeKotlinDefaultsMask(GeneratorAdapter writer,
                                                BiConsumer<Integer, ParameterElement> argumentsPusher,
                                                List<ParameterElement> parameters) {
        int maskLocal = writer.newLocal(Type.INT_TYPE);
        writer.push(0);
        writer.storeLocal(maskLocal);
        int maskIndex = 1;
        int paramIndex = 0;
        for (ParameterElement parameter : parameters) {
            if (parameter instanceof KotlinParameterElement kp && kp.hasDefault() && !kp.getType().isPrimitive()) {
                Label elseLabel = writer.newLabel();
                argumentsPusher.accept(paramIndex, parameter);
                writer.ifNonNull(elseLabel);
                writer.push(maskIndex);
                writer.loadLocal(maskLocal, Type.INT_TYPE);
                writer.math(GeneratorAdapter.OR, Type.INT_TYPE);
                writer.storeLocal(maskLocal);
                writer.visitLabel(elseLabel);
            }
            maskIndex *= 2;
            paramIndex++;
        }
        return maskLocal;
    }

    /**
     * Dispatch target implementation writer.
     */
    @Internal
    public interface DispatchTarget {

        /**
         * @return true if writer supports dispatch one.
         */
        default boolean supportsDispatchOne() {
            return false;
        }

        /**
         * Generate {@code dispatchOne} with shared state.
         *
         * @param writer The method writer
         * @param methodIndex The method index
         * @param stateMap State map shared for this {@code dispatchOne} method, may be written to
         * @return {@code true} iff the return value is on the top of the stack, {@code false} iff
         * we branched instead
         */
        default boolean writeDispatchOne(GeneratorAdapter writer, int methodIndex, Map<String, DispatchTargetState> stateMap) {
            writeDispatchOne(writer, methodIndex);
            return true;
        }

        /**
         * Generate dispatch one.
         * @param methodIndex The method index
         *
         * @param writer The writer
         */
        default void writeDispatchOne(GeneratorAdapter writer, int methodIndex) {
            throw new IllegalStateException("Not supported");
        }

        /**
         * @return true if writer supports dispatch multi.
         */
        default boolean supportsDispatchMulti() {
            return false;
        }

        /**
         * Generate dispatch multi.
         *
         * @param writer The writer
         * @param methodIndex The method index
         */
        default void writeDispatchMulti(GeneratorAdapter writer, int methodIndex) {
            throw new IllegalStateException("Not supported");
        }

    }

    /**
     * State carried between different {@link DispatchTarget}s. This allows for code size reduction
     * by sharing bytecode in the same method.
     */
    @Internal
    public interface DispatchTargetState {
        /**
         * Complete writing this state.
         *
         * @param writer The method writer
         */
        void complete(GeneratorAdapter writer);
    }

    /**
     * Field get dispatch target.
     */
    @Internal
    public static final class FieldGetDispatchTarget implements DispatchTarget {
        @NonNull
        final FieldElement beanField;

        public FieldGetDispatchTarget(FieldElement beanField) {
            this.beanField = beanField;
        }

        @Override
        public boolean supportsDispatchOne() {
            return true;
        }

        @Override
        public boolean supportsDispatchMulti() {
            return false;
        }

        @Override
        public void writeDispatchOne(GeneratorAdapter writer, int fieldIndex) {
            final Type propertyType = JavaModelUtils.getTypeReference(beanField.getType());
            final Type beanType = JavaModelUtils.getTypeReference(beanField.getOwningType());

            if (beanField.isReflectionRequired()) {
                writer.push(beanType); // Bean class
                writer.push(beanField.getName()); // Field name
                writer.loadArg(1); // Bean instance
                writer.invokeStatic(TYPE_REFLECTION_UTILS, METHOD_GET_FIELD_VALUE);
                if (beanField.isPrimitive()) {
                    pushCastToType(writer, propertyType);
                }
            } else {
                // load this
                writer.loadArg(1);
                pushCastToType(writer, beanType);

                // get field value
                writer.getField(
                    JavaModelUtils.getTypeReference(beanField.getOwningType()),
                    beanField.getName(),
                    propertyType);
            }

            pushBoxPrimitiveIfNecessary(propertyType, writer);
        }

        @NonNull
        public FieldElement getField() {
            return beanField;
        }
    }

    /**
     * Field set dispatch target.
     */
    @Internal
    public static final class FieldSetDispatchTarget implements DispatchTarget {
        @NonNull
        final FieldElement beanField;

        public FieldSetDispatchTarget(FieldElement beanField) {
            this.beanField = beanField;
        }

        @Override
        public boolean supportsDispatchOne() {
            return true;
        }

        @Override
        public boolean supportsDispatchMulti() {
            return false;
        }

        @Override
        public void writeDispatchOne(GeneratorAdapter writer, int fieldIndex) {
            final Type propertyType = JavaModelUtils.getTypeReference(beanField.getType());
            final Type beanType = JavaModelUtils.getTypeReference(beanField.getOwningType());

            if (beanField.isReflectionRequired()) {
                writer.push(beanType); // Bean class
                writer.push(beanField.getName()); // Field name
                writer.loadArg(1); // Bean instance
                writer.loadArg(2); // Field value
                writer.invokeStatic(TYPE_REFLECTION_UTILS, METHOD_SET_FIELD_VALUE);
            } else {
                // load this
                writer.loadArg(1);
                pushCastToType(writer, beanType);

                // load value
                writer.loadArg(2);
                pushCastToType(writer, propertyType);

                // get field value
                writer.putField(
                    beanType,
                    beanField.getName(),
                    propertyType);

            }
            // push null return type
            writer.push((String) null);
        }

        @NonNull
        public FieldElement getField() {
            return beanField;
        }
    }

    /**
     * Method invocation dispatch target.
     */
    @Internal
    @SuppressWarnings("FinalClass")
    public static class MethodDispatchTarget implements DispatchTarget {
        final Type dispatchSuperType;
        final TypedElement declaringType;
        final MethodElement methodElement;
        final boolean oneDispatch;
        final boolean multiDispatch;

        private MethodDispatchTarget(Type dispatchSuperType,
                                     TypedElement declaringType,
                                     MethodElement methodElement,
                                     boolean oneDispatch,
                                     boolean multiDispatch) {
            this.dispatchSuperType = dispatchSuperType;
            this.declaringType = declaringType;
            this.methodElement = methodElement;
            this.oneDispatch = oneDispatch;
            this.multiDispatch = multiDispatch;
        }

        public MethodElement getMethodElement() {
            return methodElement;
        }

        @Override
        public boolean supportsDispatchOne() {
            return oneDispatch;
        }

        @Override
        public boolean supportsDispatchMulti() {
            return multiDispatch;
        }

        @Override
        public void writeDispatchMulti(GeneratorAdapter writer, int methodIndex) {
            writeDispatch(writer, methodIndex, true);
        }

        @Override
        public void writeDispatchOne(GeneratorAdapter writer, int methodIndex) {
            writeDispatch(writer, methodIndex, false);
        }

        private void writeDispatch(GeneratorAdapter writer, int methodIndex, boolean isMulti) {
            String methodName = methodElement.getName();

            List<ParameterElement> argumentTypes = Arrays.asList(methodElement.getSuspendParameters());
            Type declaringTypeObject = JavaModelUtils.getTypeReference(declaringType);
            boolean isKotlinDefault = argumentTypes.stream().anyMatch(p -> p instanceof KotlinParameterElement kp && kp.hasDefault());

            final boolean reflectionRequired = methodElement.isReflectionRequired();
            ClassElement returnType = methodElement.isSuspend() ? ClassElement.of(Object.class) : methodElement.getReturnType();
            boolean isInterface = declaringType.getType().isInterface();
            Type returnTypeObject = JavaModelUtils.getTypeReference(returnType);
            boolean hasArgs = !argumentTypes.isEmpty();

            // load this
            boolean isStaticMethodInvocation = methodElement.isStatic() || isKotlinDefault;

            if (!isStaticMethodInvocation) {
                writer.loadArg(1);
            }

            if (reflectionRequired) {
                if (isStaticMethodInvocation) {
                    writer.push((String) null);
                }
                writer.loadThis();
                writer.push(methodIndex);
                writer.invokeVirtual(dispatchSuperType, GET_ACCESSIBLE_TARGET_METHOD);
                if (hasArgs) {
                    if (isMulti) {
                        writer.loadArg(2);
                    } else {
                        writer.push(1);
                        writer.newArray(Type.getType(Object.class)); // new Object[1]
                        writer.dup(); // one ref to store and one to return
                        writer.push(0);
                        writer.loadArg(2);
                        writer.visitInsn(AASTORE); // objects[0] = argumentAtIndex2
                    }
                } else {
                    writer.getStatic(Type.getType(ArrayUtils.class), "EMPTY_OBJECT_ARRAY", Type.getType(Object[].class));
                }
                writer.invokeStatic(TYPE_REFLECTION_UTILS, METHOD_INVOKE_METHOD);
            } else {
                if (!isStaticMethodInvocation) {
                    pushCastToType(writer, declaringTypeObject);
                }
                int defaultsMaskLocal = -1;
                if (hasArgs) {
                    if (isKotlinDefault) {
                        writer.loadArg(1); // First parameter is the current instance
                        pushCastToType(writer, declaringTypeObject);
                        defaultsMaskLocal = computeKotlinDefaultsMask(writer, (paramIndex, parameterElement) -> {
                            writer.loadArg(2);
                            writer.push(paramIndex);
                            writer.visitInsn(AALOAD);
                        }, argumentTypes);
                    }
                    if (isMulti) {
                        int argCount = argumentTypes.size();
                        Iterator<ParameterElement> argIterator = argumentTypes.iterator();
                        for (int i = 0; i < argCount; i++) {
                            writer.loadArg(2);
                            writer.push(i);
                            writer.visitInsn(AALOAD);
                            // cast the argument value to the correct type
                            pushCastToType(writer, argIterator.next());
                        }
                    } else {
                        writer.loadArg(2);
                        // cast the argument value to the correct type
                        pushCastToType(writer, argumentTypes.iterator().next());
                    }
                }
                Method method = new Method(methodName, getMethodDescriptor(returnType, argumentTypes));
                if (isKotlinDefault) {
                    method = asDefaultKotlinMethod(method, declaringTypeObject);
                    writer.loadLocal(defaultsMaskLocal, Type.INT_TYPE); // Bit mask of defaults
                    writer.push((String) null); // Last parameter is just a marker and is always null
                    writer.invokeStatic(declaringTypeObject, method);
                } else {
                    if (isStaticMethodInvocation) {
                        writer.invokeStatic(declaringTypeObject, method);
                    } else {
                        writer.visitMethodInsn(isInterface ? INVOKEINTERFACE : INVOKEVIRTUAL,
                            declaringTypeObject.getInternalName(), method.getName(),
                            method.getDescriptor(), isInterface);
                    }
                }
            }

            if (returnTypeObject.equals(Type.VOID_TYPE)) {
                writer.push((String) null);
            } else if (!reflectionRequired) {
                pushBoxPrimitiveIfNecessary(returnType, writer);
            }
        }

        private Method asDefaultKotlinMethod(Method method, Type declaringTypeObject) {
            Type[] argumentTypes = method.getArgumentTypes();
            int length = argumentTypes.length;
            Type[] newArgumentTypes = new Type[length + 3];
            System.arraycopy(argumentTypes, 0, newArgumentTypes, 1, length);
            newArgumentTypes[0] = declaringTypeObject;
            newArgumentTypes[length + 1] = Type.INT_TYPE;
            newArgumentTypes[length + 2] = Type.getObjectType("java/lang/Object");
            return new Method(method.getName() + "$default", method.getReturnType(), newArgumentTypes);
        }

    }

    /**
     * Interceptable method invocation dispatch target.
     */
    @Internal
    public static final class InterceptableMethodDispatchTarget extends MethodDispatchTarget {
        final String interceptedProxyClassName;
        final String interceptedProxyBridgeMethodName;
        final Type thisType;

        private InterceptableMethodDispatchTarget(Type dispatchSuperType,
                                                  TypedElement declaringType,
                                                  MethodElement methodElement,
                                                  String interceptedProxyClassName,
                                                  String interceptedProxyBridgeMethodName,
                                                  Type thisType) {
            super(dispatchSuperType, declaringType, methodElement, false, true);
            this.interceptedProxyClassName = interceptedProxyClassName;
            this.interceptedProxyBridgeMethodName = interceptedProxyBridgeMethodName;
            this.thisType = thisType;
        }

        @Override
        public void writeDispatchMulti(GeneratorAdapter writer, int methodIndex) {
            List<ParameterElement> argumentTypes = Arrays.asList(methodElement.getSuspendParameters());
            ClassElement returnType = methodElement.isSuspend() ? ClassElement.of(Object.class) : methodElement.getReturnType();
            Type returnTypeObject = JavaModelUtils.getTypeReference(returnType);

            // load this
            writer.loadArg(1);
            // duplicate target
            writer.dup();

            String methodDescriptor = getMethodDescriptor(returnType, argumentTypes);
            Label invokeTargetBlock = new Label();

            Type interceptedProxyType = getObjectType(interceptedProxyClassName);

            // load this.$interceptable field value
            writer.loadThis();
            writer.getField(thisType, FIELD_INTERCEPTABLE, Type.getType(boolean.class));
            // check if it equals true
            writer.push(true);
            writer.ifCmp(Type.BOOLEAN_TYPE, GeneratorAdapter.NE, invokeTargetBlock);

            // target instanceOf intercepted proxy
            writer.loadArg(1);
            writer.instanceOf(interceptedProxyType);
            // check if instanceOf
            writer.push(true);
            writer.ifCmp(Type.BOOLEAN_TYPE, GeneratorAdapter.NE, invokeTargetBlock);

            pushCastToType(writer, interceptedProxyType);

            // load arguments
            Iterator<ParameterElement> iterator = argumentTypes.iterator();
            for (int i = 0; i < argumentTypes.size(); i++) {
                writer.loadArg(2);
                writer.push(i);
                writer.visitInsn(AALOAD);

                pushCastToType(writer, iterator.next());
            }

            writer.visitMethodInsn(INVOKEVIRTUAL,
                    interceptedProxyType.getInternalName(), interceptedProxyBridgeMethodName,
                    methodDescriptor, false);

            if (returnTypeObject.equals(Type.VOID_TYPE)) {
                writer.visitInsn(ACONST_NULL);
            } else {
                pushBoxPrimitiveIfNecessary(returnType, writer);
            }
            writer.returnValue();

            writer.visitLabel(invokeTargetBlock);

            // remove parent
            writer.pop();

            super.writeDispatchMulti(writer, methodIndex);
        }
    }

}<|MERGE_RESOLUTION|>--- conflicted
+++ resolved
@@ -41,11 +41,8 @@
 import java.util.HashMap;
 import java.util.Iterator;
 import java.util.List;
-<<<<<<< HEAD
 import java.util.function.BiConsumer;
-=======
 import java.util.Map;
->>>>>>> 4cc00fdc
 
 /**
  * Switch based dispatch writer.
