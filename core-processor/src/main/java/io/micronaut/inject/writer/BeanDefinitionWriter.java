/*
 * Copyright 2017-2020 original authors
 *
 * Licensed under the Apache License, Version 2.0 (the "License");
 * you may not use this file except in compliance with the License.
 * You may obtain a copy of the License at
 *
 * https://www.apache.org/licenses/LICENSE-2.0
 *
 * Unless required by applicable law or agreed to in writing, software
 * distributed under the License is distributed on an "AS IS" BASIS,
 * WITHOUT WARRANTIES OR CONDITIONS OF ANY KIND, either express or implied.
 * See the License for the specific language governing permissions and
 * limitations under the License.
 */
package io.micronaut.inject.writer;

import io.micronaut.context.AbstractBeanDefinitionBeanConstructor;
import io.micronaut.context.AbstractExecutableMethod;
import io.micronaut.context.AbstractInitializableBeanDefinition;
import io.micronaut.context.BeanContext;
import io.micronaut.context.BeanRegistration;
import io.micronaut.context.BeanResolutionContext;
import io.micronaut.context.DefaultBeanContext;
import io.micronaut.context.Qualifier;
import io.micronaut.context.RequiresCondition;
import io.micronaut.context.annotation.Any;
import io.micronaut.context.annotation.Bean;
import io.micronaut.context.annotation.ConfigurationBuilder;
import io.micronaut.context.annotation.ConfigurationProperties;
import io.micronaut.context.annotation.ConfigurationReader;
import io.micronaut.context.annotation.DefaultScope;
import io.micronaut.context.annotation.EachBean;
import io.micronaut.context.annotation.EachProperty;
import io.micronaut.context.annotation.InjectScope;
import io.micronaut.context.annotation.Parameter;
import io.micronaut.context.annotation.Primary;
import io.micronaut.context.annotation.Property;
import io.micronaut.context.annotation.PropertySource;
import io.micronaut.context.annotation.Requires;
import io.micronaut.context.annotation.Value;
import io.micronaut.context.env.ConfigurationPath;
import io.micronaut.core.annotation.AccessorsStyle;
import io.micronaut.core.annotation.AnnotationMetadata;
import io.micronaut.core.annotation.AnnotationMetadataProvider;
import io.micronaut.core.annotation.AnnotationUtil;
import io.micronaut.core.annotation.AnnotationValue;
import io.micronaut.core.annotation.AnnotationValueBuilder;
import io.micronaut.core.annotation.Internal;
import io.micronaut.core.annotation.NonNull;
import io.micronaut.core.annotation.Nullable;
import io.micronaut.core.beans.BeanConstructor;
import io.micronaut.core.convert.ConversionService;
import io.micronaut.core.convert.ConversionServiceProvider;
import io.micronaut.core.naming.NameUtils;
import io.micronaut.core.reflect.ClassUtils;
import io.micronaut.core.reflect.InstantiationUtils;
import io.micronaut.core.reflect.ReflectionUtils;
import io.micronaut.core.type.Argument;
import io.micronaut.core.type.DefaultArgument;
import io.micronaut.core.type.TypeVariableResolver;
import io.micronaut.core.util.ArrayUtils;
import io.micronaut.core.util.CollectionUtils;
import io.micronaut.core.util.StringUtils;
import io.micronaut.core.util.Toggleable;
import io.micronaut.inject.AdvisedBeanType;
import io.micronaut.inject.BeanDefinition;
import io.micronaut.inject.DisposableBeanDefinition;
import io.micronaut.inject.ExecutableMethod;
import io.micronaut.inject.ExecutableMethodsDefinition;
import io.micronaut.inject.InitializingBeanDefinition;
import io.micronaut.inject.InjectableBeanDefinition;
import io.micronaut.inject.ParametrizedInstantiatableBeanDefinition;
import io.micronaut.inject.ProxyBeanDefinition;
import io.micronaut.inject.ValidatedBeanDefinition;
import io.micronaut.inject.annotation.AnnotationMetadataHierarchy;
import io.micronaut.inject.annotation.AnnotationMetadataWriter;
import io.micronaut.inject.annotation.DefaultAnnotationMetadata;
import io.micronaut.inject.annotation.MutableAnnotationMetadata;
import io.micronaut.inject.ast.ClassElement;
import io.micronaut.inject.ast.ConstructorElement;
import io.micronaut.inject.ast.Element;
import io.micronaut.inject.ast.ElementQuery;
import io.micronaut.inject.ast.FieldElement;
import io.micronaut.inject.ast.MemberElement;
import io.micronaut.inject.ast.MethodElement;
import io.micronaut.inject.ast.ParameterElement;
import io.micronaut.inject.ast.PrimitiveElement;
import io.micronaut.inject.ast.PropertyElement;
import io.micronaut.inject.ast.TypedElement;
import io.micronaut.inject.ast.beans.BeanElement;
import io.micronaut.inject.ast.beans.BeanElementBuilder;
import io.micronaut.inject.configuration.ConfigurationMetadataBuilder;
import io.micronaut.inject.processing.JavaModelUtils;
import io.micronaut.inject.qualifiers.AnyQualifier;
import io.micronaut.inject.qualifiers.Qualifiers;
import io.micronaut.inject.visitor.BeanElementVisitor;
import io.micronaut.inject.visitor.BeanElementVisitorContext;
import io.micronaut.inject.visitor.VisitorContext;
import io.micronaut.inject.visitor.util.VisitorContextUtils;
import jakarta.inject.Singleton;
import org.objectweb.asm.ClassVisitor;
import org.objectweb.asm.ClassWriter;
import org.objectweb.asm.Label;
import org.objectweb.asm.MethodVisitor;
import org.objectweb.asm.Type;
import org.objectweb.asm.commons.GeneratorAdapter;
import org.objectweb.asm.signature.SignatureVisitor;

import java.io.IOException;
import java.io.OutputStream;
import java.lang.annotation.Annotation;
import java.lang.annotation.Repeatable;
import java.lang.reflect.Constructor;
import java.lang.reflect.Method;
import java.time.Duration;
import java.util.ArrayList;
import java.util.Arrays;
import java.util.Collection;
import java.util.Collections;
import java.util.Comparator;
import java.util.HashMap;
import java.util.HashSet;
import java.util.Iterator;
import java.util.LinkedHashMap;
import java.util.List;
import java.util.Locale;
import java.util.Map;
import java.util.Optional;
import java.util.Set;
import java.util.TreeMap;
import java.util.TreeSet;
import java.util.concurrent.TimeUnit;
import java.util.function.Consumer;
import java.util.function.Predicate;
import java.util.stream.Collectors;
import java.util.stream.Stream;

import static io.micronaut.inject.visitor.BeanElementVisitor.VISITORS;

/**
 * <p>Responsible for building {@link BeanDefinition} instances at compile time. Uses ASM build the class definition.</p>
 *
 * <p>Should be used from AST frameworks to build bean definitions from source code data.</p>
 *
 * <p>For example:</p>
 *
 * <pre>
 *     {@code
 *
 *          BeanDefinitionWriter writer = new BeanDefinitionWriter("my.package", "MyClass", "javax.inject.Singleton", true)
 *          writer.visitBeanDefinitionConstructor()
 *          writer.visitFieldInjectionPoint("my.Qualifier", false, "my.package.MyDependency", "myfield" )
 *          writer.visitBeanDefinitionEnd()
 *          writer.writeTo(new File(..))
 *     }
 * </pre>
 *
 * @author Graeme Rocher
 * @author Denis Stepanov
 * @see BeanDefinition
 * @since 1.0
 */
@Internal
public class BeanDefinitionWriter extends AbstractClassFileWriter implements BeanDefinitionVisitor, BeanElement, Toggleable {
    public static final String OMIT_CONFPROP_INJECTION_POINTS = "micronaut.processing.omit.confprop.injectpoints";

    public static final String CLASS_SUFFIX = "$Definition";

    private static final Constructor<AbstractBeanDefinitionBeanConstructor> CONSTRUCTOR_ABSTRACT_CONSTRUCTOR_IP = ReflectionUtils.findConstructor(
                    AbstractBeanDefinitionBeanConstructor.class,
                    BeanDefinition.class)
            .orElseThrow(() -> new ClassGenerationException("Invalid version of Micronaut present on the class path"));

    private static final Method POST_CONSTRUCT_METHOD = ReflectionUtils.getRequiredInternalMethod(AbstractInitializableBeanDefinition.class, "postConstruct", BeanResolutionContext.class, BeanContext.class, Object.class);

    private static final org.objectweb.asm.commons.Method INJECT_BEAN_METHOD = org.objectweb.asm.commons.Method.getMethod(
            ReflectionUtils.getRequiredInternalMethod(InjectableBeanDefinition.class, "inject", BeanResolutionContext.class, BeanContext.class, Object.class)
    );

    private static final Method PRE_DESTROY_METHOD = ReflectionUtils.getRequiredInternalMethod(AbstractInitializableBeanDefinition.class, "preDestroy", BeanResolutionContext.class, BeanContext.class, Object.class);

    private static final Method GET_BEAN_FOR_CONSTRUCTOR_ARGUMENT = getBeanLookupMethod("getBeanForConstructorArgument", false);

    private static final Method GET_BEAN_REGISTRATIONS_FOR_CONSTRUCTOR_ARGUMENT = getBeanLookupMethod("getBeanRegistrationsForConstructorArgument", true);

    private static final Method GET_BEAN_REGISTRATION_FOR_CONSTRUCTOR_ARGUMENT = getBeanLookupMethod("getBeanRegistrationForConstructorArgument", true);

    private static final Method GET_BEANS_OF_TYPE_FOR_CONSTRUCTOR_ARGUMENT = getBeanLookupMethod("getBeansOfTypeForConstructorArgument", true);

    private static final Method GET_STREAM_OF_TYPE_FOR_CONSTRUCTOR_ARGUMENT = getBeanLookupMethod("getStreamOfTypeForConstructorArgument", true);

    private static final Method GET_MAP_OF_TYPE_FOR_CONSTRUCTOR_ARGUMENT = getBeanLookupMethod("getMapOfTypeForConstructorArgument", true);

    private static final Method FIND_BEAN_FOR_CONSTRUCTOR_ARGUMENT = getBeanLookupMethod("findBeanForConstructorArgument", true);

    private static final Method GET_BEAN_FOR_FIELD = getBeanLookupMethod("getBeanForField", false);

    private static final Method GET_BEAN_FOR_ANNOTATION = getBeanLookupMethod("getBeanForAnnotation", false);

    private static final Method GET_BEAN_REGISTRATIONS_FOR_FIELD = getBeanLookupMethod("getBeanRegistrationsForField", true);

    private static final Method GET_BEAN_REGISTRATION_FOR_FIELD = getBeanLookupMethod("getBeanRegistrationForField", true);

    private static final Method GET_BEANS_OF_TYPE_FOR_FIELD = getBeanLookupMethod("getBeansOfTypeForField", true);

    private static final Method GET_VALUE_FOR_FIELD = getBeanLookupMethod("getValueForField", false);

    private static final Method GET_STREAM_OF_TYPE_FOR_FIELD = getBeanLookupMethod("getStreamOfTypeForField", true);

    private static final Method GET_MAP_OF_TYPE_FOR_FIELD = getBeanLookupMethod("getMapOfTypeForField", true);

    private static final Method FIND_BEAN_FOR_FIELD = getBeanLookupMethod("findBeanForField", true);

    private static final Method GET_VALUE_FOR_PATH = ReflectionUtils.getRequiredInternalMethod(AbstractInitializableBeanDefinition.class, "getValueForPath", BeanResolutionContext.class, BeanContext.class, Argument.class, String.class);

    private static final Method CONTAINS_PROPERTIES_METHOD = ReflectionUtils.getRequiredInternalMethod(AbstractInitializableBeanDefinition.class, "containsProperties", BeanResolutionContext.class, BeanContext.class);

    private static final Method GET_BEAN_FOR_METHOD_ARGUMENT = getBeanLookupMethodForArgument("getBeanForMethodArgument", false);

    private static final Method GET_BEAN_REGISTRATIONS_FOR_METHOD_ARGUMENT = getBeanLookupMethodForArgument("getBeanRegistrationsForMethodArgument", true);

    private static final Method GET_BEAN_REGISTRATION_FOR_METHOD_ARGUMENT = getBeanLookupMethodForArgument("getBeanRegistrationForMethodArgument", true);

    private static final Method GET_BEANS_OF_TYPE_FOR_METHOD_ARGUMENT = getBeanLookupMethodForArgument("getBeansOfTypeForMethodArgument", true);

    private static final Method GET_STREAM_OF_TYPE_FOR_METHOD_ARGUMENT = getBeanLookupMethodForArgument("getStreamOfTypeForMethodArgument", true);

    private static final Method GET_MAP_OF_TYPE_FOR_METHOD_ARGUMENT = getBeanLookupMethodForArgument("getMapOfTypeForMethodArgument", true);

    private static final Method FIND_BEAN_FOR_METHOD_ARGUMENT = getBeanLookupMethodForArgument("findBeanForMethodArgument", true);

    private static final Method CHECK_INJECTED_BEAN_PROPERTY_VALUE = ReflectionUtils.getRequiredInternalMethod(
            AbstractInitializableBeanDefinition.class,
            "checkInjectedBeanPropertyValue",
            String.class,
            Object.class,
            String.class,
            String.class);

    private static final Method GET_PROPERTY_VALUE_FOR_METHOD_ARGUMENT = ReflectionUtils.getRequiredInternalMethod(
            AbstractInitializableBeanDefinition.class,
            "getPropertyValueForMethodArgument",
            BeanResolutionContext.class,
            BeanContext.class,
            int.class,
            int.class,
            String.class,
            String.class);

    private static final Method GET_PROPERTY_PLACEHOLDER_VALUE_FOR_METHOD_ARGUMENT = ReflectionUtils.getRequiredInternalMethod(
            AbstractInitializableBeanDefinition.class,
            "getPropertyPlaceholderValueForMethodArgument",
            BeanResolutionContext.class,
            BeanContext.class,
            int.class,
            int.class,
            String.class);

    private static final Method GET_BEAN_FOR_SETTER = ReflectionUtils.getRequiredInternalMethod(
            AbstractInitializableBeanDefinition.class,
            "getBeanForSetter",
            BeanResolutionContext.class,
            BeanContext.class,
            String.class,
            Argument.class,
            Qualifier.class);

    private static final Method GET_BEANS_OF_TYPE_FOR_SETTER = ReflectionUtils.getRequiredInternalMethod(
            AbstractInitializableBeanDefinition.class,
            "getBeansOfTypeForSetter",
            BeanResolutionContext.class,
            BeanContext.class,
            String.class,
            Argument.class,
            Argument.class,
            Qualifier.class);

    private static final Method GET_PROPERTY_VALUE_FOR_SETTER = ReflectionUtils.getRequiredInternalMethod(
            AbstractInitializableBeanDefinition.class,
            "getPropertyValueForSetter",
            BeanResolutionContext.class,
            BeanContext.class,
            String.class,
            Argument.class,
            String.class,
            String.class);

    private static final Method GET_PROPERTY_PLACEHOLDER_VALUE_FOR_SETTER = ReflectionUtils.getRequiredInternalMethod(
            AbstractInitializableBeanDefinition.class,
            "getPropertyPlaceholderValueForSetter",
            BeanResolutionContext.class,
            BeanContext.class,
            String.class,
            Argument.class,
            String.class);

    private static final Method GET_PROPERTY_VALUE_FOR_CONSTRUCTOR_ARGUMENT = ReflectionUtils.getRequiredInternalMethod(
            AbstractInitializableBeanDefinition.class,
            "getPropertyValueForConstructorArgument",
            BeanResolutionContext.class,
            BeanContext.class,
            int.class,
            String.class,
            String.class);

    private static final Method GET_PROPERTY_PLACEHOLDER_VALUE_FOR_CONSTRUCTOR_ARGUMENT = ReflectionUtils.getRequiredInternalMethod(
            AbstractInitializableBeanDefinition.class,
            "getPropertyPlaceholderValueForConstructorArgument",
            BeanResolutionContext.class,
            BeanContext.class,
            int.class,
            String.class);

    private static final Method GET_PROPERTY_VALUE_FOR_FIELD = ReflectionUtils.getRequiredInternalMethod(
            AbstractInitializableBeanDefinition.class,
            "getPropertyValueForField",
            BeanResolutionContext.class,
            BeanContext.class,
            Argument.class,
            String.class,
            String.class);

    private static final Method GET_PROPERTY_PLACEHOLDER_VALUE_FOR_FIELD = ReflectionUtils.getRequiredInternalMethod(
            AbstractInitializableBeanDefinition.class,
            "getPropertyPlaceholderValueForField",
            BeanResolutionContext.class,
            BeanContext.class,
            Argument.class,
            String.class);

    private static final org.objectweb.asm.commons.Method CONTAINS_PROPERTIES_VALUE_METHOD = org.objectweb.asm.commons.Method.getMethod(ReflectionUtils.getRequiredInternalMethod(
            AbstractInitializableBeanDefinition.class,
            "containsPropertiesValue",
            BeanResolutionContext.class,
            BeanContext.class,
            String.class));

    private static final org.objectweb.asm.commons.Method CONTAINS_PROPERTY_VALUE_METHOD = org.objectweb.asm.commons.Method.getMethod(ReflectionUtils.getRequiredInternalMethod(
            AbstractInitializableBeanDefinition.class,
            "containsPropertyValue",
            BeanResolutionContext.class,
            BeanContext.class,
            String.class));

    private static final Type TYPE_ABSTRACT_BEAN_DEFINITION = Type.getType(AbstractInitializableBeanDefinition.class);

    private static final org.objectweb.asm.commons.Method METHOD_OPTIONAL_EMPTY = org.objectweb.asm.commons.Method.getMethod(
            ReflectionUtils.getRequiredMethod(Optional.class, "empty")
    );
    private static final Type TYPE_OPTIONAL = Type.getType(Optional.class);
    private static final org.objectweb.asm.commons.Method METHOD_OPTIONAL_OF = org.objectweb.asm.commons.Method.getMethod(
            ReflectionUtils.getRequiredMethod(Optional.class, "of", Object.class)
    );
    private static final org.objectweb.asm.commons.Method METHOD_BEAN_CONSTRUCTOR_INSTANTIATE = org.objectweb.asm.commons.Method.getMethod(ReflectionUtils.getRequiredMethod(
            BeanConstructor.class,
            "instantiate",
            Object[].class
    ));
    private static final String METHOD_DESCRIPTOR_CONSTRUCTOR_INSTANTIATE = getMethodDescriptor(Object.class, Arrays.asList(
            BeanResolutionContext.class,
            BeanContext.class,
            List.class,
            BeanDefinition.class,
            BeanConstructor.class,
            int.class,
            Object[].class
    ));
    private static final String METHOD_DESCRIPTOR_INTERCEPTED_LIFECYCLE = getMethodDescriptor(Object.class, Arrays.asList(
            BeanResolutionContext.class,
            BeanContext.class,
            BeanDefinition.class,
            ExecutableMethod.class,
            Object.class
    ));
    private static final Method METHOD_GET_BEAN = ReflectionUtils.getRequiredInternalMethod(DefaultBeanContext.class, "getBean", BeanResolutionContext.class, Class.class, Qualifier.class);
    private static final org.objectweb.asm.commons.Method COLLECTION_TO_ARRAY = org.objectweb.asm.commons.Method.getMethod(
            ReflectionUtils.getRequiredInternalMethod(Collection.class, "toArray", Object[].class)
    );
    private static final Type TYPE_RESOLUTION_CONTEXT = Type.getType(BeanResolutionContext.class);
    private static final Type TYPE_BEAN_CONTEXT = Type.getType(BeanContext.class);
    private static final Type TYPE_BEAN_DEFINITION = Type.getType(BeanDefinition.class);
    private static final String METHOD_DESCRIPTOR_INITIALIZE = Type.getMethodDescriptor(Type.getType(Object.class), Type.getType(BeanResolutionContext.class), Type.getType(BeanContext.class), Type.getType(Object.class));

    private static final org.objectweb.asm.commons.Method PROTECTED_ABSTRACT_BEAN_DEFINITION_CONSTRUCTOR = new org.objectweb.asm.commons.Method(CONSTRUCTOR_NAME, getConstructorDescriptor(
            Class.class, // beanType
            AbstractInitializableBeanDefinition.MethodOrFieldReference.class // constructor
    ));

    private static final org.objectweb.asm.commons.Method SET_FIELD_WITH_REFLECTION_METHOD = org.objectweb.asm.commons.Method.getMethod(
            ReflectionUtils.getRequiredMethod(AbstractInitializableBeanDefinition.class, "setFieldWithReflection", BeanResolutionContext.class, BeanContext.class, int.class, Object.class, Object.class)
    );

    private static final org.objectweb.asm.commons.Method INVOKE_WITH_REFLECTION_METHOD = org.objectweb.asm.commons.Method.getMethod(
            ReflectionUtils.getRequiredMethod(AbstractInitializableBeanDefinition.class, "invokeMethodWithReflection", BeanResolutionContext.class, BeanContext.class, int.class, Object.class, Object[].class)
    );

    private static final Type TYPE_REFLECTION_UTILS = Type.getType(ReflectionUtils.class);

    private static final org.objectweb.asm.commons.Method GET_FIELD_WITH_REFLECTION_METHOD = org.objectweb.asm.commons.Method.getMethod(
            ReflectionUtils.getRequiredInternalMethod(ReflectionUtils.class, "getField", Class.class, String.class, Object.class));

    private static final org.objectweb.asm.commons.Method METHOD_INVOKE_METHOD = org.objectweb.asm.commons.Method.getMethod(
            ReflectionUtils.getRequiredInternalMethod(ReflectionUtils.class, "invokeMethod", Object.class, java.lang.reflect.Method.class, Object[].class));

    private static final org.objectweb.asm.commons.Method BEAN_DEFINITION_CLASS_CONSTRUCTOR = new org.objectweb.asm.commons.Method(CONSTRUCTOR_NAME, getConstructorDescriptor(
            Class.class, // beanType
            AbstractInitializableBeanDefinition.MethodOrFieldReference.class, // constructor
            AnnotationMetadata.class, // annotationMetadata
            AbstractInitializableBeanDefinition.MethodReference[].class, // methodInjection
            AbstractInitializableBeanDefinition.FieldReference[].class, // fieldInjection
            AbstractInitializableBeanDefinition.AnnotationReference[].class, // annotationInjection
            ExecutableMethodsDefinition.class, // executableMethodsDefinition
            Map.class, // typeArgumentsMap
            AbstractInitializableBeanDefinition.PrecalculatedInfo.class // precalculated info
    ));

    private static final Type PRECALCULATED_INFO = Type.getType(AbstractInitializableBeanDefinition.PrecalculatedInfo.class);
    private static final org.objectweb.asm.commons.Method PRECALCULATED_INFO_CONSTRUCTOR = org.objectweb.asm.commons.Method.getMethod(
            ReflectionUtils.getRequiredInternalConstructor(AbstractInitializableBeanDefinition.PrecalculatedInfo.class,
                    Optional.class, // scope
                    boolean.class, // isAbstract
                    boolean.class, // isIterable
                    boolean.class, // isSingleton
                    boolean.class, // isPrimary
                    boolean.class, // isConfigurationProperties
                    boolean.class, // isContainerType
                    boolean.class  // requiresMethodProcessing
            ));

    private static final String FIELD_CONSTRUCTOR = "$CONSTRUCTOR";
    private static final String FIELD_INJECTION_METHODS = "$INJECTION_METHODS";
    private static final String FIELD_INJECTION_FIELDS = "$INJECTION_FIELDS";
    private static final String FIELD_ANNOTATION_INJECTIONS = "$ANNOTATION_INJECTIONS";
    private static final String FIELD_TYPE_ARGUMENTS = "$TYPE_ARGUMENTS";
    private static final String FIELD_INNER_CLASSES = "$INNER_CONFIGURATION_CLASSES";
    private static final String FIELD_EXPOSED_TYPES = "$EXPOSED_TYPES";

    private static final org.objectweb.asm.commons.Method METHOD_REFERENCE_CONSTRUCTOR = new org.objectweb.asm.commons.Method(CONSTRUCTOR_NAME, getConstructorDescriptor(
            Class.class, // declaringType,
            String.class, // methodName
            Argument[].class, // arguments
            AnnotationMetadata.class// annotationMetadata
    ));

    private static final org.objectweb.asm.commons.Method METHOD_REFERENCE_CONSTRUCTOR_POST_PRE = new org.objectweb.asm.commons.Method(CONSTRUCTOR_NAME, getConstructorDescriptor(
            Class.class, // declaringType,
            String.class, // methodName
            Argument[].class, // arguments
            AnnotationMetadata.class, // annotationMetadata
            boolean.class, // isPostConstructMethod
            boolean.class // isPreDestroyMethod,
    ));

    private static final org.objectweb.asm.commons.Method FIELD_REFERENCE_CONSTRUCTOR = new org.objectweb.asm.commons.Method(CONSTRUCTOR_NAME, getConstructorDescriptor(
            Class.class, // declaringType;
            Argument.class // argument;
    ));

    private static final org.objectweb.asm.commons.Method ANNOTATION_REFERENCE_CONSTRUCTOR = new org.objectweb.asm.commons.Method(CONSTRUCTOR_NAME, getConstructorDescriptor(
            Argument.class // argument;
    ));

    private static final org.objectweb.asm.commons.Method METHOD_QUALIFIER_FOR_ARGUMENT =
            org.objectweb.asm.commons.Method.getMethod(
                    ReflectionUtils.getRequiredMethod(Qualifiers.class, "forArgument", Argument.class)
            );
    private static final org.objectweb.asm.commons.Method METHOD_QUALIFIER_BY_NAME =
            org.objectweb.asm.commons.Method.getMethod(
                    ReflectionUtils.getRequiredMethod(Qualifiers.class, "byName", String.class)
            );
    private static final org.objectweb.asm.commons.Method METHOD_QUALIFIER_BY_ANNOTATION =
            org.objectweb.asm.commons.Method.getMethod(
                    ReflectionUtils.getRequiredMethod(Qualifiers.class, "byAnnotationSimple", AnnotationMetadata.class, String.class)
            );
    private static final org.objectweb.asm.commons.Method METHOD_QUALIFIER_BY_REPEATABLE_ANNOTATION =
            org.objectweb.asm.commons.Method.getMethod(
                    ReflectionUtils.getRequiredMethod(Qualifiers.class, "byRepeatableAnnotation", AnnotationMetadata.class, String.class)
            );
    private static final org.objectweb.asm.commons.Method METHOD_QUALIFIER_BY_QUALIFIERS =
            org.objectweb.asm.commons.Method.getMethod(
                    ReflectionUtils.getRequiredMethod(Qualifiers.class, "byQualifiers", Qualifier[].class)
            );
    private static final org.objectweb.asm.commons.Method METHOD_QUALIFIER_BY_INTERCEPTOR_BINDING =
            org.objectweb.asm.commons.Method.getMethod(
                    ReflectionUtils.getRequiredMethod(Qualifiers.class, "byInterceptorBinding", AnnotationMetadata.class)
            );
    private static final org.objectweb.asm.commons.Method METHOD_QUALIFIER_BY_TYPE = org.objectweb.asm.commons.Method.getMethod(
            ReflectionUtils.getRequiredMethod(Qualifiers.class, "byType", Class[].class)
    );

    private static final org.objectweb.asm.commons.Method METHOD_BEAN_RESOLUTION_CONTEXT_MARK_FACTORY = org.objectweb.asm.commons.Method.getMethod(
            ReflectionUtils.getRequiredMethod(BeanResolutionContext.class, "markDependentAsFactory")
    );
    private static final Type TYPE_QUALIFIERS = Type.getType(Qualifiers.class);
    private static final Type TYPE_QUALIFIER = Type.getType(Qualifier.class);
    private static final String MESSAGE_ONLY_SINGLE_CALL_PERMITTED = "Only a single call to visitBeanFactoryMethod(..) is permitted";

    private static final int INJECT_METHOD_BEAN_RESOLUTION_CONTEXT_PARAM = 0;
    private static final int INJECT_METHOD_BEAN_CONTEXT_PARAM = 1;
    private static final int INJECT_METHOD_BEAN_INSTANCE_PARAM = 2;

    private static final int INSTANTIATE_METHOD_BEAN_RESOLUTION_CONTEXT_PARAM = 0;
    private static final int INSTANTIATE_METHOD_BEAN_CONTEXT_PARAM = 1;

    private static final org.objectweb.asm.commons.Method METHOD_BEAN_CONTEXT_GET_CONVERSION_SERVICE = org.objectweb.asm.commons.Method.getMethod(
            ReflectionUtils.getRequiredMethod(ConversionServiceProvider.class, "getConversionService")
    );

    private final ClassWriter classWriter;
    private final String beanFullClassName;
    private final String beanDefinitionName;
    private final String beanDefinitionInternalName;
    private final Type beanType;
    private final Set<Class<?>> interfaceTypes;
    private final Map<String, Integer> defaultsStorage = new HashMap<>();
    private final Map<String, GeneratorAdapter> loadTypeMethods = new LinkedHashMap<>();
    private final Map<String, ClassWriter> innerClasses = new LinkedHashMap<>(2);
    private final String packageName;
    private final String beanSimpleClassName;
    private final Type beanDefinitionType;
    private final boolean isInterface;
    private final boolean isAbstract;
    private final boolean isConfigurationProperties;
    private final Element beanProducingElement;
    private final ClassElement beanTypeElement;
    private final VisitorContext visitorContext;
    private final boolean isPrimitiveBean;
    private final List<String> beanTypeInnerClasses;
    private GeneratorAdapter buildMethodVisitor;
    private GeneratorAdapter injectMethodVisitor;
    private GeneratorAdapter checkIfShouldLoadMethodVisitor;
    private Label injectEnd = null;
    private GeneratorAdapter preDestroyMethodVisitor;
    private GeneratorAdapter postConstructMethodVisitor;
    private boolean postConstructAdded;
    private GeneratorAdapter interceptedDisposeMethod;
    private int currentFieldIndex = 0;
    private int currentMethodIndex = 0;

    private int buildInstanceLocalVarIndex = -1;
    private int injectInstanceLocalVarIndex = -1;
    private int postConstructInstanceLocalVarIndex = -1;
    private int preDestroyInstanceLocalVarIndex = -1;
    private boolean beanFinalized = false;
    private Type superType = TYPE_ABSTRACT_BEAN_DEFINITION;
    private boolean isParametrized = false;
    private boolean superBeanDefinition = false;
    private boolean isSuperFactory = false;
    private final AnnotationMetadata annotationMetadata;
    private ConfigBuilderState currentConfigBuilderState;
    private boolean preprocessMethods = false;
    private Map<String, Map<String, ClassElement>> typeArguments;
    private String interceptedType;

    private int innerClassIndex;

    private final List<FieldVisitData> fieldInjectionPoints = new ArrayList<>(2);
    private final List<MethodVisitData> methodInjectionPoints = new ArrayList<>(2);
    private final List<MethodVisitData> postConstructMethodVisits = new ArrayList<>(2);
    private final List<MethodVisitData> preDestroyMethodVisits = new ArrayList<>(2);
    private final List<MethodVisitData> allMethodVisits = new ArrayList<>(2);
    private final Map<Type, List<AnnotationVisitData>> annotationInjectionPoints = new LinkedHashMap<>(2);
    private final Map<String, Boolean> isLifeCycleCache = new HashMap<>(2);
    private ExecutableMethodsDefinitionWriter executableMethodsDefinitionWriter;

    private Object constructor; // MethodElement or FieldElement
    private boolean disabled = false;

    private final boolean keepConfPropInjectPoints;
    private boolean proxiedBean = false;
    private boolean isProxyTarget = false;

    /**
     * Creates a bean definition writer.
     *
     * @param classElement   The class element
     * @param visitorContext The visitor context
     */
    public BeanDefinitionWriter(ClassElement classElement,
                                VisitorContext visitorContext) {
        this(classElement, OriginatingElements.of(classElement), visitorContext, null);
    }

    /**
     * Creates a bean definition writer.
     *
     * @param classElement        The class element
     * @param originatingElements The originating elements
     * @param visitorContext      The visitor context
     */
    public BeanDefinitionWriter(ClassElement classElement,
                                OriginatingElements originatingElements,
                                VisitorContext visitorContext) {
        this(classElement, originatingElements, visitorContext, null);
    }

    /**
     * Creates a bean definition writer.
     *
     * @param beanProducingElement The bean producing element
     * @param originatingElements  The originating elements
     * @param visitorContext       The visitor context
     * @param uniqueIdentifier     An optional unique identifier to include in the bean name
     */
    public BeanDefinitionWriter(Element beanProducingElement,
                                OriginatingElements originatingElements,
                                VisitorContext visitorContext,
                                @Nullable Integer uniqueIdentifier) {
        super(originatingElements);
        this.classWriter = new ClassWriter(ClassWriter.COMPUTE_MAXS | ClassWriter.COMPUTE_FRAMES);
        this.beanProducingElement = beanProducingElement;
        if (beanProducingElement instanceof ClassElement classElement) {
            autoApplyNamedToBeanProducingElement(classElement);
            if (classElement.isPrimitive()) {
                throw new IllegalArgumentException("Primitive beans can only be created from factories");
            }
            this.beanTypeElement = classElement;
            this.packageName = classElement.getPackageName();
            this.isInterface = classElement.isInterface();
            this.isAbstract = classElement.isAbstract();
            this.beanFullClassName = classElement.getName();
            this.beanSimpleClassName = classElement.getSimpleName();
            this.beanDefinitionName = getBeanDefinitionName(packageName, beanSimpleClassName);
        } else if (beanProducingElement instanceof MethodElement factoryMethodElement) {
            autoApplyNamedToBeanProducingElement(beanProducingElement);
            final ClassElement producedElement = factoryMethodElement.getGenericReturnType();
            this.beanTypeElement = producedElement;
            this.packageName = producedElement.getPackageName();
            this.isInterface = producedElement.isInterface();
            this.isAbstract = false;
            this.beanFullClassName = producedElement.getName();
            this.beanSimpleClassName = producedElement.getSimpleName();
            String upperCaseMethodName = NameUtils.capitalize(factoryMethodElement.getName());
            if (uniqueIdentifier == null) {
                throw new IllegalArgumentException("Factory methods require passing a unique identifier");
            }
            final ClassElement declaringType = factoryMethodElement.getOwningType();
            this.beanDefinitionName = declaringType.getPackageName() + "." + prefixClassName(declaringType.getSimpleName()) + "$" + upperCaseMethodName + uniqueIdentifier + CLASS_SUFFIX;
<<<<<<< HEAD
        } else if (beanProducingElement instanceof PropertyElement) {
            autoApplyNamedToBeanProducingElement(beanProducingElement);
            PropertyElement factoryPropertyElement = (PropertyElement) beanProducingElement;
            final ClassElement producedElement = factoryPropertyElement.getGenericType();
            this.beanTypeElement = producedElement;
            this.packageName = producedElement.getPackageName();
            this.isInterface = producedElement.isInterface();
            this.isAbstract = beanProducingElement.isAbstract();
            this.beanFullClassName = producedElement.getName();
            this.beanSimpleClassName = producedElement.getSimpleName();
            String upperCaseMethodName = NameUtils.capitalize(factoryPropertyElement.getName());
            if (uniqueIdentifier == null) {
                throw new IllegalArgumentException("Factory methods require passing a unique identifier");
            }
            final ClassElement declaringType = factoryPropertyElement.getOwningType();
            this.beanDefinitionName = declaringType.getPackageName() + "." + prefixClassName(declaringType.getSimpleName()) + "$" + upperCaseMethodName + uniqueIdentifier + CLASS_SUFFIX;
        } else if (beanProducingElement instanceof FieldElement) {
=======
        } else if (beanProducingElement instanceof FieldElement factoryMethodElement) {
>>>>>>> 20eecb6f
            autoApplyNamedToBeanProducingElement(beanProducingElement);
            final ClassElement producedElement = factoryMethodElement.getGenericField();
            this.beanTypeElement = producedElement;
            this.packageName = producedElement.getPackageName();
            this.isInterface = producedElement.isInterface();
            this.isAbstract = false;
            this.beanFullClassName = producedElement.getName();
            this.beanSimpleClassName = producedElement.getSimpleName();
            String fieldName = NameUtils.capitalize(factoryMethodElement.getName());
            if (uniqueIdentifier == null) {
                throw new IllegalArgumentException("Factory fields require passing a unique identifier");
            }
            final ClassElement declaringType = factoryMethodElement.getOwningType();
            this.beanDefinitionName = declaringType.getPackageName() + "." + prefixClassName(declaringType.getSimpleName()) + "$" + fieldName + uniqueIdentifier + CLASS_SUFFIX;
        } else if (beanProducingElement instanceof BeanElementBuilder beanElementBuilder) {
            this.beanTypeElement = beanElementBuilder.getBeanType();
            this.packageName = this.beanTypeElement.getPackageName();
            this.isInterface = this.beanTypeElement.isInterface();
            this.isAbstract = beanElementBuilder.getProducingElement() instanceof ClassElement && this.beanTypeElement.isAbstract();
            this.beanFullClassName = this.beanTypeElement.getName();
            this.beanSimpleClassName = this.beanTypeElement.getSimpleName();
            if (uniqueIdentifier == null) {
                throw new IllegalArgumentException("Beans produced by addAssociatedBean(..) require passing a unique identifier");
            }
            final Element originatingElement = beanElementBuilder.getOriginatingElement();
            if (originatingElement instanceof ClassElement) {
                ClassElement originatingClass = (ClassElement) originatingElement;
                this.beanDefinitionName = getAssociatedBeanName(uniqueIdentifier, originatingClass);
            } else if (originatingElement instanceof MethodElement) {
                ClassElement originatingClass = ((MethodElement) originatingElement).getDeclaringType();
                this.beanDefinitionName = getAssociatedBeanName(uniqueIdentifier, originatingClass);
            } else {
                throw new IllegalArgumentException("Unsupported originating element");
            }
        } else {
            throw new IllegalArgumentException("Unsupported element type: " + beanProducingElement.getClass().getName());
        }
        this.isPrimitiveBean = beanTypeElement.isPrimitive() && !beanTypeElement.isArray();
        this.annotationMetadata = beanProducingElement.getTargetAnnotationMetadata();
        this.beanDefinitionType = getTypeReferenceForName(this.beanDefinitionName);
        this.beanType = getTypeReference(beanTypeElement);
        this.beanDefinitionInternalName = getInternalName(this.beanDefinitionName);
        this.interfaceTypes = new TreeSet<>(Comparator.comparing(Class::getName));
        this.isConfigurationProperties = isConfigurationProperties(annotationMetadata);
        validateExposedTypes(annotationMetadata, visitorContext);
        this.visitorContext = visitorContext;

        beanTypeInnerClasses = beanTypeElement.getEnclosedElements(ElementQuery.of(ClassElement.class))
                .stream()
                .filter(this::isConfigurationProperties)
                .map(Element::getName)
                .collect(Collectors.toList());
        String prop = visitorContext.getOptions().get(OMIT_CONFPROP_INJECTION_POINTS);
        keepConfPropInjectPoints = prop == null || !prop.equals("true");
    }

    @Override
    public boolean isEnabled() {
        return !disabled;
    }

    /**
     * Returns {@link ExecutableMethodsDefinitionWriter} of one exists.
     *
     * @return An instance of {@link ExecutableMethodsDefinitionWriter}
     */
    @Nullable
    public ExecutableMethodsDefinitionWriter getExecutableMethodsWriter() {
        return executableMethodsDefinitionWriter;
    }

    @NonNull
    private String getAssociatedBeanName(@NonNull Integer uniqueIdentifier, ClassElement originatingClass) {
        return originatingClass.getPackageName() + "." + prefixClassName(originatingClass.getSimpleName()) + prefixClassName(beanSimpleClassName) + uniqueIdentifier + CLASS_SUFFIX;
    }

    private void autoApplyNamedToBeanProducingElement(Element beanProducingElement) {
        final AnnotationMetadata annotationMetadata = beanProducingElement.getAnnotationMetadata();
        if (!annotationMetadata.hasAnnotation(EachProperty.class) && !annotationMetadata.hasAnnotation(EachBean.class)) {
            autoApplyNamedIfPresent(beanProducingElement, annotationMetadata);
        }
    }

    private void validateExposedTypes(AnnotationMetadata annotationMetadata, VisitorContext visitorContext) {
        if (annotationMetadata instanceof AnnotationMetadataHierarchy) {
            annotationMetadata = annotationMetadata.getDeclaredMetadata();
        }
        final String[] types = annotationMetadata
                .stringValues(Bean.class, "typed");
        if (ArrayUtils.isNotEmpty(types) && !beanTypeElement.isProxy()) {
            for (String name : types) {
                final ClassElement exposedType = visitorContext.getClassElement(name).orElse(null);
                if (exposedType == null) {
                    visitorContext.fail("Bean defines an exposed type [" + name + "] that is not on the classpath", beanProducingElement);
                } else if (!beanTypeElement.isAssignable(exposedType)) {
                    visitorContext.fail("Bean defines an exposed type [" + name + "] that is not implemented by the bean type", beanProducingElement);
                }
            }
        }
    }

    @NonNull
    private static String getBeanDefinitionName(String packageName, String className) {
        return packageName + "." + prefixClassName(className) + CLASS_SUFFIX;
    }

    private static String prefixClassName(String className) {
        if (className.startsWith("$")) {
            return className;
        }
        return "$" + className;
    }

    @NonNull
    @Override
    public ClassElement[] getTypeArguments() {
        if (hasTypeArguments()) {
            final Map<String, ClassElement> args = this.typeArguments.get(this.getBeanTypeName());
            if (CollectionUtils.isNotEmpty(args)) {
                return args.values().toArray(ClassElement.ZERO_CLASS_ELEMENTS);
            }
        }
        return BeanDefinitionVisitor.super.getTypeArguments();
    }

    @Override
    @NonNull
    public Map<String, ClassElement> getTypeArgumentMap() {
        if (hasTypeArguments()) {
            Map<String, ClassElement> args = this.typeArguments.get(this.getBeanTypeName());
            if (CollectionUtils.isNotEmpty(args)) {
                return Collections.unmodifiableMap(args);
            }
        }
        return Collections.emptyMap();
    }


    /**
     * @return The name of the bean definition reference class.
     */
    @Override
    @NonNull
    public String getBeanDefinitionReferenceClassName() {
        return beanDefinitionName + BeanDefinitionReferenceWriter.REF_SUFFIX;
    }

    /**
     * @return The data for any post construct methods that were visited
     */
    public final List<MethodVisitData> getPostConstructMethodVisits() {
        return Collections.unmodifiableList(postConstructMethodVisits);
    }

    /**
     * @return The underlying class writer
     */
    public ClassVisitor getClassWriter() {
        return classWriter;
    }

    @Override
    public boolean isInterface() {
        return isInterface;
    }

    @Override
    public boolean isSingleton() {
        return annotationMetadata.hasDeclaredStereotype(AnnotationUtil.SINGLETON);
    }

    @Override
    public void visitBeanDefinitionInterface(Class<? extends BeanDefinition> interfaceType) {
        this.interfaceTypes.add(interfaceType);
    }

    @Override
    public void visitSuperBeanDefinition(String name) {
        this.superBeanDefinition = true;
        this.superType = getTypeReferenceForName(name);
    }

    @Override
    public void visitSuperBeanDefinitionFactory(String beanName) {
        visitSuperBeanDefinition(beanName);
        this.superBeanDefinition = false;
        this.isSuperFactory = true;
    }

    @Override
    public String getBeanTypeName() {
        return beanFullClassName;
    }

    @Override
    public Type getProvidedType() {
        return beanType;
    }

    @Override
    public void setValidated(boolean validated) {
        if (validated) {
            this.interfaceTypes.add(ValidatedBeanDefinition.class);
        } else {
            this.interfaceTypes.remove(ValidatedBeanDefinition.class);
        }
    }

    @Override
    public void setInterceptedType(String typeName) {
        if (typeName != null) {
            this.interfaceTypes.add(AdvisedBeanType.class);
        }
        this.interceptedType = typeName;
    }

    @Override
    public Optional<Type> getInterceptedType() {
        return Optional.ofNullable(interceptedType)
                .map(BeanDefinitionWriter::getTypeReferenceForName);
    }

    @Override
    public boolean isValidated() {
        return this.interfaceTypes.contains(ValidatedBeanDefinition.class);
    }

    @Override
    public String getBeanDefinitionName() {
        return beanDefinitionName;
    }

    /**
     * <p>In the case where the produced class is produced by a factory method annotated with
     * {@link Bean} this method should be called.</p>
     *
     * @param factoryClass  The factory class
     * @param factoryMethod The factory method
     */
    @Override
    public void visitBeanFactoryMethod(ClassElement factoryClass,
                                       MethodElement factoryMethod) {
        if (constructor != null) {
            throw new IllegalStateException(MESSAGE_ONLY_SINGLE_CALL_PERMITTED);
        } else {
            constructor = factoryMethod;
            // now prepare the implementation of the build method. See BeanFactory interface
            visitBuildFactoryMethodDefinition(factoryClass, factoryMethod, factoryMethod.getParameters());
            // now implement the inject method
            visitInjectMethodDefinition();
        }
    }

    /**
     * <p>In the case where the produced class is produced by a factory method annotated with
     * {@link Bean} this method should be called.</p>
     *
     * @param factoryClass  The factory class
     * @param factoryMethod The factory method
     * @param parameters    The parameters
     */
    @Override
    public void visitBeanFactoryMethod(ClassElement factoryClass,
                                       MethodElement factoryMethod,
                                       ParameterElement[] parameters) {
        if (constructor != null) {
            throw new IllegalStateException(MESSAGE_ONLY_SINGLE_CALL_PERMITTED);
        } else {
            constructor = factoryMethod;
            // now prepare the implementation of the build method. See BeanFactory interface
            visitBuildFactoryMethodDefinition(factoryClass, factoryMethod, parameters);
            // now implement the inject method
            visitInjectMethodDefinition();
        }
    }

    /**
     * <p>In the case where the produced class is produced by a factory field annotated with
     * {@link Bean} this method should be called.</p>
     *
     * @param factoryClass The factory class
     * @param factoryField The factory field
     */
    @Override
    public void visitBeanFactoryField(ClassElement factoryClass, FieldElement factoryField) {
        if (constructor != null) {
            throw new IllegalStateException(MESSAGE_ONLY_SINGLE_CALL_PERMITTED);
        } else {
            constructor = factoryField;

            autoApplyNamedIfPresent(factoryField, factoryField.getAnnotationMetadata());
            // now prepare the implementation of the build method. See BeanFactory interface
            visitBuildFactoryMethodDefinition(factoryClass, factoryField);
            // now implement the inject method
            visitInjectMethodDefinition();
        }
    }

    /**
     * Visits the constructor used to create the bean definition.
     *
     * @param constructor        The constructor
     * @param requiresReflection Whether invoking the constructor requires reflection
     * @param visitorContext     The visitor context
     */
    @Override
    public void visitBeanDefinitionConstructor(MethodElement constructor,
                                               boolean requiresReflection,
                                               VisitorContext visitorContext) {
        if (this.constructor == null) {
            this.constructor = constructor;

            // now prepare the implementation of the build method. See BeanFactory interface
            visitBuildMethodDefinition(constructor, requiresReflection);

            // now implement the inject method
            visitInjectMethodDefinition();
        }
    }

    @Override
    public void visitDefaultConstructor(AnnotationMetadata annotationMetadata, VisitorContext visitorContext) {
        if (this.constructor == null) {
            ClassElement bean = ClassElement.of(beanType.getClassName());
            MethodElement defaultConstructor = MethodElement.of(
                    bean,
                    annotationMetadata,
                    bean,
                    bean,
                    "<init>"
            );
            constructor = defaultConstructor;

            // now prepare the implementation of the build method. See BeanFactory interface
            visitBuildMethodDefinition(defaultConstructor, false);
            // now implement the inject method
            visitInjectMethodDefinition();
        }
    }

    /**
     * Finalize the bean definition to the given output stream.
     */
    @SuppressWarnings("Duplicates")
    @Override
    public void visitBeanDefinitionEnd() {
        if (classWriter == null) {
            throw new IllegalStateException("At least one called to visitBeanDefinitionConstructor(..) is required");
        }

        processAllBeanElementVisitors();

        if (constructor instanceof MethodElement methodElement) {
            boolean isParametrized = Arrays.stream(methodElement.getParameters())
                    .map(AnnotationMetadataProvider::getAnnotationMetadata)
                    .anyMatch(this::isAnnotatedWithParameter);
            if (isParametrized) {
                this.interfaceTypes.add(ParametrizedInstantiatableBeanDefinition.class);
            }
        }

        String[] interfaceInternalNames = new String[interfaceTypes.size()];
        Iterator<Class<?>> j = interfaceTypes.iterator();
        for (int i = 0; i < interfaceInternalNames.length; i++) {
            interfaceInternalNames[i] = Type.getInternalName(j.next());
        }

        final String beanDefSignature = generateBeanDefSig(beanType);
        classWriter.visit(V1_8, ACC_SYNTHETIC,
                beanDefinitionInternalName,
                beanDefSignature,
                isSuperFactory ? TYPE_ABSTRACT_BEAN_DEFINITION.getInternalName() : superType.getInternalName(),
                interfaceInternalNames);

        classWriter.visitAnnotation(TYPE_GENERATED.getDescriptor(), false);

        if (buildMethodVisitor == null) {
            throw new IllegalStateException("At least one call to visitBeanDefinitionConstructor() is required");
        }

        GeneratorAdapter staticInit = visitStaticInitializer(classWriter);

        classWriter.visitField(ACC_PRIVATE | ACC_FINAL | ACC_STATIC, FIELD_CONSTRUCTOR,
                Type.getType(AbstractInitializableBeanDefinition.MethodOrFieldReference.class).getDescriptor(), null, null);

        int methodsLength = allMethodVisits.size();
        if (!superBeanDefinition && methodsLength > 0) {
            Type methodsFieldType = Type.getType(AbstractInitializableBeanDefinition.MethodReference[].class);
            classWriter.visitField(ACC_PRIVATE | ACC_FINAL | ACC_STATIC, FIELD_INJECTION_METHODS, methodsFieldType.getDescriptor(), null, null);
            pushNewArray(staticInit, AbstractInitializableBeanDefinition.MethodReference.class, methodsLength);
            int i = 0;
            for (MethodVisitData methodVisitData : allMethodVisits) {
                pushStoreInArray(staticInit, i++, methodsLength, () ->
                        pushNewMethodReference(
                                staticInit,
                                JavaModelUtils.getTypeReference(methodVisitData.beanType),
                                methodVisitData.methodElement,
                                methodVisitData.getAnnotationMetadata(),
                                methodVisitData.isPostConstruct(),
                                methodVisitData.isPreDestroy()
                        )
                );
            }
            staticInit.putStatic(beanDefinitionType, FIELD_INJECTION_METHODS, methodsFieldType);
        }

        if (!fieldInjectionPoints.isEmpty()) {
            Type fieldsFieldType = Type.getType(AbstractInitializableBeanDefinition.FieldReference[].class);
            classWriter.visitField(ACC_PRIVATE | ACC_FINAL | ACC_STATIC, FIELD_INJECTION_FIELDS, fieldsFieldType.getDescriptor(), null, null);
            int length = fieldInjectionPoints.size();
            pushNewArray(staticInit, AbstractInitializableBeanDefinition.FieldReference.class, length);
            for (int i = 0; i < length; i++) {
                FieldVisitData fieldVisitData = fieldInjectionPoints.get(i);
                pushStoreInArray(staticInit, i, length, () ->
                        pushNewFieldReference(
                                staticInit,
                                JavaModelUtils.getTypeReference(fieldVisitData.beanType),
                                fieldVisitData.fieldElement,
                                fieldVisitData.annotationMetadata
                        )
                );
            }
            staticInit.putStatic(beanDefinitionType, FIELD_INJECTION_FIELDS, fieldsFieldType);
        }

        if (!annotationInjectionPoints.isEmpty()) {
            Type annotationInjectionsFieldType = Type.getType(AbstractInitializableBeanDefinition.AnnotationReference[].class);
            classWriter.visitField(ACC_PRIVATE | ACC_FINAL | ACC_STATIC, FIELD_ANNOTATION_INJECTIONS,
                    annotationInjectionsFieldType.getDescriptor(), null, null);

            List<Type> injectedTypes = new ArrayList<>(annotationInjectionPoints.keySet());
            int length = injectedTypes.size();
            pushNewArray(staticInit, AbstractInitializableBeanDefinition.AnnotationReference.class, length);

            for (int i = 0; i < length; i++) {
                Type annotationVisitData = injectedTypes.get(i);
                pushStoreInArray(staticInit, i, length, () -> pushNewAnnotationReference(staticInit, annotationVisitData));
            }
            staticInit.putStatic(beanDefinitionType, FIELD_ANNOTATION_INJECTIONS, annotationInjectionsFieldType);
        }

        if (!superBeanDefinition && hasTypeArguments()) {
            Type typeArgumentsFieldType = Type.getType(Map.class);
            classWriter.visitField(ACC_PRIVATE | ACC_FINAL | ACC_STATIC, FIELD_TYPE_ARGUMENTS, typeArgumentsFieldType.getDescriptor(), null, null);
            pushStringMapOf(staticInit, typeArguments, true, null, new Consumer<Map<String, ClassElement>>() {
                @Override
                public void accept(Map<String, ClassElement> stringClassElementMap) {
                    pushTypeArgumentElements(
                            beanDefinitionType,
                            classWriter,
                            staticInit,
                            beanDefinitionName,
                            stringClassElementMap,
                            defaultsStorage,
                            loadTypeMethods
                    );
                }
            });
            staticInit.putStatic(beanDefinitionType, FIELD_TYPE_ARGUMENTS, typeArgumentsFieldType);
        }

        // first build the constructor
        visitBeanDefinitionConstructorInternal(
                staticInit,
                constructor
        );

        addInnerConfigurationMethod(staticInit);
        addGetExposedTypes(staticInit);

        staticInit.returnValue();
        staticInit.visitMaxs(DEFAULT_MAX_STACK, defaultsStorage.size() + 3);
        staticInit.visitEnd();

        if (buildMethodVisitor != null) {
            if (isPrimitiveBean) {
                pushBoxPrimitiveIfNecessary(beanType, buildMethodVisitor);
            }
            buildMethodVisitor.returnValue();
            buildMethodVisitor.visitMaxs(DEFAULT_MAX_STACK, 10);
        }
        if (injectMethodVisitor != null) {
            if (injectEnd != null) {
                injectMethodVisitor.visitLabel(injectEnd);
            }
            invokeSuperInjectMethod(injectMethodVisitor, INJECT_BEAN_METHOD);
            if (isPrimitiveBean) {
                pushBoxPrimitiveIfNecessary(beanType, injectMethodVisitor);
            }
            injectMethodVisitor.returnValue();
            injectMethodVisitor.visitMaxs(DEFAULT_MAX_STACK, 10);
        }
        if (postConstructMethodVisitor != null) {
            postConstructMethodVisitor.loadLocal(postConstructInstanceLocalVarIndex);
            postConstructMethodVisitor.returnValue();
            postConstructMethodVisitor.visitMaxs(DEFAULT_MAX_STACK, 10);
        }
        if (preDestroyMethodVisitor != null) {
            preDestroyMethodVisitor.loadLocal(preDestroyInstanceLocalVarIndex);
            preDestroyMethodVisitor.returnValue();
            preDestroyMethodVisitor.visitMaxs(DEFAULT_MAX_STACK, 10);
        }
        if (interceptedDisposeMethod != null) {
            interceptedDisposeMethod.visitMaxs(1, 1);
            interceptedDisposeMethod.visitEnd();
        }
        if (checkIfShouldLoadMethodVisitor != null) {
            buildCheckIfShouldLoadMethod(checkIfShouldLoadMethodVisitor, annotationInjectionPoints);
            checkIfShouldLoadMethodVisitor.visitMaxs(DEFAULT_MAX_STACK, 10);
        }

        getInterceptedType().ifPresent(t -> implementInterceptedTypeMethod(t, this.classWriter));

        for (GeneratorAdapter method : loadTypeMethods.values()) {
            method.visitMaxs(3, 1);
            method.visitEnd();
        }
        classWriter.visitEnd();
        this.beanFinalized = true;
    }

    private void buildCheckIfShouldLoadMethod(GeneratorAdapter adapter, Map<Type, List<AnnotationVisitData>> beanPropertyVisitData) {
        List<Type> injectedTypes = new ArrayList<>(beanPropertyVisitData.keySet());

        for (int currentTypeIndex = 0; currentTypeIndex < injectedTypes.size(); currentTypeIndex++) {
            Type injectedType = injectedTypes.get(currentTypeIndex);
            List<AnnotationVisitData> annotationVisitData = beanPropertyVisitData.get(injectedType);
            boolean multiplePropertiesFromType = annotationVisitData.size() > 1;

            Integer injectedBeanIndex = null;
            for (int i = 0; i < annotationVisitData.size(); i++) {
                int currentPropertyIndex = i;
                boolean isLastProperty = currentTypeIndex == (injectedTypes.size() - 1) && currentPropertyIndex == (annotationVisitData.size() - 1);

                AnnotationVisitData visitData = annotationVisitData.get(currentPropertyIndex);
                MethodElement propertyGetter = visitData.memberPropertyGetter;
                // load 'this'
                adapter.loadThis();
                // push injected bean property name
                adapter.push(visitData.memberPropertyName);

                if (injectedBeanIndex != null) {
                    adapter.loadLocal(injectedBeanIndex);
                } else {
                    // load 'this'
                    adapter.loadThis();
                    // 1st argument load BeanResolutionContext
                    adapter.loadArg(0);
                    // 2nd argument load BeanContext
                    adapter.loadArg(1);
                    // 3rd argument the injected bean index
                    adapter.push(currentTypeIndex);
                    // push qualifier
                    pushQualifier(adapter, visitData.memberBeanType, () -> resolveAnnotationArgument(adapter, currentPropertyIndex));
                    // invoke getBeanForAnnotation
                    pushInvokeMethodOnSuperClass(adapter, GET_BEAN_FOR_ANNOTATION);
                    // cast the return value to the correct type
                    pushCastToType(adapter, visitData.memberBeanType);

                    // if multiple properties from same bean should be checked, saving bean to local variable
                    if (multiplePropertiesFromType) {
                        injectedBeanIndex = adapter.newLocal(injectedType);
                        adapter.storeLocal(injectedBeanIndex);
                        adapter.loadLocal(injectedBeanIndex);
                    }
                }

                org.objectweb.asm.commons.Method propertyGetterMethod = org.objectweb.asm.commons.Method.getMethod(propertyGetter.getDescription(false));
                // getter might be an interface method
                if (visitData.memberBeanType.getType().isInterface()) {
                    adapter.invokeInterface(injectedType, propertyGetterMethod);
                } else {
                    adapter.invokeVirtual(injectedType, propertyGetterMethod);
                }
                pushBoxPrimitiveIfNecessary(propertyGetterMethod.getReturnType(), adapter);
                // pushing required arguments and invoking checkBeanPropertyValue
                adapter.push(visitData.requiredValue);
                adapter.push(visitData.notEqualsValue);
                pushInvokeMethodOnSuperClass(adapter, CHECK_INJECTED_BEAN_PROPERTY_VALUE);

                if (isLastProperty) {
                    adapter.returnValue();
                }
            }
        }
    }

    private void processAllBeanElementVisitors() {
        for (BeanElementVisitor<?> visitor : VISITORS) {
            if (visitor.isEnabled() && visitor.supports(this)) {
                try {
                    this.disabled = visitor.visitBeanElement(this, visitorContext) == null;
                    if (disabled) {
                        break;
                    }
                } catch (Exception e) {
                    visitorContext.fail(
                            "Error occurred visiting BeanElementVisitor of type [" + visitor.getClass().getName() + "]: " + e.getMessage(),
                            this
                    );
                    break;
                }
            }
        }
    }

    private void addInnerConfigurationMethod(GeneratorAdapter staticInit) {
        if (isConfigurationProperties) {


            if (beanTypeInnerClasses.size() > 0) {
                classWriter.visitField(ACC_PRIVATE | ACC_FINAL | ACC_STATIC, FIELD_INNER_CLASSES, Type.getType(Set.class).getDescriptor(), null, null);
                pushStoreClassesAsSet(staticInit, beanTypeInnerClasses.toArray(new String[0]));
                staticInit.putStatic(beanDefinitionType, FIELD_INNER_CLASSES, Type.getType(Set.class));

                GeneratorAdapter isInnerConfigurationMethod = startProtectedMethod(classWriter, "isInnerConfiguration", boolean.class.getName(), Class.class.getName());
                isInnerConfigurationMethod.getStatic(beanDefinitionType, FIELD_INNER_CLASSES, Type.getType(Set.class));
                isInnerConfigurationMethod.loadArg(0);
                isInnerConfigurationMethod.invokeInterface(Type.getType(Collection.class), org.objectweb.asm.commons.Method.getMethod(
                        ReflectionUtils.getRequiredMethod(Collection.class, "contains", Object.class)
                ));
                isInnerConfigurationMethod.returnValue();
                isInnerConfigurationMethod.visitMaxs(1, 1);
                isInnerConfigurationMethod.visitEnd();
            }
        }
    }

    private void addGetExposedTypes(GeneratorAdapter staticInit) {
        if (annotationMetadata.hasDeclaredAnnotation(Bean.class.getName())) {
            final String[] exposedTypes = annotationMetadata.stringValues(Bean.class.getName(), "typed");
            if (exposedTypes.length > 0) {
                classWriter.visitField(ACC_PRIVATE | ACC_FINAL | ACC_STATIC, FIELD_EXPOSED_TYPES, Type.getType(Set.class).getDescriptor(), null, null);
                pushStoreClassesAsSet(staticInit, exposedTypes);
                staticInit.putStatic(beanDefinitionType, FIELD_EXPOSED_TYPES, Type.getType(Set.class));

                GeneratorAdapter getExposedTypesMethod = startPublicMethod(classWriter, "getExposedTypes", Set.class.getName());
                getExposedTypesMethod.getStatic(beanDefinitionType, FIELD_EXPOSED_TYPES, Type.getType(Set.class));
                getExposedTypesMethod.returnValue();
                getExposedTypesMethod.visitMaxs(1, 1);
                getExposedTypesMethod.visitEnd();
            }
        }
    }

    private void pushStoreClassesAsSet(GeneratorAdapter writer, String[] classes) {
        if (classes.length > 1) {
            writer.newInstance(Type.getType(HashSet.class));
            writer.dup();
            pushArrayOfClasses(writer, classes);
            writer.invokeStatic(Type.getType(Arrays.class), org.objectweb.asm.commons.Method.getMethod(
                    ReflectionUtils.getRequiredMethod(Arrays.class, "asList", Object[].class)
            ));
            writer.invokeConstructor(Type.getType(HashSet.class), org.objectweb.asm.commons.Method.getMethod(
                    ReflectionUtils.getRequiredInternalConstructor(HashSet.class, Collection.class)
            ));
        } else {
            pushClass(writer, classes[0]);
            writer.invokeStatic(Type.getType(Collections.class), org.objectweb.asm.commons.Method.getMethod(
                    ReflectionUtils.getRequiredMethod(Collections.class, "singleton", Object.class)
            ));
        }
    }

    private boolean hasTypeArguments() {
        return typeArguments != null && !typeArguments.isEmpty() && typeArguments.entrySet().stream().anyMatch(e -> !e.getValue().isEmpty());
    }

    private boolean isSingleton(String scope) {
        if (beanProducingElement instanceof FieldElement && beanProducingElement.isFinal()) {
            // final fields can't change so effectively singleton
            return true;
        }

        if (scope != null) {
            return scope.equals(Singleton.class.getName()) || scope.equals(AnnotationUtil.SINGLETON);
        } else {
            final AnnotationMetadata annotationMetadata;
            if (beanProducingElement instanceof ClassElement) {
                annotationMetadata = getAnnotationMetadata();
            } else {
                annotationMetadata = beanProducingElement.getDeclaredMetadata();
            }

            return annotationMetadata.stringValue(DefaultScope.class)
                    .map(t -> t.equals(Singleton.class.getName()) || t.equals(AnnotationUtil.SINGLETON))
                    .orElse(false);
        }
    }

    private void lookupReferenceAnnotationMetadata(GeneratorAdapter annotationMetadataMethod) {
        annotationMetadataMethod.loadThis();
        annotationMetadataMethod.getStatic(getTypeReferenceForName(getBeanDefinitionReferenceClassName()), AbstractAnnotationMetadataWriter.FIELD_ANNOTATION_METADATA, Type.getType(AnnotationMetadata.class));
        annotationMetadataMethod.returnValue();
        annotationMetadataMethod.visitMaxs(1, 1);
        annotationMetadataMethod.visitEnd();
    }

    /**
     * @return The bytes of the class
     */
    public byte[] toByteArray() {
        if (!beanFinalized) {
            throw new IllegalStateException("Bean definition not finalized. Call visitBeanDefinitionEnd() first.");
        }
        return classWriter.toByteArray();
    }

    @Override
    public void accept(ClassWriterOutputVisitor visitor) throws IOException {
        if (disabled) {
            return;
        }
        try (OutputStream out = visitor.visitClass(getBeanDefinitionName(), getOriginatingElements())) {
            if (!innerClasses.isEmpty()) {
                for (Map.Entry<String, ClassWriter> entry : innerClasses.entrySet()) {
                    try (OutputStream constructorOut = visitor.visitClass(entry.getKey(), getOriginatingElements())) {
                        constructorOut.write(entry.getValue().toByteArray());
                    }
                }
            }
            try {
                if (executableMethodsDefinitionWriter != null) {
                    executableMethodsDefinitionWriter.accept(visitor);
                }
            } catch (RuntimeException e) {
                Throwable cause = e.getCause();
                if (cause instanceof IOException) {
                    throw (IOException) cause;
                } else {
                    throw e;
                }
            }
            out.write(toByteArray());
        }
    }

    @Override
    public void visitSetterValue(
            TypedElement declaringType,
            MethodElement methodElement,
            AnnotationMetadata annotationMetadata,
            boolean requiresReflection,
            boolean isOptional) {

        if (!requiresReflection) {

            ParameterElement parameter = methodElement.getParameters()[0];

            Label falseCondition = isOptional ? pushPropertyContainsCheck(
                    injectMethodVisitor,
                    parameter.getType(),
                    parameter.getName(),
                    annotationMetadata
            ) : null;

            ClassElement genericType = parameter.getGenericType();
            if (isConfigurationProperties && isValueType(annotationMetadata)) {

                injectMethodVisitor.loadLocal(injectInstanceLocalVarIndex, beanType);

                Optional<String> property = annotationMetadata.stringValue(Property.class, "name");
                Optional<String> valueValue = annotationMetadata.stringValue(Value.class);
                if (isInnerType(genericType)) {
                    boolean isArray = genericType.isArray();
                    boolean isCollection = genericType.isAssignable(Collection.class);
                    if (isCollection || isArray) {
                        ClassElement typeArgument = genericType.isArray() ? genericType.fromArray() : genericType.getFirstTypeArgument().orElse(null);
                        if (typeArgument != null && !typeArgument.isPrimitive()) {
                            pushInvokeGetBeansOfTypeForSetter(injectMethodVisitor, methodElement.getName(), parameter, annotationMetadata);
                        } else {
                            pushInvokeGetBeanForSetter(injectMethodVisitor, methodElement.getName(), parameter, annotationMetadata);
                        }
                    } else {
                        pushInvokeGetBeanForSetter(injectMethodVisitor, methodElement.getName(), parameter, annotationMetadata);
                    }
                } else if (property.isPresent()) {
                    pushInvokeGetPropertyValueForSetter(injectMethodVisitor, methodElement.getName(), parameter, property.get(), annotationMetadata);
                } else if (valueValue.isPresent()) {
                    pushInvokeGetPropertyPlaceholderValueForSetter(injectMethodVisitor, methodElement.getName(), parameter, valueValue.get(), annotationMetadata);
                } else {
                    throw new IllegalStateException();
                }

                Type declaringTypeRef = JavaModelUtils.getTypeReference(declaringType);
                String methodDescriptor = getMethodDescriptor(methodElement.getReturnType(), Arrays.asList(methodElement.getParameters()));
                injectMethodVisitor.visitMethodInsn(isInterface ? INVOKEINTERFACE : INVOKEVIRTUAL,
                        declaringTypeRef.getInternalName(), methodElement.getName(),
                        methodDescriptor, isInterface);

                if (methodElement.getReturnType() != PrimitiveElement.VOID) {
                    injectMethodVisitor.pop();
                }

                if (keepConfPropInjectPoints) {
                    final MethodVisitData methodVisitData = new MethodVisitData(
                            declaringType,
                            methodElement,
                            false,
                            annotationMetadata);
                    methodInjectionPoints.add(methodVisitData);
                    allMethodVisits.add(methodVisitData);
                    currentMethodIndex++;
                }
            } else {
                final MethodVisitData methodVisitData = new MethodVisitData(
                        declaringType,
                        methodElement,
                        false,
                        annotationMetadata);
                visitMethodInjectionPointInternal(methodVisitData, injectMethodVisitor, injectInstanceLocalVarIndex);
                methodInjectionPoints.add(methodVisitData);
                allMethodVisits.add(methodVisitData);
                currentMethodIndex++;
            }

            if (falseCondition != null) {
                injectMethodVisitor.visitLabel(falseCondition);
            }
        } else {
            final MethodVisitData methodVisitData = new MethodVisitData(
                    declaringType,
                    methodElement,
                    false,
                    annotationMetadata);
            methodInjectionPoints.add(methodVisitData);
            allMethodVisits.add(methodVisitData);
            currentMethodIndex++;
        }
    }

    @Override
    public void visitPostConstructMethod(TypedElement declaringType,
                                         MethodElement methodElement,
                                         boolean requiresReflection, VisitorContext visitorContext) {

        visitPostConstructMethodDefinition(false);
        // for "super bean definitions" we just delegate to super
        if (!superBeanDefinition || isInterceptedLifeCycleByType(this.annotationMetadata, "POST_CONSTRUCT")) {
            MethodVisitData methodVisitData = new MethodVisitData(declaringType, methodElement, requiresReflection, methodElement.getAnnotationMetadata(), true, false);
            postConstructMethodVisits.add(methodVisitData);
            allMethodVisits.add(methodVisitData);
            visitMethodInjectionPointInternal(methodVisitData, postConstructMethodVisitor, postConstructInstanceLocalVarIndex);
            currentMethodIndex++;
        }
    }

    @Override
    public void visitPreDestroyMethod(TypedElement declaringType,
                                      MethodElement methodElement,
                                      boolean requiresReflection,
                                      VisitorContext visitorContext) {
        // for "super bean definitions" we just delegate to super
        if (!superBeanDefinition || isInterceptedLifeCycleByType(this.annotationMetadata, "PRE_DESTROY")) {
            visitPreDestroyMethodDefinition(false);

            MethodVisitData methodVisitData = new MethodVisitData(declaringType, methodElement, requiresReflection, methodElement.getAnnotationMetadata(), false, true);
            preDestroyMethodVisits.add(methodVisitData);
            allMethodVisits.add(methodVisitData);
            visitMethodInjectionPointInternal(methodVisitData, preDestroyMethodVisitor, preDestroyInstanceLocalVarIndex);
            currentMethodIndex++;
        }
    }

    @Override
    public void visitMethodInjectionPoint(TypedElement declaringType,
                                          MethodElement methodElement,
                                          boolean requiresReflection,
                                          VisitorContext visitorContext) {
        MethodVisitData methodVisitData = new MethodVisitData(declaringType, methodElement, requiresReflection, methodElement.getAnnotationMetadata());
        methodInjectionPoints.add(methodVisitData);
        allMethodVisits.add(methodVisitData);
        visitMethodInjectionPointInternal(methodVisitData, injectMethodVisitor, injectInstanceLocalVarIndex);
        currentMethodIndex++;
    }

    @Override
    public int visitExecutableMethod(TypedElement declaringBean,
                                     MethodElement methodElement, VisitorContext visitorContext) {
        return visitExecutableMethod(
                declaringBean,
                methodElement,
                null,
                null
        );
    }

    /**
     * Visit a method that is to be made executable allow invocation of said method without reflection.
     *
     * @param declaringType                    The declaring type of the method. Either a Class or a string representing the
     *                                         name of the type
     * @param methodElement                    The method element
     * @param interceptedProxyClassName        The intercepted proxy class name
     * @param interceptedProxyBridgeMethodName The intercepted proxy bridge method name
     * @return The index of a new method.
     */
    public int visitExecutableMethod(TypedElement declaringType,
                                     MethodElement methodElement,
                                     String interceptedProxyClassName,
                                     String interceptedProxyBridgeMethodName) {

        DefaultAnnotationMetadata.contributeDefaults(
                this.annotationMetadata,
                methodElement.getAnnotationMetadata()
        );
        for (ParameterElement parameterElement : methodElement.getSuspendParameters()) {
            DefaultAnnotationMetadata.contributeDefaults(
                    this.annotationMetadata,
                    parameterElement.getAnnotationMetadata()
            );
            VisitorContextUtils.contributeRepeatable(
                    this.annotationMetadata,
                    parameterElement.getGenericType()
            );
        }

        if (executableMethodsDefinitionWriter == null) {
            executableMethodsDefinitionWriter = new ExecutableMethodsDefinitionWriter(beanDefinitionName, getBeanDefinitionReferenceClassName(), originatingElements);
        }
        return executableMethodsDefinitionWriter.visitExecutableMethod(declaringType, methodElement, interceptedProxyClassName, interceptedProxyBridgeMethodName);
    }

    @Override
    public String toString() {
        return "BeanDefinitionWriter{" +
                "beanFullClassName='" + beanFullClassName + '\'' +
                '}';
    }

    @Override
    public String getPackageName() {
        return packageName;
    }

    @Override
    public String getBeanSimpleName() {
        return beanSimpleClassName;
    }

    @Override
    public AnnotationMetadata getAnnotationMetadata() {
        return this.annotationMetadata;
    }

    @Override
    public void visitConfigBuilderField(
            ClassElement type,
            String field,
            AnnotationMetadata annotationMetadata,
            ConfigurationMetadataBuilder metadataBuilder,
            boolean isInterface) {
        String factoryMethod = annotationMetadata
                .getValue(
                        ConfigurationBuilder.class,
                        "factoryMethod",
                        String.class)
                .orElse(null);

        if (StringUtils.isNotEmpty(factoryMethod)) {
            Type builderType = JavaModelUtils.getTypeReference(type);

            injectMethodVisitor.loadLocal(injectInstanceLocalVarIndex, beanType);
            injectMethodVisitor.invokeStatic(
                    builderType,
                    org.objectweb.asm.commons.Method.getMethod(
                            builderType.getClassName() + " " + factoryMethod + "()"
                    )
            );

            injectMethodVisitor.putField(beanType, field, builderType);
        }

        this.currentConfigBuilderState = new ConfigBuilderState(
                type,
                field,
                false,
                annotationMetadata,
                isInterface);
    }

    @Override
    public void visitConfigBuilderMethod(
            ClassElement type,
            String methodName,
            AnnotationMetadata annotationMetadata,
            ConfigurationMetadataBuilder metadataBuilder,
            boolean isInterface) {

        String factoryMethod = annotationMetadata
                .getValue(
                        ConfigurationBuilder.class,
                        "factoryMethod",
                        String.class)
                .orElse(null);

        if (StringUtils.isNotEmpty(factoryMethod)) {
            Type builderType = JavaModelUtils.getTypeReference(type);

            injectMethodVisitor.loadLocal(injectInstanceLocalVarIndex, beanType);
            injectMethodVisitor.invokeStatic(
                    builderType,
                    org.objectweb.asm.commons.Method.getMethod(
                            builderType.getClassName() + " " + factoryMethod + "()"
                    )
            );

            String propertyName = NameUtils.getPropertyNameForGetter(methodName);
            String setterName = NameUtils.setterNameFor(propertyName);

            injectMethodVisitor.invokeVirtual(beanType, org.objectweb.asm.commons.Method.getMethod(
                    "void " + setterName + "(" + builderType.getClassName() + ")"
            ));
        }

        this.currentConfigBuilderState = new ConfigBuilderState(type, methodName, true, annotationMetadata, isInterface);
    }

    @Override
    public void visitConfigBuilderDurationMethod(
            String propertyName,
            ClassElement returnType,
            String methodName,
            String path) {
        visitConfigBuilderMethodInternal(
                propertyName,
                returnType,
                methodName,
                ClassElement.of(Duration.class),
                Collections.emptyMap(),
                true,
                path
        );
    }

    @Override
    public void visitConfigBuilderMethod(
            String propertyName,
            ClassElement returnType,
            String methodName,
            ClassElement paramType,
            Map<String, ClassElement> generics,
            String path) {

        visitConfigBuilderMethodInternal(
                propertyName,
                returnType,
                methodName,
                paramType,
                generics,
                false,
                path
        );
    }

    @Override
    public void visitConfigBuilderEnd() {
        currentConfigBuilderState = null;
    }

    @Override
    public void setRequiresMethodProcessing(boolean shouldPreProcess) {
        this.preprocessMethods = shouldPreProcess;
    }

    @Override
    public void visitTypeArguments(Map<String, Map<String, ClassElement>> typeArguments) {
        this.typeArguments = typeArguments;
    }

    @Override
    public boolean requiresMethodProcessing() {
        return this.preprocessMethods;
    }

    @Override
    public void visitFieldInjectionPoint(
            TypedElement declaringType,
            FieldElement fieldElement,
            boolean requiresReflection,
            VisitorContext visitorContext) {

        visitFieldInjectionPointInternal(
                declaringType,
                fieldElement,
                fieldElement.getAnnotationMetadata(),
                requiresReflection,
                visitorContext
        );
    }

    private void visitFieldInjectionPointInternal(
            TypedElement declaringType,
            FieldElement fieldElement,
            AnnotationMetadata annotationMetadata,
            boolean requiresReflection,
            VisitorContext visitorContext) {

        boolean requiresGenericType = false;
        Method methodToInvoke;
        final ClassElement genericType = fieldElement.getGenericType();
        boolean isArray = genericType.isArray();
        boolean isCollection = genericType.isAssignable(Collection.class);
        boolean isMap = isInjectableMap(genericType);
        if (isMap) {
            requiresGenericType = true;
            methodToInvoke = GET_MAP_OF_TYPE_FOR_FIELD;
        } else if (isCollection || isArray) {
            requiresGenericType = true;
            ClassElement typeArgument = genericType.isArray() ? genericType.fromArray() : genericType.getFirstTypeArgument().orElse(null);
            if (typeArgument != null && !typeArgument.isPrimitive()) {
                if (typeArgument.isAssignable(BeanRegistration.class)) {
                    methodToInvoke = GET_BEAN_REGISTRATIONS_FOR_FIELD;
                } else {
                    methodToInvoke = GET_BEANS_OF_TYPE_FOR_FIELD;
                }
            } else {
                requiresGenericType = false;
                methodToInvoke = GET_BEAN_FOR_FIELD;
            }
        } else if (genericType.isAssignable(Stream.class)) {
            requiresGenericType = true;
            methodToInvoke = GET_STREAM_OF_TYPE_FOR_FIELD;
        } else if (genericType.isAssignable(Optional.class)) {
            requiresGenericType = true;
            methodToInvoke = FIND_BEAN_FOR_FIELD;
        } else if (genericType.isAssignable(BeanRegistration.class)) {
            requiresGenericType = true;
            methodToInvoke = GET_BEAN_REGISTRATION_FOR_FIELD;
        } else {
            methodToInvoke = GET_BEAN_FOR_FIELD;
        }
        visitFieldInjectionPointInternal(
                declaringType,
                fieldElement,
                annotationMetadata,
                requiresReflection,
                methodToInvoke,
                isArray,
                requiresGenericType
        );
    }

    private static boolean isInjectableMap(ClassElement genericType) {
        boolean typeMatches = Stream.of(Map.class, HashMap.class, LinkedHashMap.class, TreeMap.class)
                .anyMatch(t -> genericType.getName().equals(t.getName()));
        if (typeMatches) {

            Map<String, ClassElement> typeArgs = genericType.getTypeArguments();
            if (typeArgs.size() == 2) {
                ClassElement k = typeArgs.get("K");
                return k != null && k.isAssignable(CharSequence.class);
            }
        }
        return false;
    }

    private boolean isInnerType(ClassElement genericType) {
        String type;
        if (genericType.isContainerType()) {
            type = genericType.getFirstTypeArgument().map(Element::getName).orElse("");
        } else if (genericType.isArray()) {
            type = genericType.fromArray().getName();
        } else {
            type = genericType.getName();
        }
        return beanTypeInnerClasses.contains(type);
    }

    @Override
    public void visitAnnotationMemberPropertyInjectionPoint(TypedElement annotationMemberBeanType,
                                                            String annotationMemberProperty,
                                                            @Nullable String requiredValue,
                                                            @Nullable String notEqualsValue) {
        ClassElement annotationMemberClassElement = annotationMemberBeanType.getType();
        MethodElement memberPropertyGetter = annotationMemberClassElement.getBeanProperties()
                .stream()
                .filter(property -> property.getSimpleName().equals(annotationMemberProperty))
                .findFirst()
                .flatMap(PropertyElement::getReadMethod)
                .orElse(null);

        if (memberPropertyGetter == null) {
            final String[] readPrefixes = annotationMemberBeanType.getAnnotationMetadata()
                    .getValue(AccessorsStyle.class, "readPrefixes", String[].class)
                    .orElse(new String[]{AccessorsStyle.DEFAULT_READ_PREFIX});

            memberPropertyGetter = annotationMemberClassElement.getEnclosedElement(
                    ElementQuery.ALL_METHODS
                            .onlyAccessible(beanTypeElement)
                            .onlyInstance()
                            .named(name -> annotationMemberProperty.equals(NameUtils.getPropertyNameForGetter(name, readPrefixes)))
                            .filter((e) -> !e.hasParameters())
            ).orElse(null);
        }

        if (memberPropertyGetter == null) {
            visitorContext.fail("Bean property [" + annotationMemberProperty + "] is not available on bean ["
                    + annotationMemberBeanType.getName() + "]", annotationMemberBeanType);
        } else {
            Type injectedType = JavaModelUtils.getTypeReference(annotationMemberClassElement);
            annotationInjectionPoints.computeIfAbsent(injectedType, type -> new ArrayList<>(2))
                    .add(new AnnotationVisitData(annotationMemberBeanType, annotationMemberProperty, memberPropertyGetter, requiredValue, notEqualsValue));
        }
    }

    @Override
    public void visitFieldValue(TypedElement declaringType,
                                FieldElement fieldElement,
                                boolean requiresReflection, boolean isOptional) {
        AnnotationMetadata annotationMetadata = fieldElement.getAnnotationMetadata();
        Label falseCondition = isOptional ? pushPropertyContainsCheck(injectMethodVisitor, fieldElement.getType(), fieldElement.getName(), annotationMetadata) : null;

        if (isInnerType(fieldElement.getGenericType())) {
            visitFieldInjectionPointInternal(declaringType, fieldElement, annotationMetadata, requiresReflection, visitorContext);
        } else if (!isConfigurationProperties || requiresReflection) {
            visitFieldInjectionPointInternal(
                    declaringType,
                    fieldElement,
                    annotationMetadata,
                    requiresReflection,
                    GET_VALUE_FOR_FIELD,
                    isOptional,
                    false);
        } else {
            injectMethodVisitor.loadLocal(injectInstanceLocalVarIndex, beanType);

            Optional<String> property = annotationMetadata.stringValue(Property.class, "name");
            if (property.isPresent()) {
                pushInvokeGetPropertyValueForField(injectMethodVisitor, fieldElement, annotationMetadata, property.get());
            } else {
                Optional<String> valueValue = annotationMetadata.stringValue(Value.class);
                if (valueValue.isPresent()) {
                    pushInvokeGetPropertyPlaceholderValueForField(injectMethodVisitor, fieldElement, annotationMetadata, valueValue.get());
                }
            }
            putField(injectMethodVisitor, fieldElement, requiresReflection, declaringType);

            if (keepConfPropInjectPoints) {
                fieldInjectionPoints.add(new FieldVisitData(declaringType, fieldElement, annotationMetadata, requiresReflection));
                currentFieldIndex++;
            }

        }

        if (falseCondition != null) {
            injectMethodVisitor.visitLabel(falseCondition);
        }
    }

    private void pushInvokeGetPropertyValueForField(GeneratorAdapter injectMethodVisitor, FieldElement fieldElement, AnnotationMetadata annotationMetadata, String value) {
        // load 'this'
        injectMethodVisitor.loadThis();
        // 1st argument load BeanResolutionContext
        injectMethodVisitor.loadArg(0);
        // 2nd argument load BeanContext
        injectMethodVisitor.loadArg(1);
        // 3rd argument the method index

        annotationMetadata = MutableAnnotationMetadata.of(annotationMetadata);
        removeAnnotations(annotationMetadata, PropertySource.class.getName(), Property.class.getName());

        if (keepConfPropInjectPoints) {
            resolveFieldArgument(injectMethodVisitor, currentFieldIndex);
        } else {
            pushCreateArgument(
                    beanFullClassName,
                    beanDefinitionType,
                    classWriter,
                    injectMethodVisitor,
                    fieldElement.getName(),
                    fieldElement.getGenericType(),
                    annotationMetadata,
                    fieldElement.getGenericType().getTypeArguments(),
                    new HashMap<>(),
                    loadTypeMethods
            );
        }
        // 4th property value
        injectMethodVisitor.push(value);
        // 5th cli property name
        injectMethodVisitor.push(getCliPrefix(fieldElement.getName()));

        pushInvokeMethodOnSuperClass(injectMethodVisitor, GET_PROPERTY_VALUE_FOR_FIELD);
        // cast the return value to the correct type
        pushCastToType(injectMethodVisitor, fieldElement.getType());
    }

    private void pushInvokeGetPropertyPlaceholderValueForField(GeneratorAdapter injectMethodVisitor, FieldElement fieldElement, AnnotationMetadata annotationMetadata, String value) {
        // load 'this'
        injectMethodVisitor.loadThis();
        // 1st argument load BeanResolutionContext
        injectMethodVisitor.loadArg(0);
        // 2nd argument load BeanContext
        injectMethodVisitor.loadArg(1);
        // 3rd argument the method index

        annotationMetadata = MutableAnnotationMetadata.of(annotationMetadata);
        removeAnnotations(annotationMetadata, PropertySource.class.getName(), Property.class.getName());

        if (keepConfPropInjectPoints) {
            resolveFieldArgument(injectMethodVisitor, currentFieldIndex);
        } else {
            pushCreateArgument(
                    beanFullClassName,
                    beanDefinitionType,
                    classWriter,
                    injectMethodVisitor,
                    fieldElement.getName(),
                    fieldElement.getGenericType(),
                    annotationMetadata,
                    fieldElement.getGenericType().getTypeArguments(),
                    new HashMap<>(),
                    loadTypeMethods
            );
        }
        // 4th property value
        injectMethodVisitor.push(value);

        pushInvokeMethodOnSuperClass(injectMethodVisitor, GET_PROPERTY_PLACEHOLDER_VALUE_FOR_FIELD);
        // cast the return value to the correct type
        pushCastToType(injectMethodVisitor, fieldElement.getType());
    }

    private void visitConfigBuilderMethodInternal(
            String propertyName,
            ClassElement returnType,
            String methodName,
            ClassElement paramType,
            Map<String, ClassElement> generics,
            boolean isDurationWithTimeUnit,
            String propertyPath) {

        if (currentConfigBuilderState != null) {
            Type builderType = currentConfigBuilderState.getType();
            String builderName = currentConfigBuilderState.getName();
            boolean isResolveBuilderViaMethodCall = currentConfigBuilderState.isMethod();
            GeneratorAdapter injectMethodVisitor = this.injectMethodVisitor;

            boolean zeroArgs = paramType == null;

            // Optional optional = AbstractBeanDefinition.getValueForPath(...)
            int optionalLocalIndex = pushGetValueForPathCall(injectMethodVisitor, paramType, propertyName, propertyPath, zeroArgs, generics);

            Label ifEnd = new Label();
            // if(optional.isPresent())
            injectMethodVisitor.invokeVirtual(Type.getType(Optional.class), org.objectweb.asm.commons.Method.getMethod(
                    ReflectionUtils.getRequiredMethod(Optional.class, "isPresent")
            ));
            injectMethodVisitor.push(false);
            injectMethodVisitor.ifCmp(Type.BOOLEAN_TYPE, GeneratorAdapter.EQ, ifEnd);
            if (zeroArgs) {
                pushOptionalGet(injectMethodVisitor, optionalLocalIndex);
                pushCastToType(injectMethodVisitor, boolean.class);
                injectMethodVisitor.push(false);
                injectMethodVisitor.ifCmp(Type.BOOLEAN_TYPE, GeneratorAdapter.EQ, ifEnd);
            }

            injectMethodVisitor.visitLabel(new Label());

            String methodDescriptor;
            if (zeroArgs) {
                methodDescriptor = getMethodDescriptor(returnType, Collections.emptyList());
            } else if (isDurationWithTimeUnit) {
                methodDescriptor = getMethodDescriptor(returnType, Arrays.asList(ClassElement.of(long.class), ClassElement.of(TimeUnit.class)));
            } else {
                methodDescriptor = getMethodDescriptor(returnType, Collections.singleton(paramType));
            }

            Label tryStart = new Label();
            Label tryEnd = new Label();
            Label exceptionHandler = new Label();
            injectMethodVisitor.visitTryCatchBlock(tryStart, tryEnd, exceptionHandler, Type.getInternalName(NoSuchMethodError.class));

            injectMethodVisitor.visitLabel(tryStart);

            injectMethodVisitor.loadLocal(injectInstanceLocalVarIndex);
            if (isResolveBuilderViaMethodCall) {
                String desc = builderType.getClassName() + " " + builderName + "()";
                injectMethodVisitor.invokeVirtual(beanType, org.objectweb.asm.commons.Method.getMethod(desc));
            } else {
                injectMethodVisitor.getField(beanType, builderName, builderType);
            }

            if (!zeroArgs) {
                pushOptionalGet(injectMethodVisitor, optionalLocalIndex);
                pushCastToType(injectMethodVisitor, paramType);
            }

            boolean anInterface = currentConfigBuilderState.isInterface();

            if (isDurationWithTimeUnit) {
                injectMethodVisitor.invokeVirtual(Type.getType(Duration.class), org.objectweb.asm.commons.Method.getMethod(
                        ReflectionUtils.getRequiredMethod(Duration.class, "toMillis")
                ));
                Type tu = Type.getType(TimeUnit.class);
                injectMethodVisitor.getStatic(tu, "MILLISECONDS", tu);
            }

            if (anInterface) {
                injectMethodVisitor.invokeInterface(builderType,
                        new org.objectweb.asm.commons.Method(methodName, methodDescriptor));
            } else {
                injectMethodVisitor.invokeVirtual(builderType,
                        new org.objectweb.asm.commons.Method(methodName, methodDescriptor));
            }

            if (returnType != PrimitiveElement.VOID) {
                injectMethodVisitor.pop();
            }
            injectMethodVisitor.visitJumpInsn(GOTO, tryEnd);
            injectMethodVisitor.visitLabel(exceptionHandler);
            injectMethodVisitor.pop();
            injectMethodVisitor.visitLabel(tryEnd);
            injectMethodVisitor.visitLabel(ifEnd);
        }
    }

    private void pushOptionalGet(GeneratorAdapter injectMethodVisitor, int optionalLocalIndex) {
        injectMethodVisitor.loadLocal(optionalLocalIndex);
        // get the value: optional.get()
        injectMethodVisitor.invokeVirtual(Type.getType(Optional.class), org.objectweb.asm.commons.Method.getMethod(
                ReflectionUtils.getRequiredMethod(Optional.class, "get")
        ));
    }

    private int pushGetValueForPathCall(GeneratorAdapter injectMethodVisitor, ClassElement propertyType, String propertyName, String propertyPath, boolean zeroArgs, Map<String, ClassElement> generics) {
        injectMethodVisitor.loadThis();
        injectMethodVisitor.loadArg(0); // the resolution context
        injectMethodVisitor.loadArg(1); // the bean context
        if (zeroArgs) {
            // if the parameter type is null this is a zero args method that expects a boolean flag
            buildArgument(
                    injectMethodVisitor,
                    propertyName,
                    Type.getType(Boolean.class)
            );
        } else {
            buildArgumentWithGenerics(
                    beanDefinitionType,
                    classWriter,
                    injectMethodVisitor,
                    propertyName,
                    JavaModelUtils.getTypeReference(propertyType),
                    propertyType,
                    generics,
                    new HashSet<>(),
                    new HashMap<>(),
                    loadTypeMethods
            );
        }

        injectMethodVisitor.push(propertyPath);
        // Optional optional = AbstractBeanDefinition.getValueForPath(...)
        injectMethodVisitor.invokeVirtual(beanDefinitionType, org.objectweb.asm.commons.Method.getMethod(GET_VALUE_FOR_PATH));
        int optionalInstanceIndex = injectMethodVisitor.newLocal(Type.getType(Optional.class));
        injectMethodVisitor.storeLocal(optionalInstanceIndex);
        injectMethodVisitor.loadLocal(optionalInstanceIndex);
        return optionalInstanceIndex;
    }

    private boolean pushValueBypassingBeanContext(GeneratorAdapter writer, ClassElement type) {
        // Used in instantiate and inject methods
        if (type.isAssignable(BeanResolutionContext.class)) {
            writer.loadArg(INSTANTIATE_METHOD_BEAN_RESOLUTION_CONTEXT_PARAM);
            return true;
        }
        if (type.isAssignable(BeanContext.class)) {
            writer.loadArg(INSTANTIATE_METHOD_BEAN_CONTEXT_PARAM);
            return true;
        }
        if (visitorContext.getClassElement(ConversionService.class).orElseThrow().equals(type)) {
            // We only want to assign to exact `ConversionService` classes not to classes extending `ConversionService`
            writer.loadArg(INSTANTIATE_METHOD_BEAN_CONTEXT_PARAM);
            writer.invokeInterface(TYPE_BEAN_CONTEXT, METHOD_BEAN_CONTEXT_GET_CONVERSION_SERVICE);
            return true;
        }
        if (type.isAssignable(ConfigurationPath.class)) {
            writer.loadArg(INSTANTIATE_METHOD_BEAN_RESOLUTION_CONTEXT_PARAM);
            writer.invokeInterface(Type.getType(BeanResolutionContext.class), org.objectweb.asm.commons.Method.getMethod(
                    ReflectionUtils.getRequiredInternalMethod(BeanResolutionContext.class, "getConfigurationPath")
            ));
            return true;
        }
        return false;
    }

    private void visitFieldInjectionPointInternal(
            TypedElement declaringType,
            FieldElement fieldElement,
            AnnotationMetadata annotationMetadata,
            boolean requiresReflection,
            Method methodToInvoke,
            boolean isArray,
            boolean requiresGenericType) {

        autoApplyNamedIfPresent(fieldElement, annotationMetadata);
        DefaultAnnotationMetadata.contributeDefaults(this.annotationMetadata, annotationMetadata);
        VisitorContextUtils.contributeRepeatable(this.annotationMetadata, fieldElement.getGenericField());

        GeneratorAdapter injectMethodVisitor = this.injectMethodVisitor;

        injectMethodVisitor.loadLocal(injectInstanceLocalVarIndex, beanType);

        if (!pushValueBypassingBeanContext(injectMethodVisitor, fieldElement.getGenericField())) {
            // first get the value of the field by calling AbstractBeanDefinition.getBeanForField(..)
            // load 'this'
            injectMethodVisitor.loadThis();
            // 1st argument load BeanResolutionContext
            injectMethodVisitor.loadArg(INJECT_METHOD_BEAN_RESOLUTION_CONTEXT_PARAM);
            // 2nd argument load BeanContext
            injectMethodVisitor.loadArg(INJECT_METHOD_BEAN_CONTEXT_PARAM);
            // 3rd argument the field index
            injectMethodVisitor.push(currentFieldIndex);
            if (requiresGenericType) {
                resolveFieldArgumentGenericType(injectMethodVisitor, fieldElement.getGenericType(), currentFieldIndex);
            }
            // push qualifier
            pushQualifier(injectMethodVisitor, fieldElement, () -> resolveFieldArgument(injectMethodVisitor, currentFieldIndex));
            // invoke getBeanForField
            pushInvokeMethodOnSuperClass(injectMethodVisitor, methodToInvoke);
            if (isArray && requiresGenericType) {
                convertToArray(fieldElement.getType().fromArray(), injectMethodVisitor);
            }
            // cast the return value to the correct type
            pushCastToType(injectMethodVisitor, fieldElement.getType());
        }
        putField(injectMethodVisitor, fieldElement, requiresReflection, declaringType);
        currentFieldIndex++;
        fieldInjectionPoints.add(new FieldVisitData(declaringType, fieldElement, annotationMetadata, requiresReflection));
    }

    private void putField(GeneratorAdapter injectMethodVisitor, FieldElement fieldElement, boolean requiresReflection, TypedElement declaringType) {
        Type declaringTypeRef = JavaModelUtils.getTypeReference(declaringType);
        Type fieldType = JavaModelUtils.getTypeReference(fieldElement.getType());
        if (!requiresReflection) {
            injectMethodVisitor.putField(declaringTypeRef, fieldElement.getName(), fieldType);
        } else {
            pushBoxPrimitiveIfNecessary(fieldType, injectMethodVisitor);
            int storedIndex = injectMethodVisitor.newLocal(Type.getType(Object.class));
            injectMethodVisitor.storeLocal(storedIndex);
            injectMethodVisitor.loadThis();
            injectMethodVisitor.loadArg(0);
            injectMethodVisitor.loadArg(1);
            injectMethodVisitor.push(currentFieldIndex);
            injectMethodVisitor.loadLocal(injectInstanceLocalVarIndex);
            injectMethodVisitor.loadLocal(storedIndex);
            injectMethodVisitor.invokeVirtual(superType, SET_FIELD_WITH_REFLECTION_METHOD);
            injectMethodVisitor.pop();
        }
    }

    private Label pushPropertyContainsCheck(GeneratorAdapter injectMethodVisitor, ClassElement propertyType, String propertyName, AnnotationMetadata annotationMetadata) {
        String propertyValue = annotationMetadata.stringValue(Property.class, "name").orElse(propertyName);

        Label trueCondition = new Label();
        Label falseCondition = new Label();
        injectMethodVisitor.loadThis();
        // 1st argument load BeanResolutionContext
        injectMethodVisitor.loadArg(0);
        // 2nd argument load BeanContext
        injectMethodVisitor.loadArg(1);
        // 3rd argument push property name
        injectMethodVisitor.push(propertyValue);
        if (isMultiValueProperty(propertyType)) {
            injectMethodVisitor.invokeVirtual(beanDefinitionType, CONTAINS_PROPERTIES_VALUE_METHOD);
        } else {
            injectMethodVisitor.invokeVirtual(beanDefinitionType, CONTAINS_PROPERTY_VALUE_METHOD);
        }
        injectMethodVisitor.push(false);

        String cliProperty = getCliPrefix(propertyName);
        if (cliProperty != null) {
            injectMethodVisitor.ifCmp(Type.BOOLEAN_TYPE, GeneratorAdapter.NE, trueCondition);

            injectMethodVisitor.loadThis();
            // 1st argument load BeanResolutionContext
            injectMethodVisitor.loadArg(0);
            // 2nd argument load BeanContext
            injectMethodVisitor.loadArg(1);
            // 3rd argument push property name
            injectMethodVisitor.push(cliProperty);
            injectMethodVisitor.invokeVirtual(beanDefinitionType, CONTAINS_PROPERTY_VALUE_METHOD);
            injectMethodVisitor.push(false);
        }

        injectMethodVisitor.ifCmp(Type.BOOLEAN_TYPE, GeneratorAdapter.EQ, falseCondition);

        injectMethodVisitor.visitLabel(trueCondition);

        return falseCondition;
    }

    private String getCliPrefix(String propertyName) {
        if (isConfigurationProperties && this.annotationMetadata.isPresent(ConfigurationProperties.class, "cliPrefix")) {
            return this.annotationMetadata.stringValue(ConfigurationProperties.class, "cliPrefix").map(val -> val + propertyName).orElse(null);
        }
        return null;
    }

    private boolean isMultiValueProperty(ClassElement type) {
        return type.isAssignable(Map.class) || type.isAssignable(Collection.class) || isConfigurationProperties(type);
    }

    private void pushQualifier(GeneratorAdapter generatorAdapter, Element element, Runnable resolveArgument) {
        final List<String> qualifierNames = element.getAnnotationNamesByStereotype(AnnotationUtil.QUALIFIER);
        if (!qualifierNames.isEmpty()) {
            if (qualifierNames.size() == 1) {
                // simple qualifier
                final String annotationName = qualifierNames.iterator().next();
                pushQualifierForAnnotation(generatorAdapter, element, annotationName, resolveArgument);
            } else {
                // composite qualifier
                final int len = qualifierNames.size();
                pushNewArray(generatorAdapter, TYPE_QUALIFIER, len);
                for (int i = 0; i < len; i++) {
                    final String annotationName = qualifierNames.get(i);
                    pushStoreInArray(generatorAdapter, i, len, () ->
                            pushQualifierForAnnotation(generatorAdapter, element, annotationName, resolveArgument)
                    );
                }
                generatorAdapter.invokeStatic(TYPE_QUALIFIERS, METHOD_QUALIFIER_BY_QUALIFIERS);

            }
        } else if (element.hasAnnotation(AnnotationUtil.ANN_INTERCEPTOR_BINDING_QUALIFIER)) {
            resolveArgument.run();
            retrieveAnnotationMetadataFromProvider(generatorAdapter);
            generatorAdapter.invokeStatic(TYPE_QUALIFIERS, METHOD_QUALIFIER_BY_INTERCEPTOR_BINDING);
        } else {
            String[] byType = element.hasDeclaredAnnotation(io.micronaut.context.annotation.Type.NAME) ? element.stringValues(io.micronaut.context.annotation.Type.NAME) : null;
            if (byType != null && byType.length > 0) {
                pushArrayOfClasses(generatorAdapter, byType);
                generatorAdapter.invokeStatic(TYPE_QUALIFIERS, METHOD_QUALIFIER_BY_TYPE);
            } else {
                generatorAdapter.push((String) null);
            }
        }
    }

    private void retrieveAnnotationMetadataFromProvider(GeneratorAdapter generatorAdapter) {
        generatorAdapter.invokeInterface(Type.getType(AnnotationMetadataProvider.class), org.objectweb.asm.commons.Method.getMethod(
                ReflectionUtils.getRequiredMethod(AnnotationMetadataProvider.class, "getAnnotationMetadata")
        ));
    }

    private void pushQualifierForAnnotation(GeneratorAdapter generatorAdapter,
                                            Element element,
                                            String annotationName,
                                            Runnable resolveArgument) {
        if (annotationName.equals(Primary.NAME)) {
            // primary is the same as no qualifier
            generatorAdapter.visitInsn(ACONST_NULL);
        } else if (annotationName.equals(AnnotationUtil.NAMED)) {
            final String n = element.stringValue(AnnotationUtil.NAMED)
                    .orElse(element.getName());
            if (!n.contains("$")) {
                generatorAdapter.push(n);
                generatorAdapter.invokeStatic(TYPE_QUALIFIERS, METHOD_QUALIFIER_BY_NAME);
            } else {
                // need to resolve the name at runtime
                doResolveArgument(generatorAdapter, resolveArgument);
            }
        } else if (annotationName.equals(Any.NAME)) {
            final Type t = Type.getType(AnyQualifier.class);
            generatorAdapter.getStatic(
                    t,
                    "INSTANCE",
                    t
            );
        } else {
            final String repeatableName = visitorContext
                    .getClassElement(annotationName)
                    .flatMap(ce -> ce.stringValue(Repeatable.class)).orElse(null);
            resolveArgument.run();
            retrieveAnnotationMetadataFromProvider(generatorAdapter);
            if (repeatableName != null) {
                generatorAdapter.push(repeatableName);
                generatorAdapter.invokeStatic(TYPE_QUALIFIERS, METHOD_QUALIFIER_BY_REPEATABLE_ANNOTATION);
            } else {
                generatorAdapter.push(annotationName);
                generatorAdapter.invokeStatic(TYPE_QUALIFIERS, METHOD_QUALIFIER_BY_ANNOTATION);
            }
        }
    }

    private void doResolveArgument(GeneratorAdapter generatorAdapter, Runnable resolveArgument) {
        resolveArgument.run();
        generatorAdapter.invokeStatic(TYPE_QUALIFIERS, METHOD_QUALIFIER_FOR_ARGUMENT);
    }

    private void pushArrayOfClasses(GeneratorAdapter writer, String[] byType) {
        int len = byType.length;
        pushNewArray(writer, Class.class, len);
        for (int i = 0; i < len; i++) {
            final String type = byType[i];
            pushStoreInArray(writer, i, len, () -> pushClass(writer, type));
        }
    }

    private void pushClass(GeneratorAdapter writer, String className) {
        writer.push(Type.getObjectType(className.replace('.', '/')));
    }

    private void convertToArray(ClassElement arrayType, GeneratorAdapter injectMethodVisitor) {
        injectMethodVisitor.push(0);
        injectMethodVisitor.newArray(JavaModelUtils.getTypeReference(arrayType));
        injectMethodVisitor.invokeInterface(Type.getType(Collection.class), COLLECTION_TO_ARRAY);
    }

    private void autoApplyNamedIfPresent(Element element, AnnotationMetadata annotationMetadata) {
        if (annotationMetadata.hasAnnotation(AnnotationUtil.NAMED) || annotationMetadata.hasStereotype(AnnotationUtil.NAMED)) {
            autoApplyNamed(element);
        }
    }

    private void autoApplyNamed(Element element) {
        if (element.stringValue(AnnotationUtil.NAMED).isEmpty()) {
            element.annotate(AnnotationUtil.NAMED, (builder) -> {
                final String name;

                if (element instanceof ClassElement) {
                    name = NameUtils.decapitalize(element.getSimpleName());
                } else {
                    if (element instanceof MethodElement) {
                        final String n = element.getName();
                        if (NameUtils.isGetterName(n)) {
                            name = NameUtils.getPropertyNameForGetter(n);
                        } else {
                            name = n;
                        }
                    } else {
                        name = element.getName();
                    }
                }
                builder.value(name);
            });
        }
    }

    private void visitMethodInjectionPointInternal(MethodVisitData methodVisitData,
                                                   GeneratorAdapter injectMethodVisitor,
                                                   int injectInstanceIndex) {


        MethodElement methodElement = methodVisitData.getMethodElement();
        final AnnotationMetadata annotationMetadata = methodVisitData.getAnnotationMetadata();
        final List<ParameterElement> argumentTypes = Arrays.asList(methodElement.getParameters());
        applyDefaultNamedToParameters(argumentTypes);
        final TypedElement declaringType = methodVisitData.beanType;
        final String methodName = methodElement.getName();
        final boolean requiresReflection = methodVisitData.requiresReflection;
        final ClassElement returnType = methodElement.getReturnType();
        DefaultAnnotationMetadata.contributeDefaults(this.annotationMetadata, annotationMetadata);
        VisitorContextUtils.contributeRepeatable(this.annotationMetadata, returnType);
        boolean hasArguments = methodElement.hasParameters();
        int argCount = hasArguments ? argumentTypes.size() : 0;
        Type declaringTypeRef = JavaModelUtils.getTypeReference(declaringType);
        boolean hasInjectScope = false;
        for (ParameterElement value : argumentTypes) {
            DefaultAnnotationMetadata.contributeDefaults(this.annotationMetadata, value.getAnnotationMetadata());
            VisitorContextUtils.contributeRepeatable(this.annotationMetadata, value.getGenericType());
            if (value.hasDeclaredAnnotation(InjectScope.class)) {
                hasInjectScope = true;
            }
        }

        if (!requiresReflection) {
            // if the method doesn't require reflection then invoke it directly

            // invoke the method on this injected instance
            injectMethodVisitor.loadLocal(injectInstanceIndex, beanType);

            String methodDescriptor;
            if (hasArguments) {
                methodDescriptor = getMethodDescriptor(returnType, argumentTypes);
                Iterator<ParameterElement> argIterator = argumentTypes.iterator();
                for (int i = 0; i < argCount; i++) {
                    ParameterElement entry = argIterator.next();
                    pushMethodParameterValue(injectMethodVisitor, i, entry);
                }
            } else {
                methodDescriptor = getMethodDescriptor(returnType, Collections.emptyList());
            }
            injectMethodVisitor.visitMethodInsn(isInterface ? INVOKEINTERFACE : INVOKEVIRTUAL,
                    declaringTypeRef.getInternalName(), methodName,
                    methodDescriptor, isInterface);
            if (isConfigurationProperties && returnType != PrimitiveElement.VOID) {
                injectMethodVisitor.pop();
            }
        } else {
            injectMethodVisitor.loadThis();
            injectMethodVisitor.loadArg(INJECT_METHOD_BEAN_RESOLUTION_CONTEXT_PARAM);
            injectMethodVisitor.loadArg(INJECT_METHOD_BEAN_CONTEXT_PARAM);
            injectMethodVisitor.push(currentMethodIndex);
            injectMethodVisitor.loadLocal(injectInstanceLocalVarIndex, beanType);
            if (hasArguments) {
                pushNewArray(injectMethodVisitor, Object.class, argumentTypes.size());
                Iterator<ParameterElement> argIterator = argumentTypes.iterator();
                for (int i = 0; i < argCount; i++) {
                    int finalI = i;
                    pushStoreInArray(injectMethodVisitor, i, argumentTypes.size(), () -> {
                        ParameterElement entry = argIterator.next();
                        pushMethodParameterValue(injectMethodVisitor, finalI, entry);
                        pushBoxPrimitiveIfNecessary(entry.getType(), injectMethodVisitor);
                    });
                }
            } else {
                pushNewArray(injectMethodVisitor, Object.class, 0);
            }
            injectMethodVisitor.invokeVirtual(superType, INVOKE_WITH_REFLECTION_METHOD);
        }

        destroyInjectScopeBeansIfNecessary(injectMethodVisitor, hasInjectScope);
    }

    private void destroyInjectScopeBeansIfNecessary(GeneratorAdapter injectMethodVisitor, boolean hasInjectScope) {
        if (hasInjectScope) {
            injectMethodVisitor.loadArg(0);
            injectMethodVisitor.invokeInterface(
                    Type.getType(BeanResolutionContext.class),
                    org.objectweb.asm.commons.Method.getMethod(
                            ReflectionUtils.getRequiredInternalMethod(BeanResolutionContext.class, "destroyInjectScopedBeans")
                    )
            );
        }
    }

    private void pushMethodParameterValue(GeneratorAdapter injectMethodVisitor, int i, ParameterElement entry) {
        AnnotationMetadata argMetadata = entry.getAnnotationMetadata();
        if (!pushValueBypassingBeanContext(injectMethodVisitor, entry.getGenericType())) {
            boolean requiresGenericType = false;
            final ClassElement genericType = entry.getGenericType();
            Method methodToInvoke;
            boolean isCollection = genericType.isAssignable(Collection.class);
            boolean isMap = isInjectableMap(genericType);
            boolean isArray = genericType.isArray();

            if (isValueType(argMetadata) && !isInnerType(entry.getGenericType())) {
                Optional<String> property = argMetadata.stringValue(Property.class, "name");
                if (property.isPresent()) {
                    pushInvokeGetPropertyValueForMethod(injectMethodVisitor, i, entry, property.get());
                } else {
                    Optional<String> valueValue = entry.getAnnotationMetadata().stringValue(Value.class);
                    if (valueValue.isPresent()) {
                        pushInvokeGetPropertyPlaceholderValueForMethod(injectMethodVisitor, i, entry, valueValue.get());
                    }
                }
                return;
            } else if (isCollection || isArray) {
                requiresGenericType = true;
                ClassElement typeArgument = genericType.isArray() ? genericType.fromArray() : genericType.getFirstTypeArgument().orElse(null);
                if (typeArgument != null && !typeArgument.isPrimitive()) {
                    if (typeArgument.isAssignable(BeanRegistration.class)) {
                        methodToInvoke = GET_BEAN_REGISTRATIONS_FOR_METHOD_ARGUMENT;
                    } else {
                        methodToInvoke = GET_BEANS_OF_TYPE_FOR_METHOD_ARGUMENT;
                    }
                } else {
                    methodToInvoke = GET_BEAN_FOR_METHOD_ARGUMENT;
                    requiresGenericType = false;
                }
            } else if (isMap) {
                requiresGenericType = true;
                methodToInvoke = GET_MAP_OF_TYPE_FOR_METHOD_ARGUMENT;
            } else if (genericType.isAssignable(Stream.class)) {
                requiresGenericType = true;
                methodToInvoke = GET_STREAM_OF_TYPE_FOR_METHOD_ARGUMENT;
            } else if (genericType.isAssignable(Optional.class)) {
                requiresGenericType = true;
                methodToInvoke = FIND_BEAN_FOR_METHOD_ARGUMENT;
            } else if (genericType.isAssignable(BeanRegistration.class)) {
                requiresGenericType = true;
                methodToInvoke = GET_BEAN_REGISTRATION_FOR_METHOD_ARGUMENT;
            } else {
                methodToInvoke = GET_BEAN_FOR_METHOD_ARGUMENT;
            }

            // first get the value of the field by calling AbstractBeanDefinition.getBeanForMethod(..)
            // load 'this'
            injectMethodVisitor.loadThis();
            // 1st argument load BeanResolutionContext
            injectMethodVisitor.loadArg(0);
            // 2nd argument load BeanContext
            injectMethodVisitor.loadArg(1);
            // 3rd argument the method index
            injectMethodVisitor.push(currentMethodIndex);
            // 4th argument the argument index
            injectMethodVisitor.push(i);
            // invoke getBeanForField
            if (requiresGenericType) {
                resolveMethodArgumentGenericType(injectMethodVisitor, genericType, currentMethodIndex, i);
            }
            pushQualifier(injectMethodVisitor, entry, () -> resolveMethodArgument(injectMethodVisitor, currentMethodIndex, i));

            pushInvokeMethodOnSuperClass(injectMethodVisitor, methodToInvoke);
            if (isArray && requiresGenericType) {
                convertToArray(genericType.fromArray(), injectMethodVisitor);
            }
            // cast the return value to the correct type
            pushCastToType(injectMethodVisitor, entry);
        }
    }

    private void pushInvokeGetPropertyValueForMethod(GeneratorAdapter injectMethodVisitor, int i, ParameterElement entry, String value) {
        // load 'this'
        injectMethodVisitor.loadThis();
        // 1st argument load BeanResolutionContext
        injectMethodVisitor.loadArg(0);
        // 2nd argument load BeanContext
        injectMethodVisitor.loadArg(1);
        // 3rd argument the method index
        injectMethodVisitor.push(currentMethodIndex);
        // 4th argument the argument index
        injectMethodVisitor.push(i);
        // 5th property value
        injectMethodVisitor.push(value);
        // 6 cli property name
        injectMethodVisitor.push(getCliPrefix(entry.getName()));

        pushInvokeMethodOnSuperClass(injectMethodVisitor, GET_PROPERTY_VALUE_FOR_METHOD_ARGUMENT);
        // cast the return value to the correct type
        pushCastToType(injectMethodVisitor, entry);
    }

    private void pushInvokeGetPropertyPlaceholderValueForMethod(GeneratorAdapter injectMethodVisitor, int i, ParameterElement entry, String value) {
        // load 'this'
        injectMethodVisitor.loadThis();
        // 1st argument load BeanResolutionContext
        injectMethodVisitor.loadArg(0);
        // 2nd argument load BeanContext
        injectMethodVisitor.loadArg(1);
        // 3rd argument the method index
        injectMethodVisitor.push(currentMethodIndex);
        // 4th argument the argument index
        injectMethodVisitor.push(i);
        // 5th property value
        injectMethodVisitor.push(value);

        pushInvokeMethodOnSuperClass(injectMethodVisitor, GET_PROPERTY_PLACEHOLDER_VALUE_FOR_METHOD_ARGUMENT);
        // cast the return value to the correct type
        pushCastToType(injectMethodVisitor, entry);
    }

    private void pushInvokeGetPropertyValueForSetter(GeneratorAdapter injectMethodVisitor, String setterName, ParameterElement entry, String value, AnnotationMetadata annotationMetadata) {
        // load 'this'
        injectMethodVisitor.loadThis();
        // 1st argument load BeanResolutionContext
        injectMethodVisitor.loadArg(0);
        // 2nd argument load BeanContext
        injectMethodVisitor.loadArg(1);
        // 3rd argument the method name
        injectMethodVisitor.push(setterName);

        annotationMetadata = MutableAnnotationMetadata.of(annotationMetadata);
        removeAnnotations(annotationMetadata, PropertySource.class.getName(), Property.class.getName());

        // 4th argument the argument
        if (keepConfPropInjectPoints) {
            resolveMethodArgument(injectMethodVisitor, currentMethodIndex, 0);
        } else {
            pushCreateArgument(
                    beanFullClassName,
                    beanDefinitionType,
                    classWriter,
                    injectMethodVisitor,
                    entry.getName(),
                    entry.getGenericType(),
                    annotationMetadata,
                    entry.getGenericType().getTypeArguments(),
                    new HashMap<>(),
                    loadTypeMethods
            );
        }
        // 5th property value
        injectMethodVisitor.push(value);
        // 6 cli property name
        injectMethodVisitor.push(getCliPrefix(entry.getName()));

        pushInvokeMethodOnSuperClass(injectMethodVisitor, GET_PROPERTY_VALUE_FOR_SETTER);
        // cast the return value to the correct type
        pushCastToType(injectMethodVisitor, entry);
    }

    private void pushInvokeGetBeanForSetter(GeneratorAdapter injectMethodVisitor, String setterName, ParameterElement entry, AnnotationMetadata annotationMetadata) {
        // load 'this'
        injectMethodVisitor.loadThis();
        // 1st argument load BeanResolutionContext
        injectMethodVisitor.loadArg(0);
        // 2nd argument load BeanContext
        injectMethodVisitor.loadArg(1);
        // 3rd argument the method name
        injectMethodVisitor.push(setterName);

        annotationMetadata = MutableAnnotationMetadata.of(annotationMetadata);
        removeAnnotations(annotationMetadata, PropertySource.class.getName(), Property.class.getName());

        // 4th argument the argument
        if (keepConfPropInjectPoints) {
            resolveMethodArgument(injectMethodVisitor, currentMethodIndex, 0);
        } else {
            pushCreateArgument(
                    beanFullClassName,
                    beanDefinitionType,
                    classWriter,
                    injectMethodVisitor,
                    entry.getName(),
                    entry.getGenericType(),
                    annotationMetadata,
                    entry.getGenericType().getTypeArguments(),
                    new HashMap<>(),
                    loadTypeMethods
            );
        }

        // push qualifier
        pushQualifier(injectMethodVisitor, entry.getGenericType(), injectMethodVisitor::dup);

        pushInvokeMethodOnSuperClass(injectMethodVisitor, GET_BEAN_FOR_SETTER);
        // cast the return value to the correct type
        pushCastToType(injectMethodVisitor, entry);
    }

    private void pushInvokeGetBeansOfTypeForSetter(GeneratorAdapter injectMethodVisitor, String setterName, ParameterElement entry, AnnotationMetadata annotationMetadata) {
        // load 'this'
        injectMethodVisitor.loadThis();
        // 1st argument load BeanResolutionContext
        injectMethodVisitor.loadArg(0);
        // 2nd argument load BeanContext
        injectMethodVisitor.loadArg(1);
        // 3rd argument the method name
        injectMethodVisitor.push(setterName);

        annotationMetadata = MutableAnnotationMetadata.of(annotationMetadata);
        removeAnnotations(annotationMetadata, PropertySource.class.getName(), Property.class.getName());

        // 4th argument the argument
        ClassElement genericType = entry.getGenericType();

        if (keepConfPropInjectPoints) {
            resolveMethodArgument(injectMethodVisitor, currentMethodIndex, 0);
        } else {
            pushCreateArgument(
                    beanFullClassName,
                    beanDefinitionType,
                    classWriter,
                    injectMethodVisitor,
                    entry.getName(),
                    genericType,
                    annotationMetadata,
                    genericType.getTypeArguments(),
                    new HashMap<>(),
                    loadTypeMethods
            );
        }

        int thisArgument = injectMethodVisitor.newLocal(Type.getType(Argument.class));
        injectMethodVisitor.storeLocal(thisArgument);
        injectMethodVisitor.loadLocal(thisArgument);

        if (!resolveArgumentGenericType(injectMethodVisitor, genericType)) {
            injectMethodVisitor.loadLocal(thisArgument);
            resolveFirstTypeArgument(injectMethodVisitor);
            resolveInnerTypeArgumentIfNeeded(injectMethodVisitor, genericType);
        } else {
            injectMethodVisitor.push((String) null);
        }

        // push qualifier
        pushQualifier(injectMethodVisitor, genericType, () -> injectMethodVisitor.loadLocal(thisArgument));

        pushInvokeMethodOnSuperClass(injectMethodVisitor, GET_BEANS_OF_TYPE_FOR_SETTER);
        // cast the return value to the correct type
        pushCastToType(injectMethodVisitor, entry);
    }

    private void pushInvokeGetPropertyPlaceholderValueForSetter(GeneratorAdapter injectMethodVisitor, String setterName, ParameterElement entry, String value, AnnotationMetadata annotationMetadata) {
        // load 'this'
        injectMethodVisitor.loadThis();
        // 1st argument load BeanResolutionContext
        injectMethodVisitor.loadArg(0);
        // 2nd argument load BeanContext
        injectMethodVisitor.loadArg(1);
        // 3rd argument the method name
        injectMethodVisitor.push(setterName);
        // 4th argument the argument

        annotationMetadata = MutableAnnotationMetadata.of(annotationMetadata);
        removeAnnotations(annotationMetadata, PropertySource.class.getName(), Property.class.getName());

        if (keepConfPropInjectPoints) {
            resolveMethodArgument(injectMethodVisitor, currentMethodIndex, 0);
        } else {
            pushCreateArgument(
                    beanFullClassName,
                    beanDefinitionType,
                    classWriter,
                    injectMethodVisitor,
                    entry.getName(),
                    entry.getGenericType(),
                    annotationMetadata,
                    entry.getGenericType().getTypeArguments(),
                    new HashMap<>(),
                    loadTypeMethods
            );
        }

        // 5th property value
        injectMethodVisitor.push(value);
        // 6 cli property name
        injectMethodVisitor.push(getCliPrefix(entry.getName()));

        pushInvokeMethodOnSuperClass(injectMethodVisitor, GET_PROPERTY_PLACEHOLDER_VALUE_FOR_SETTER);
        // cast the return value to the correct type
        pushCastToType(injectMethodVisitor, entry);
    }

    private void removeAnnotations(AnnotationMetadata annotationMetadata, String... annotationNames) {
        if (annotationMetadata instanceof MutableAnnotationMetadata) {
            MutableAnnotationMetadata mutableAnnotationMetadata = (MutableAnnotationMetadata) annotationMetadata;
            for (String annotation : annotationNames) {
                mutableAnnotationMetadata.removeAnnotation(annotation);
            }
        }
    }

    private void applyDefaultNamedToParameters(List<ParameterElement> argumentTypes) {
        for (ParameterElement parameterElement : argumentTypes) {
            final AnnotationMetadata annotationMetadata = parameterElement.getAnnotationMetadata();
            DefaultAnnotationMetadata.contributeDefaults(this.annotationMetadata, annotationMetadata);
            VisitorContextUtils.contributeRepeatable(this.annotationMetadata, parameterElement.getGenericType());
            autoApplyNamedIfPresent(parameterElement, annotationMetadata);
        }
    }

    private void pushInvokeMethodOnSuperClass(MethodVisitor constructorVisitor, Method methodToInvoke) {
        constructorVisitor.visitMethodInsn(INVOKESPECIAL,
                isSuperFactory ? TYPE_ABSTRACT_BEAN_DEFINITION.getInternalName() : superType.getInternalName(),
                methodToInvoke.getName(),
                Type.getMethodDescriptor(methodToInvoke),
                false);
    }

    private void pushInvokeMethodOnSuperClass(MethodVisitor constructorVisitor, org.objectweb.asm.commons.Method methodToInvoke) {
        constructorVisitor.visitMethodInsn(INVOKESPECIAL,
                isSuperFactory ? TYPE_ABSTRACT_BEAN_DEFINITION.getInternalName() : superType.getInternalName(),
                methodToInvoke.getName(),
                methodToInvoke.getDescriptor(),
                false);
    }

    private void visitCheckIfShouldLoadMethodDefinition() {
        String desc = getMethodDescriptor("void", BeanResolutionContext.class.getName(), BeanContext.class.getName());
        this.checkIfShouldLoadMethodVisitor = new GeneratorAdapter(classWriter.visitMethod(
                ACC_PROTECTED,
                "checkIfShouldLoad",
                desc,
                null,
                null), ACC_PROTECTED, "checkIfShouldLoad", desc);
    }

    @SuppressWarnings("MagicNumber")
    private void visitInjectMethodDefinition() {
        if (!isPrimitiveBean && !superBeanDefinition && injectMethodVisitor == null) {
            injectMethodVisitor = new GeneratorAdapter(classWriter.visitMethod(
                    ACC_PUBLIC,
                    INJECT_BEAN_METHOD.getName(),
                    INJECT_BEAN_METHOD.getDescriptor(),
                    null,
                    null), ACC_PUBLIC, INJECT_BEAN_METHOD.getName(), INJECT_BEAN_METHOD.getDescriptor());

            GeneratorAdapter injectMethodVisitor = this.injectMethodVisitor;
            if (isConfigurationProperties) {
                injectMethodVisitor.loadThis();
                injectMethodVisitor.loadArg(0); // the resolution context
                injectMethodVisitor.loadArg(1); // the bean context
                // invoke AbstractBeanDefinition.containsProperties(..)
                injectMethodVisitor.invokeVirtual(beanDefinitionType, org.objectweb.asm.commons.Method.getMethod(CONTAINS_PROPERTIES_METHOD));
                injectMethodVisitor.push(false);
                injectEnd = new Label();
                injectMethodVisitor.ifCmp(Type.BOOLEAN_TYPE, GeneratorAdapter.EQ, injectEnd);
                // add the true condition
                injectMethodVisitor.visitLabel(new Label());
            }
            // The object being injected is argument 3 of the inject method
            injectMethodVisitor.loadArg(2);
            // store it in a local variable
            pushCastToType(injectMethodVisitor, beanType);
            injectInstanceLocalVarIndex = injectMethodVisitor.newLocal(beanType);
            injectMethodVisitor.storeLocal(injectInstanceLocalVarIndex);
        }
    }

    @SuppressWarnings("MagicNumber")
    private void visitPostConstructMethodDefinition(boolean intercepted) {
        if (!postConstructAdded) {
            // override the post construct method
            final String lifeCycleMethodName = "initialize";

            //  for "super bean definition" we only add code to trigger "initialize"
            if (!superBeanDefinition || intercepted) {
                interfaceTypes.add(InitializingBeanDefinition.class);

                GeneratorAdapter postConstructMethodVisitor = newLifeCycleMethod(lifeCycleMethodName);
                this.postConstructMethodVisitor = postConstructMethodVisitor;
                // The object being injected is argument 3 of the inject method
                postConstructMethodVisitor.loadArg(2);
                // store it in a local variable
                pushCastToType(postConstructMethodVisitor, beanType);
                postConstructInstanceLocalVarIndex = postConstructMethodVisitor.newLocal(beanType);
                postConstructMethodVisitor.storeLocal(postConstructInstanceLocalVarIndex);
                invokeSuperInjectMethod(postConstructMethodVisitor, POST_CONSTRUCT_METHOD);
            }

            if (intercepted) {
                // store executable method in local variable
                writeInterceptedLifecycleMethod(
                        lifeCycleMethodName,
                        lifeCycleMethodName,
                        buildMethodVisitor,
                        buildInstanceLocalVarIndex
                );
            } else {
                pushBeanDefinitionMethodInvocation(buildMethodVisitor, lifeCycleMethodName);
            }
            pushCastToType(buildMethodVisitor, beanType);
            buildMethodVisitor.loadLocal(buildInstanceLocalVarIndex);
            postConstructAdded = true;
        }
    }

    private void writeInterceptedLifecycleMethod(
            String lifeCycleMethodName,
            String dispatchMethodName,
            GeneratorAdapter targetMethodVisitor,
            int instanceLocalIndex) {
        // if there is method interception in place we need to construct an inner executable method class that invokes the "initialize"
        // method and apply interception
        final InnerClassDef postConstructInnerMethod = newInnerClass(AbstractExecutableMethod.class);
        // needs fields to propagate the correct arguments to the initialize method
        final ClassWriter postConstructInnerWriter = postConstructInnerMethod.innerClassWriter;
        final Type postConstructInnerClassType = postConstructInnerMethod.innerClassType;
        final String fieldBeanDef = "$beanDef";
        final String fieldResContext = "$resolutionContext";
        final String fieldBeanContext = "$beanContext";
        final String fieldBean = "$bean";
        newFinalField(postConstructInnerWriter, beanDefinitionType, fieldBeanDef);
        newFinalField(postConstructInnerWriter, TYPE_RESOLUTION_CONTEXT, fieldResContext);
        newFinalField(postConstructInnerWriter, TYPE_BEAN_CONTEXT, fieldBeanContext);
        newFinalField(postConstructInnerWriter, beanType, fieldBean);
        // constructor will be AbstractExecutableMethod(BeanDefinition, BeanResolutionContext, BeanContext, T beanType)
        final String constructorDescriptor = getConstructorDescriptor(new Type[]{
                beanDefinitionType,
                TYPE_RESOLUTION_CONTEXT,
                TYPE_BEAN_CONTEXT,
                beanType
        });
        GeneratorAdapter protectedConstructor = new GeneratorAdapter(
                postConstructInnerWriter.visitMethod(
                        ACC_PROTECTED, CONSTRUCTOR_NAME,
                        constructorDescriptor,
                        null,
                        null
                ),
                ACC_PROTECTED,
                CONSTRUCTOR_NAME,
                constructorDescriptor
        );
        // set field $beanDef
        protectedConstructor.loadThis();
        protectedConstructor.loadArg(0);
        protectedConstructor.putField(postConstructInnerClassType, fieldBeanDef, beanDefinitionType);
        // set field $resolutionContext
        protectedConstructor.loadThis();
        protectedConstructor.loadArg(1);
        protectedConstructor.putField(postConstructInnerClassType, fieldResContext, TYPE_RESOLUTION_CONTEXT);
        // set field $beanContext
        protectedConstructor.loadThis();
        protectedConstructor.loadArg(2);
        protectedConstructor.putField(postConstructInnerClassType, fieldBeanContext, TYPE_BEAN_CONTEXT);
        // set field $bean
        protectedConstructor.loadThis();
        protectedConstructor.loadArg(3);
        protectedConstructor.putField(postConstructInnerClassType, fieldBean, beanType);

        protectedConstructor.loadThis();
        protectedConstructor.push(beanType);
        protectedConstructor.push(lifeCycleMethodName);
        invokeConstructor(
                protectedConstructor,
                AbstractExecutableMethod.class,
                Class.class,
                String.class
        );
        protectedConstructor.returnValue();
        protectedConstructor.visitMaxs(1, 1);
        protectedConstructor.visitEnd();

        // annotation metadata should reference to the metadata for bean definition
        final GeneratorAdapter getAnnotationMetadata = startPublicFinalMethodZeroArgs(postConstructInnerWriter, AnnotationMetadata.class, "getAnnotationMetadata");
        lookupReferenceAnnotationMetadata(getAnnotationMetadata);

        // now define the invokerInternal method
        final GeneratorAdapter invokeMethod = startPublicMethod(postConstructInnerWriter, ExecutableMethodWriter.METHOD_INVOKE_INTERNAL);
        invokeMethod.loadThis();
        // load the bean definition field
        invokeMethod.getField(postConstructInnerClassType, fieldBeanDef, beanDefinitionType);
        // load the arguments to the initialize method
        // 1st argument the resolution context
        invokeMethod.loadThis();
        invokeMethod.getField(postConstructInnerClassType, fieldResContext, TYPE_RESOLUTION_CONTEXT);
        // 2nd argument the bean context
        invokeMethod.loadThis();
        invokeMethod.getField(postConstructInnerClassType, fieldBeanContext, TYPE_BEAN_CONTEXT);
        // 3rd argument the bean
        invokeMethod.loadThis();
        invokeMethod.getField(postConstructInnerClassType, fieldBean, beanType);
        // now invoke initialize
        invokeMethod.visitMethodInsn(INVOKEVIRTUAL,
                beanDefinitionInternalName,
                lifeCycleMethodName,
                METHOD_DESCRIPTOR_INITIALIZE,
                false);
        invokeMethod.returnValue();
        invokeMethod.visitMaxs(1, 1);
        invokeMethod.visitEnd();

        // now instantiate the inner class
        targetMethodVisitor.visitTypeInsn(NEW, postConstructInnerMethod.constructorInternalName);
        targetMethodVisitor.visitInsn(DUP);
        // constructor signature is AbstractExecutableMethod(BeanDefinition, BeanResolutionContext, BeanContext, T beanType)
        // 1st argument: pass outer class instance to constructor
        targetMethodVisitor.loadThis();

        // 2nd argument: resolution context
        targetMethodVisitor.loadArg(0);

        // 3rd argument: bean context
        targetMethodVisitor.loadArg(1);

        // 4th argument: bean instance
        targetMethodVisitor.loadLocal(instanceLocalIndex);
        pushCastToType(targetMethodVisitor, beanType);
        targetMethodVisitor.visitMethodInsn(
                INVOKESPECIAL,
                postConstructInnerMethod.constructorInternalName,
                "<init>",
                constructorDescriptor,
                false
        );
        final int executableInstanceIndex = targetMethodVisitor.newLocal(Type.getType(ExecutableMethod.class));
        targetMethodVisitor.storeLocal(executableInstanceIndex);
        // now invoke MethodInterceptorChain.initialize or dispose
        // 1st argument: resolution context
        targetMethodVisitor.loadArg(0);
        // 2nd argument: bean context
        targetMethodVisitor.loadArg(1);
        // 3rd argument: this definition
        targetMethodVisitor.loadThis();
        // 4th argument: executable method instance
        targetMethodVisitor.loadLocal(executableInstanceIndex);
        // 5th argument: the bean instance
        targetMethodVisitor.loadLocal(instanceLocalIndex);
        pushCastToType(targetMethodVisitor, beanType);
        targetMethodVisitor.visitMethodInsn(
                INVOKESTATIC,
                "io/micronaut/aop/chain/MethodInterceptorChain",
                dispatchMethodName,
                METHOD_DESCRIPTOR_INTERCEPTED_LIFECYCLE,
                false
        );
        targetMethodVisitor.loadLocal(instanceLocalIndex);
    }

    @SuppressWarnings("MagicNumber")
    private void visitPreDestroyMethodDefinition(boolean intercepted) {
        if (preDestroyMethodVisitor == null) {
            interfaceTypes.add(DisposableBeanDefinition.class);

            // override the dispose method
            GeneratorAdapter preDestroyMethodVisitor;
            if (intercepted) {
                preDestroyMethodVisitor = newLifeCycleMethod("doDispose");
                final GeneratorAdapter disposeMethod = newLifeCycleMethod("dispose");
                disposeMethod.loadArg(2);
                int instanceLocalIndex = disposeMethod.newLocal(beanType);
                disposeMethod.storeLocal(instanceLocalIndex);

                writeInterceptedLifecycleMethod(
                        "doDispose",
                        "dispose",
                        disposeMethod,
                        instanceLocalIndex
                );
                disposeMethod.returnValue();


                this.interceptedDisposeMethod = disposeMethod;
            } else {
                preDestroyMethodVisitor = newLifeCycleMethod("dispose");
            }

            this.preDestroyMethodVisitor = preDestroyMethodVisitor;
            // The object being injected is argument 3 of the inject method
            preDestroyMethodVisitor.loadArg(2);
            // store it in a local variable
            pushCastToType(preDestroyMethodVisitor, beanType);
            preDestroyInstanceLocalVarIndex = preDestroyMethodVisitor.newLocal(beanType);
            preDestroyMethodVisitor.storeLocal(preDestroyInstanceLocalVarIndex);

            invokeSuperInjectMethod(preDestroyMethodVisitor, PRE_DESTROY_METHOD);
        }
    }

    private GeneratorAdapter newLifeCycleMethod(String methodName) {
        String desc = getMethodDescriptor(Object.class.getName(), BeanResolutionContext.class.getName(), BeanContext.class.getName(), Object.class.getName());
        return new GeneratorAdapter(classWriter.visitMethod(
                ACC_PUBLIC,
                methodName,
                desc,
                getMethodSignature(getTypeDescriptor(beanFullClassName), getTypeDescriptor(BeanResolutionContext.class.getName()), getTypeDescriptor(BeanContext.class.getName()), getTypeDescriptor(beanFullClassName)),
                null),
                ACC_PUBLIC,
                methodName,
                desc
        );
    }

    @SuppressWarnings("MagicNumber")
    private void invokeSuperInjectMethod(GeneratorAdapter methodVisitor, Method methodToInvoke) {
        // load this
        methodVisitor.loadThis();
        // load BeanResolutionContext arg 1
        methodVisitor.loadArg(0);
        // load BeanContext arg 2
        methodVisitor.loadArg(1);
        // load object being inject arg 3
        methodVisitor.loadArg(2);
        pushInvokeMethodOnSuperClass(methodVisitor, methodToInvoke);
    }

    private void invokeSuperInjectMethod(GeneratorAdapter methodVisitor, org.objectweb.asm.commons.Method methodToInvoke) {
        // load this
        methodVisitor.loadThis();
        // load BeanResolutionContext arg 1
        methodVisitor.loadArg(0);
        // load BeanContext arg 2
        methodVisitor.loadArg(1);
        // load object being inject arg 3
        methodVisitor.loadArg(2);
        pushInvokeMethodOnSuperClass(methodVisitor, methodToInvoke);
    }

    private void visitBuildFactoryMethodDefinition(
            ClassElement factoryClass,
            Element factoryElement, ParameterElement... parameters) {
        if (buildMethodVisitor == null) {

            List<ParameterElement> parameterList = Arrays.asList(parameters);
            boolean isParametrized = isParametrized(parameters);
            boolean isIntercepted = isConstructorIntercepted(factoryElement);
            Type factoryType = JavaModelUtils.getTypeReference(factoryClass);

            defineBuilderMethod(isParametrized);
            // load this

            GeneratorAdapter buildMethodVisitor = this.buildMethodVisitor;

            int factoryVar = -1;
            // Skip initializing a producer instance for static producers
            if (!factoryElement.isStatic()) {
                factoryVar = pushGetFactoryBean(factoryClass, factoryType, buildMethodVisitor);
            }
            String methodDescriptor = getMethodDescriptorForReturnType(beanType, parameterList);
            boolean hasInjectScope = false;
            if (isIntercepted) {
                int constructorIndex = initInterceptedConstructorWriter(
                        buildMethodVisitor,
                        parameterList,
                        new FactoryMethodDef(factoryType, factoryElement, methodDescriptor, factoryVar)
                );
                // populate an Object[] of all constructor arguments
                final int parametersIndex = createParameterArray(parameterList, buildMethodVisitor);
                invokeConstructorChain(buildMethodVisitor, constructorIndex, parametersIndex, parameterList);
            } else {
                if (factoryElement instanceof MethodElement methodElement) {
                    if (!methodElement.isReflectionRequired() && !parameterList.isEmpty()) {
                        hasInjectScope = pushConstructorArguments(buildMethodVisitor, parameters);
                    }
                    if (methodElement.isReflectionRequired()) {
                        if (methodElement.isStatic()) {
                            buildMethodVisitor.push((String) null);
                        }
                        DispatchWriter.pushTypeUtilsGetRequiredMethod(buildMethodVisitor, factoryType, methodElement);
                        buildMethodVisitor.dup();
                        buildMethodVisitor.push(true);
                        buildMethodVisitor.invokeVirtual(Type.getType(Method.class), org.objectweb.asm.commons.Method.getMethod(
                                ReflectionUtils.getRequiredMethod(Method.class, "setAccessible", boolean.class)
                        ));
                        hasInjectScope = pushParametersAsArray(buildMethodVisitor, parameters);
                        buildMethodVisitor.invokeStatic(TYPE_REFLECTION_UTILS, METHOD_INVOKE_METHOD);
//                        buildMethodVisitor.push((String) null);
                        if (methodElement.isReflectionRequired() && isPrimitiveBean) {
                            // Reflection always returns Object, convert it to appropriate primitive
                            pushCastToType(buildMethodVisitor, beanType);
                        }
                    } else if (methodElement.isStatic()) {
                        buildMethodVisitor.invokeStatic(factoryType, new org.objectweb.asm.commons.Method(factoryElement.getName(), methodDescriptor));
                    } else {
                        buildMethodVisitor.invokeVirtual(factoryType, new org.objectweb.asm.commons.Method(factoryElement.getName(), methodDescriptor));
                    }
                } else {
                    FieldElement fieldElement = (FieldElement) factoryElement;
                    if (fieldElement.isReflectionRequired()) {
                        if (!fieldElement.isStatic()) {
                            buildMethodVisitor.storeLocal(factoryVar);
                        }
                        buildMethodVisitor.push(factoryType);
                        buildMethodVisitor.push(fieldElement.getName());
                        if (fieldElement.isStatic()) {
                            buildMethodVisitor.push((String) null);
                        } else {
                            buildMethodVisitor.loadLocal(factoryVar);
                        }
                        buildMethodVisitor.invokeStatic(TYPE_REFLECTION_UTILS, GET_FIELD_WITH_REFLECTION_METHOD);
                        if (fieldElement.isReflectionRequired() && isPrimitiveBean) {
                            // Reflection always returns Object, convert it to appropriate primitive
                            pushCastToType(buildMethodVisitor, beanType);
                        }
                    } else if (fieldElement.isStatic()) {
                        buildMethodVisitor.getStatic(factoryType, factoryElement.getName(), beanType);
                    } else {
                        buildMethodVisitor.getField(factoryType, factoryElement.getName(), beanType);
                    }
                }
            }

            this.buildInstanceLocalVarIndex = buildMethodVisitor.newLocal(beanType);
            buildMethodVisitor.storeLocal(buildInstanceLocalVarIndex, beanType);
            if (!isPrimitiveBean) {
                pushBeanDefinitionMethodInvocation(buildMethodVisitor, INJECT_BEAN_METHOD.getName());
                pushCastToType(buildMethodVisitor, beanType);
                buildMethodVisitor.storeLocal(buildInstanceLocalVarIndex);
            }
            destroyInjectScopeBeansIfNecessary(buildMethodVisitor, hasInjectScope);
            buildMethodVisitor.loadLocal(buildInstanceLocalVarIndex, beanType);
            initLifeCycleMethodsIfNecessary();
        }
    }

    private int pushGetFactoryBean(ClassElement factoryClass, Type factoryType, GeneratorAdapter buildMethodVisitor) {
        invokeCheckIfShouldLoadIfNecessary(buildMethodVisitor);
        // for Factory beans first we need to lookup the factory bean
        // before invoking the method to instantiate
        // the below code looks up the factory bean.

        // Load the BeanContext for the method call
        buildMethodVisitor.loadArg(1);
        pushCastToType(buildMethodVisitor, DefaultBeanContext.class);
        // load the first argument of the method (the BeanResolutionContext) to be passed to the method
        buildMethodVisitor.loadArg(0);
        // second argument is the bean type
        buildMethodVisitor.push(factoryType);
        // third argument is the qualifier for the factory if any
        pushQualifier(buildMethodVisitor, factoryClass, () -> {
            buildMethodVisitor.push(factoryType);
            buildMethodVisitor.push("factory");
            invokeInterfaceStaticMethod(buildMethodVisitor, Argument.class, METHOD_CREATE_ARGUMENT_SIMPLE);
        });
        buildMethodVisitor.invokeVirtual(
                Type.getType(DefaultBeanContext.class),
                org.objectweb.asm.commons.Method.getMethod(METHOD_GET_BEAN)
        );

        int factoryVar = buildMethodVisitor.newLocal(factoryType);
        buildMethodVisitor.storeLocal(factoryVar, factoryType);

        // BeanResolutionContext
        buildMethodVisitor.loadArg(0);
        // .markDependentAsFactory()
        buildMethodVisitor.invokeInterface(TYPE_RESOLUTION_CONTEXT, METHOD_BEAN_RESOLUTION_CONTEXT_MARK_FACTORY);

        buildMethodVisitor.loadLocal(factoryVar);
        pushCastToType(buildMethodVisitor, factoryClass);
        return factoryVar;
    }

    private void visitBuildMethodDefinition(MethodElement constructor, boolean requiresReflection) {
        if (buildMethodVisitor == null) {
            boolean isIntercepted = isConstructorIntercepted(constructor);
            final ParameterElement[] parameterArray = constructor.getParameters();
            List<ParameterElement> parameters = Arrays.asList(parameterArray);
            boolean isParametrized = isParametrized(parameterArray);
            defineBuilderMethod(isParametrized);
            // load this

            GeneratorAdapter buildMethodVisitor = this.buildMethodVisitor;
            invokeCheckIfShouldLoadIfNecessary(buildMethodVisitor);

            // if there is constructor interception present then we have to
            // build the parameters into an Object[] and build a constructor invocation
            if (isIntercepted) {
                final int constructorIndex = initInterceptedConstructorWriter(buildMethodVisitor, parameters, null);
                // populate an Object[] of all constructor arguments
                final int parametersIndex = createParameterArray(parameters, buildMethodVisitor);
                invokeConstructorChain(buildMethodVisitor, constructorIndex, parametersIndex, parameters);
            } else {
                if (constructor.isStatic()) {
                    pushConstructorArguments(buildMethodVisitor, parameterArray);
                    final String methodDescriptor = getMethodDescriptor(constructor.getReturnType(), parameters);
                    buildMethodVisitor.invokeStatic(
                            getTypeReference(constructor.getDeclaringType()),
                            new org.objectweb.asm.commons.Method(constructor.getName(), methodDescriptor)
                    );
                } else {
                    if (requiresReflection) {
                        final int parameterArrayLocalVarIndex = createParameterArray(parameters, buildMethodVisitor);
                        final int parameterTypeArrayLocalVarIndex = createParameterTypeArray(parameters, buildMethodVisitor);
                        buildMethodVisitor.push(beanType);
                        buildMethodVisitor.loadLocal(parameterTypeArrayLocalVarIndex);
                        buildMethodVisitor.loadLocal(parameterArrayLocalVarIndex);
                        buildMethodVisitor.invokeStatic(
                                Type.getType(InstantiationUtils.class),
                                org.objectweb.asm.commons.Method.getMethod(
                                        ReflectionUtils.getRequiredInternalMethod(
                                                InstantiationUtils.class,
                                                "instantiate",
                                                Class.class,
                                                Class[].class,
                                                Object[].class
                                        )
                                )
                        );
                        pushCastToType(buildMethodVisitor, beanType);
                    } else {
                        buildMethodVisitor.newInstance(beanType);
                        buildMethodVisitor.dup();
                        pushConstructorArguments(buildMethodVisitor, parameterArray);
                        String constructorDescriptor = getConstructorDescriptor(parameters);
                        buildMethodVisitor.invokeConstructor(beanType, new org.objectweb.asm.commons.Method("<init>", constructorDescriptor));
                    }
                }
            }

            this.buildInstanceLocalVarIndex = buildMethodVisitor.newLocal(beanType);
            buildMethodVisitor.storeLocal(buildInstanceLocalVarIndex);
            pushBeanDefinitionMethodInvocation(buildMethodVisitor, INJECT_BEAN_METHOD.getName());
            pushCastToType(buildMethodVisitor, beanType);
            buildMethodVisitor.storeLocal(buildInstanceLocalVarIndex);
            buildMethodVisitor.loadLocal(buildInstanceLocalVarIndex);
            initLifeCycleMethodsIfNecessary();
            pushBoxPrimitiveIfNecessary(beanType, buildMethodVisitor);
        }
    }

    private void invokeCheckIfShouldLoadIfNecessary(GeneratorAdapter buildMethodVisitor) {
        AnnotationValue<Requires> requiresAnnotation = annotationMetadata.getAnnotation(Requires.class);
        if (requiresAnnotation != null
                && requiresAnnotation.stringValue(RequiresCondition.MEMBER_BEAN).isPresent()
                && requiresAnnotation.stringValue(RequiresCondition.MEMBER_BEAN_PROPERTY).isPresent()) {
            visitCheckIfShouldLoadMethodDefinition();

            buildMethodVisitor.loadThis();
            buildMethodVisitor.loadArg(0);
            buildMethodVisitor.loadArg(1);
            buildMethodVisitor.invokeVirtual(beanDefinitionType, org.objectweb.asm.commons.Method.getMethod(
                    ReflectionUtils.getRequiredMethod(AbstractInitializableBeanDefinition.class, "checkIfShouldLoad",
                            BeanResolutionContext.class,
                            BeanContext.class)));
        }
    }

    private void initLifeCycleMethodsIfNecessary() {
        if (isInterceptedLifeCycleByType(this.annotationMetadata, "POST_CONSTRUCT")) {
            visitPostConstructMethodDefinition(true);
        }
        if (!superBeanDefinition && isInterceptedLifeCycleByType(this.annotationMetadata, "PRE_DESTROY")) {
            visitPreDestroyMethodDefinition(true);
        }
    }

    private void invokeConstructorChain(GeneratorAdapter generatorAdapter, int constructorLocalIndex, int parametersLocalIndex, List<ParameterElement> parameters) {
        // 1st argument: The resolution context
        generatorAdapter.loadArg(0);
        // 2nd argument: The bean context
        generatorAdapter.loadArg(1);
        // 3rd argument: The interceptors if present
        if (StringUtils.isNotEmpty(interceptedType)) {
            // interceptors will be last entry in parameter list for interceptors types
            generatorAdapter.loadLocal(parametersLocalIndex);
            // array index for last parameter
            generatorAdapter.push(parameters.size() - 1);
            generatorAdapter.arrayLoad(TYPE_OBJECT);
            pushCastToType(generatorAdapter, List.class);
        } else {
            // for non interceptor types we have to perform a lookup based on the binding
            generatorAdapter.visitInsn(ACONST_NULL);
        }
        // 4th argument: the bean definition
        generatorAdapter.loadThis();
        // 5th argument: The constructor
        generatorAdapter.loadLocal(constructorLocalIndex);
        // 6th argument:  additional proxy parameters count
        if (getInterceptedType().isPresent()) {
            generatorAdapter.push(4);
        } else {
            generatorAdapter.push(0);
        }
        // 7th argument:  load the Object[] for the parameters
        generatorAdapter.loadLocal(parametersLocalIndex);

        generatorAdapter.visitMethodInsn(
                INVOKESTATIC,
                "io/micronaut/aop/chain/ConstructorInterceptorChain",
                "instantiate",
                METHOD_DESCRIPTOR_CONSTRUCTOR_INSTANTIATE,
                false
        );
    }

    private int initInterceptedConstructorWriter(
            GeneratorAdapter buildMethodVisitor,
            List<ParameterElement> parameters,
            @Nullable FactoryMethodDef factoryMethodDef) {
        // write the constructor that is a subclass of AbstractConstructorInjectionPoint
        InnerClassDef constructorInjectionPointInnerClass = newInnerClass(AbstractBeanDefinitionBeanConstructor.class);
        final ClassWriter interceptedConstructorWriter = constructorInjectionPointInnerClass.innerClassWriter;
        org.objectweb.asm.commons.Method constructorMethod = org.objectweb.asm.commons.Method.getMethod(CONSTRUCTOR_ABSTRACT_CONSTRUCTOR_IP);
        GeneratorAdapter protectedConstructor;

        final boolean hasFactoryMethod = factoryMethodDef != null;
        final String interceptedConstructorDescriptor;
        final Type factoryType = hasFactoryMethod ? factoryMethodDef.factoryType : null;
        final String factoryFieldName = "$factory";
        if (hasFactoryMethod) {
            // for factory methods we have to store the factory instance in a field and modify the constructor pass the factory instance
            newFinalField(interceptedConstructorWriter, factoryType, factoryFieldName);

            interceptedConstructorDescriptor = getConstructorDescriptor(new Type[]{
                    TYPE_BEAN_DEFINITION,
                    factoryType
            });
            protectedConstructor = new GeneratorAdapter(
                    interceptedConstructorWriter.visitMethod(
                            ACC_PROTECTED, CONSTRUCTOR_NAME,
                            interceptedConstructorDescriptor,
                            null,
                            null
                    ),
                    ACC_PROTECTED,
                    CONSTRUCTOR_NAME,
                    interceptedConstructorDescriptor
            );
        } else {
            interceptedConstructorDescriptor = constructorMethod.getDescriptor();
            protectedConstructor = new GeneratorAdapter(
                    interceptedConstructorWriter.visitMethod(
                            ACC_PROTECTED, CONSTRUCTOR_NAME,
                            interceptedConstructorDescriptor,
                            null,
                            null
                    ),
                    ACC_PROTECTED,
                    CONSTRUCTOR_NAME,
                    interceptedConstructorDescriptor
            );

        }
        if (hasFactoryMethod) {
            protectedConstructor.loadThis();
            protectedConstructor.loadArg(1);
            protectedConstructor.putField(constructorInjectionPointInnerClass.innerClassType, factoryFieldName, factoryType);
        }
        protectedConstructor.loadThis();
        protectedConstructor.loadArg(0);
        protectedConstructor.invokeConstructor(Type.getType(AbstractBeanDefinitionBeanConstructor.class), constructorMethod);
        protectedConstructor.returnValue();
        protectedConstructor.visitMaxs(1, 1);
        protectedConstructor.visitEnd();

        // now we need to implement the invoke method to execute the actual instantiation
        final GeneratorAdapter invokeMethod = startPublicMethod(interceptedConstructorWriter, METHOD_BEAN_CONSTRUCTOR_INSTANTIATE);
        if (hasFactoryMethod) {
            invokeMethod.loadThis();
            invokeMethod.getField(
                    constructorInjectionPointInnerClass.innerClassType,
                    factoryFieldName,
                    factoryType
            );
            pushCastToType(invokeMethod, factoryType);
        } else {
            invokeMethod.visitTypeInsn(NEW, beanType.getInternalName());
            invokeMethod.visitInsn(DUP);
        }
        for (int i = 0; i < parameters.size(); i++) {
            invokeMethod.loadArg(0);
            invokeMethod.push(i);
            invokeMethod.arrayLoad(TYPE_OBJECT);
            pushCastToType(invokeMethod, parameters.get(i));
        }

        if (hasFactoryMethod) {
            if (factoryMethodDef.factoryMethod instanceof MethodElement) {

                invokeMethod.visitMethodInsn(
                        INVOKEVIRTUAL,
                        factoryType.getInternalName(),
                        factoryMethodDef.factoryMethod.getName(),
                        factoryMethodDef.methodDescriptor,
                        false
                );
            } else {
                invokeMethod.getField(factoryType, factoryMethodDef.factoryMethod.getName(), beanType);
            }
        } else {
            String constructorDescriptor = getConstructorDescriptor(parameters);
            invokeMethod.visitMethodInsn(INVOKESPECIAL, beanType.getInternalName(), "<init>", constructorDescriptor, false);
        }
        invokeMethod.returnValue();
        invokeMethod.visitMaxs(1, 1);
        invokeMethod.visitEnd();

        // instantiate a new instance and return
        buildMethodVisitor.visitTypeInsn(NEW, constructorInjectionPointInnerClass.constructorInternalName);
        buildMethodVisitor.visitInsn(DUP);
        // pass outer class instance to constructor
        buildMethodVisitor.loadThis();

        if (hasFactoryMethod) {
            buildMethodVisitor.loadLocal(factoryMethodDef.factoryVar);
            pushCastToType(buildMethodVisitor, factoryType);
        }

        buildMethodVisitor.visitMethodInsn(
                INVOKESPECIAL,
                constructorInjectionPointInnerClass.constructorInternalName,
                "<init>",
                interceptedConstructorDescriptor,
                false
        );

        final int constructorIndex = buildMethodVisitor.newLocal(Type.getType(AbstractBeanDefinitionBeanConstructor.class));
        buildMethodVisitor.storeLocal(constructorIndex);
        return constructorIndex;
    }

    private void newFinalField(ClassWriter classWriter, Type fieldType, String fieldName) {
        classWriter
                .visitField(ACC_PRIVATE | ACC_FINAL,
                        fieldName,
                        fieldType.getDescriptor(),
                        null,
                        null
                );
    }

    private InnerClassDef newInnerClass(Class<?> superType) {
        ClassWriter interceptedConstructorWriter = new ClassWriter(ClassWriter.COMPUTE_MAXS | ClassWriter.COMPUTE_FRAMES);
        String interceptedConstructorWriterName = newInnerClassName();
        this.innerClasses.put(interceptedConstructorWriterName, interceptedConstructorWriter);
        final String constructorInternalName = getInternalName(interceptedConstructorWriterName);
        final Type interceptedConstructorType = getTypeReferenceForName(interceptedConstructorWriterName);
        interceptedConstructorWriter.visit(V1_8, ACC_SYNTHETIC | ACC_FINAL | ACC_PRIVATE,
                constructorInternalName,
                null,
                Type.getInternalName(superType),
                null
        );

        interceptedConstructorWriter.visitAnnotation(TYPE_GENERATED.getDescriptor(), false);
        interceptedConstructorWriter.visitOuterClass(
                beanDefinitionInternalName,
                null,
                null
        );
        classWriter.visitInnerClass(constructorInternalName, beanDefinitionInternalName, null, ACC_PRIVATE);
        return new InnerClassDef(
                interceptedConstructorWriterName,
                interceptedConstructorWriter,
                constructorInternalName,
                interceptedConstructorType
        );
    }

    @NonNull
    private String newInnerClassName() {
        return this.beanDefinitionName + "$" + ++innerClassIndex;
    }

    private int createParameterTypeArray(List<ParameterElement> parameters, GeneratorAdapter buildMethodVisitor) {
        final int pLen = parameters.size();
        pushNewArray(buildMethodVisitor, Class.class, pLen);
        for (int i = 0; i < pLen; i++) {
            final ParameterElement parameter = parameters.get(i);
            pushStoreInArray(buildMethodVisitor, i, pLen, () ->
                    buildMethodVisitor.push(getTypeReference(parameter))
            );
        }
        int local = buildMethodVisitor.newLocal(Type.getType(Object[].class));
        buildMethodVisitor.storeLocal(local);
        return local;
    }

    private int createParameterArray(List<ParameterElement> parameters, GeneratorAdapter buildMethodVisitor) {
        final int pLen = parameters.size();
        pushNewArray(buildMethodVisitor, Object.class, pLen);
        for (int i = 0; i < pLen; i++) {
            final ParameterElement parameter = parameters.get(i);
            int parameterIndex = i;
            pushStoreInArray(buildMethodVisitor, i, pLen, () ->
                    pushConstructorArgument(
                            buildMethodVisitor,
                            parameter.getName(),
                            parameter,
                            parameter.getAnnotationMetadata(),
                            parameterIndex,
                            false
                    )
            );
        }
        int local = buildMethodVisitor.newLocal(Type.getType(Object[].class));
        buildMethodVisitor.storeLocal(local);
        return local;
    }

    private boolean isConstructorIntercepted(Element constructor) {
        // a constructor is intercepted when this bean is an advised type but not proxied
        // and any AROUND_CONSTRUCT annotations are present
        AnnotationMetadataHierarchy annotationMetadata = new AnnotationMetadataHierarchy(this.annotationMetadata, constructor.getAnnotationMetadata());
        final String interceptType = "AROUND_CONSTRUCT";
        // for beans that are @Around(proxyTarget=true) only the constructor of the proxy target should be intercepted. Beans returned from factories are always proxyTarget=true

        return isInterceptedLifeCycleByType(annotationMetadata, interceptType);
    }

    private boolean isInterceptedLifeCycleByType(AnnotationMetadata annotationMetadata, String interceptType) {
        return isLifeCycleCache.computeIfAbsent(interceptType, s -> {
            if (this.beanTypeElement.isAssignable("io.micronaut.aop.Interceptor")) {
                // interceptor beans cannot have lifecycle methods intercepted
                return false;
            }
            final Element originatingElement = getOriginatingElements()[0];
            final boolean isFactoryMethod = (originatingElement instanceof MethodElement && !(originatingElement instanceof ConstructorElement));
            final boolean isProxyTarget = annotationMetadata.booleanValue(AnnotationUtil.ANN_AROUND, "proxyTarget").orElse(false) || isFactoryMethod;
            // for beans that are @Around(proxyTarget = false) only the generated AOP impl should be intercepted
            final boolean isAopType = StringUtils.isNotEmpty(interceptedType);
            final boolean isConstructorInterceptionCandidate = (isProxyTarget && !isAopType) || (isAopType && !isProxyTarget);
            final boolean hasAroundConstruct;
            final AnnotationValue<Annotation> interceptorBindings
                    = annotationMetadata.getAnnotation(AnnotationUtil.ANN_INTERCEPTOR_BINDINGS);
            List<AnnotationValue<Annotation>> interceptorBindingAnnotations;
            if (interceptorBindings != null) {
                interceptorBindingAnnotations = interceptorBindings.getAnnotations(AnnotationMetadata.VALUE_MEMBER);
                hasAroundConstruct = interceptorBindingAnnotations
                        .stream()
                        .anyMatch(av -> av.stringValue("kind").map(k -> k.equals(interceptType)).orElse(false));
            } else {
                interceptorBindingAnnotations = Collections.emptyList();
                hasAroundConstruct = false;
            }

            if (isConstructorInterceptionCandidate) {
                return hasAroundConstruct;
            } else if (hasAroundConstruct) {
                AnnotationMetadata typeMetadata = annotationMetadata;
                if (!isSuperFactory && typeMetadata instanceof AnnotationMetadataHierarchy) {
                    typeMetadata = ((AnnotationMetadataHierarchy) typeMetadata).getRootMetadata();
                    final AnnotationValue<Annotation> av =
                            typeMetadata.getAnnotation(AnnotationUtil.ANN_INTERCEPTOR_BINDINGS);
                    if (av != null) {
                        interceptorBindingAnnotations = av.getAnnotations(AnnotationMetadata.VALUE_MEMBER);
                    } else {
                        interceptorBindingAnnotations = Collections.emptyList();
                    }
                }
                // if no other AOP advice is applied
                return interceptorBindingAnnotations
                        .stream()
                        .noneMatch(av -> av.stringValue("kind").map(k -> k.equals("AROUND")).orElse(false));
            } else {
                return false;
            }
        });
    }

    private boolean pushConstructorArguments(GeneratorAdapter buildMethodVisitor,
                                             ParameterElement[] parameters) {
        int size = parameters.length;
        boolean hasInjectScope = false;
        if (size > 0) {
            for (int i = 0; i < parameters.length; i++) {
                ParameterElement parameter = parameters[i];
                pushConstructorArgument(buildMethodVisitor, parameter.getName(), parameter, parameter.getAnnotationMetadata(), i, false);
                if (parameter.hasDeclaredAnnotation(InjectScope.class)) {
                    hasInjectScope = true;
                }
            }
        }
        return hasInjectScope;
    }

    private boolean pushParametersAsArray(GeneratorAdapter buildMethodVisitor, ParameterElement[] parameters) {
        final int pLen = parameters.length;
        boolean hasInjectScope = false;
        pushNewArray(buildMethodVisitor, Object.class, pLen);
        for (int i = 0; i < pLen; i++) {
            final ParameterElement parameter = parameters[i];
            if (parameter.hasDeclaredAnnotation(InjectScope.class)) {
                hasInjectScope = true;
            }
            int finalI = i;
            pushStoreInArray(buildMethodVisitor, i, pLen, () ->
                    pushConstructorArgument(buildMethodVisitor, parameter.getName(), parameter, parameter.getAnnotationMetadata(), finalI, true)
            );
        }
        return hasInjectScope;
    }

    private void pushConstructorArgument(GeneratorAdapter buildMethodVisitor,
                                         String argumentName,
                                         ParameterElement argumentType,
                                         AnnotationMetadata annotationMetadata,
                                         int index, boolean castToObject) {
        if (isAnnotatedWithParameter(annotationMetadata) && isParametrized) {
            // load the args
            buildMethodVisitor.loadArg(2);
            // the argument name
            buildMethodVisitor.push(argumentName);
            buildMethodVisitor.invokeInterface(Type.getType(Map.class), org.objectweb.asm.commons.Method.getMethod(ReflectionUtils.getRequiredMethod(Map.class, "get", Object.class)));
            pushCastToType(buildMethodVisitor, argumentType);
        } else if (!pushValueBypassingBeanContext(buildMethodVisitor, argumentType.getGenericType())) {
            boolean hasGenericType = false;
            boolean isArray = false;
            Method methodToInvoke;
            final ClassElement genericType = argumentType.getGenericType();
            if (isValueType(annotationMetadata) && !isInnerType(genericType)) {
                Optional<String> property = argumentType.stringValue(Property.class, "name");
                if (property.isPresent()) {
                    pushInvokeGetPropertyValueForConstructor(buildMethodVisitor, index, argumentType, property.get());
                } else {
                    Optional<String> valueValue = argumentType.stringValue(Value.class);
                    valueValue.ifPresent(s -> pushInvokeGetPropertyPlaceholderValueForConstructor(buildMethodVisitor, index, argumentType, s));
                }
                return;
            } else {
                isArray = genericType.isArray();
                if (genericType.isAssignable(Collection.class) || isArray) {
                    hasGenericType = true;
                    ClassElement typeArgument = genericType.isArray() ? genericType.fromArray() : genericType.getFirstTypeArgument().orElse(null);
                    if (typeArgument != null && !typeArgument.isPrimitive()) {
                        if (typeArgument.isAssignable(BeanRegistration.class)) {
                            methodToInvoke = GET_BEAN_REGISTRATIONS_FOR_CONSTRUCTOR_ARGUMENT;
                        } else {
                            methodToInvoke = GET_BEANS_OF_TYPE_FOR_CONSTRUCTOR_ARGUMENT;
                        }
                    } else {
                        methodToInvoke = GET_BEAN_FOR_CONSTRUCTOR_ARGUMENT;
                        hasGenericType = false;
                    }
                } else if (isInjectableMap(genericType)) {
                    hasGenericType = true;
                    methodToInvoke = GET_MAP_OF_TYPE_FOR_CONSTRUCTOR_ARGUMENT;
                } else if (genericType.isAssignable(Stream.class)) {
                    hasGenericType = true;
                    methodToInvoke = GET_STREAM_OF_TYPE_FOR_CONSTRUCTOR_ARGUMENT;
                } else if (genericType.isAssignable(Optional.class)) {
                    hasGenericType = true;
                    methodToInvoke = FIND_BEAN_FOR_CONSTRUCTOR_ARGUMENT;
                } else if (genericType.isAssignable(BeanRegistration.class)) {
                    hasGenericType = true;
                    methodToInvoke = GET_BEAN_REGISTRATION_FOR_CONSTRUCTOR_ARGUMENT;
                } else {
                    methodToInvoke = GET_BEAN_FOR_CONSTRUCTOR_ARGUMENT;
                }
            }
            // Load this for method call
            buildMethodVisitor.loadThis();
            // load the first two arguments of the method (the BeanResolutionContext and the BeanContext) to be passed to the method
            buildMethodVisitor.loadArg(0);
            buildMethodVisitor.loadArg(1);
            // pass the index of the method as the third argument
            buildMethodVisitor.push(index);
            if (hasGenericType) {
                resolveConstructorArgumentGenericType(buildMethodVisitor, argumentType.getGenericType(), index);
            }
            // push qualifier
            pushQualifier(buildMethodVisitor, argumentType, () -> {
                resolveConstructorArgument(buildMethodVisitor, index);
            });
            // invoke method
            pushInvokeMethodOnSuperClass(buildMethodVisitor, methodToInvoke);
            if (isArray && hasGenericType) {
                convertToArray(argumentType.getGenericType().fromArray(), buildMethodVisitor);
            }
            if (castToObject) {
                if (argumentType.isPrimitive()) {
                    pushCastToType(buildMethodVisitor, Object.class);
                }
            } else {
                pushCastToType(buildMethodVisitor, argumentType);
            }
        }
    }

    private void pushInvokeGetPropertyValueForConstructor(GeneratorAdapter injectMethodVisitor, int i, ParameterElement entry, String value) {
        // load 'this'
        injectMethodVisitor.loadThis();
        // 1st argument load BeanResolutionContext
        injectMethodVisitor.loadArg(0);
        // 2nd argument load BeanContext
        injectMethodVisitor.loadArg(1);
        // 4th argument the argument index
        injectMethodVisitor.push(i);
        // 5th property value
        injectMethodVisitor.push(value);
        // 6 cli property name
        injectMethodVisitor.push(getCliPrefix(entry.getName()));

        pushInvokeMethodOnSuperClass(injectMethodVisitor, GET_PROPERTY_VALUE_FOR_CONSTRUCTOR_ARGUMENT);
        // cast the return value to the correct type
        pushCastToType(injectMethodVisitor, entry);
    }

    private void pushInvokeGetPropertyPlaceholderValueForConstructor(GeneratorAdapter injectMethodVisitor, int i, ParameterElement entry, String value) {
        // load 'this'
        injectMethodVisitor.loadThis();
        // 1st argument load BeanResolutionContext
        injectMethodVisitor.loadArg(0);
        // 2nd argument load BeanContext
        injectMethodVisitor.loadArg(1);
        // 4th argument the argument index
        injectMethodVisitor.push(i);
        // 5th property value
        injectMethodVisitor.push(value);

        pushInvokeMethodOnSuperClass(injectMethodVisitor, GET_PROPERTY_PLACEHOLDER_VALUE_FOR_CONSTRUCTOR_ARGUMENT);
        // cast the return value to the correct type
        pushCastToType(injectMethodVisitor, entry);
    }

    private void resolveConstructorArgumentGenericType(GeneratorAdapter visitor, ClassElement type, int argumentIndex) {
        if (!resolveArgumentGenericType(visitor, type)) {
            resolveConstructorArgument(visitor, argumentIndex);
            if (type.isAssignable(Map.class)) {
                resolveSecondTypeArgument(visitor);
            } else {
                resolveFirstTypeArgument(visitor);
            }
            resolveInnerTypeArgumentIfNeeded(visitor, type);
        }
    }

    private void resolveConstructorArgument(GeneratorAdapter visitor, int argumentIndex) {
        Type constructorField = Type.getType(AbstractInitializableBeanDefinition.MethodOrFieldReference.class);
        Type methodRefType = Type.getType(AbstractInitializableBeanDefinition.MethodReference.class);
        visitor.getStatic(beanDefinitionType, FIELD_CONSTRUCTOR, constructorField);
        pushCastToType(visitor, methodRefType);
        visitor.getField(methodRefType, "arguments", Type.getType(Argument[].class));
        visitor.push(argumentIndex);
        visitor.arrayLoad(Type.getType(Argument.class));
    }

    private void resolveMethodArgumentGenericType(GeneratorAdapter visitor, ClassElement type, int methodIndex, int argumentIndex) {
        if (!resolveArgumentGenericType(visitor, type)) {
            resolveMethodArgument(visitor, methodIndex, argumentIndex);
            if (type.isAssignable(Map.class)) {
                resolveSecondTypeArgument(visitor);
            } else {
                resolveFirstTypeArgument(visitor);
            }
            resolveInnerTypeArgumentIfNeeded(visitor, type);
        }
    }

    private void resolveMethodArgument(GeneratorAdapter visitor, int methodIndex, int argumentIndex) {
        Type methodsRef = Type.getType(AbstractInitializableBeanDefinition.MethodReference[].class);
        Type methodRefType = Type.getType(AbstractInitializableBeanDefinition.MethodReference.class);
        visitor.getStatic(beanDefinitionType, FIELD_INJECTION_METHODS, methodsRef);
        visitor.push(methodIndex);
        visitor.arrayLoad(methodsRef);
        visitor.getField(methodRefType, "arguments", Type.getType(Argument[].class));
        visitor.push(argumentIndex);
        visitor.arrayLoad(Type.getType(Argument.class));
    }

    private void resolveFieldArgumentGenericType(GeneratorAdapter visitor, ClassElement type, int fieldIndex) {
        if (!resolveArgumentGenericType(visitor, type)) {
            resolveFieldArgument(visitor, fieldIndex);
            if (type.isAssignable(Map.class)) {
                resolveSecondTypeArgument(visitor);
            } else {
                resolveFirstTypeArgument(visitor);
            }
            resolveInnerTypeArgumentIfNeeded(visitor, type);
        }
    }

    private void resolveAnnotationArgument(GeneratorAdapter visitor, int index) {
        visitor.getStatic(beanDefinitionType, FIELD_ANNOTATION_INJECTIONS, Type.getType(AbstractInitializableBeanDefinition.FieldReference[].class));
        visitor.push(index);
        visitor.arrayLoad(Type.getType(AbstractInitializableBeanDefinition.AnnotationReference.class));
        visitor.getField(Type.getType(AbstractInitializableBeanDefinition.AnnotationReference.class), "argument", Type.getType(Argument.class));
    }

    private void resolveFieldArgument(GeneratorAdapter visitor, int fieldIndex) {
        visitor.getStatic(beanDefinitionType, FIELD_INJECTION_FIELDS, Type.getType(AbstractInitializableBeanDefinition.FieldReference[].class));
        visitor.push(fieldIndex);
        visitor.arrayLoad(Type.getType(AbstractInitializableBeanDefinition.FieldReference.class));
        visitor.getField(Type.getType(AbstractInitializableBeanDefinition.FieldReference.class), "argument", Type.getType(Argument.class));
    }

    private boolean resolveArgumentGenericType(GeneratorAdapter visitor, ClassElement type) {
        if (type.isArray()) {
            if (!type.getTypeArguments().isEmpty() && isInternalGenericTypeContainer(type.fromArray())) {
                // skip for arrays of BeanRegistration
                return false;
            }
            final ClassElement componentType = type.fromArray();
            if (componentType.isPrimitive()) {
                visitor.getStatic(
                        TYPE_ARGUMENT,
                        componentType.getName().toUpperCase(Locale.ENGLISH),
                        TYPE_ARGUMENT
                );
            } else {

                visitor.push(JavaModelUtils.getTypeReference(componentType));
                visitor.push((String) null);
                invokeInterfaceStaticMethod(
                        visitor,
                        Argument.class,
                        METHOD_CREATE_ARGUMENT_SIMPLE
                );
            }
            return true;
        } else if (type.getTypeArguments().isEmpty()) {
            visitor.visitInsn(ACONST_NULL);
            return true;
        }
        return false;
    }

    private void resolveInnerTypeArgumentIfNeeded(GeneratorAdapter visitor, ClassElement type) {
        if (isInternalGenericTypeContainer(type.getFirstTypeArgument().orElse(null))) {
            resolveFirstTypeArgument(visitor);
        }
    }

    private boolean isInternalGenericTypeContainer(@Nullable ClassElement type) {
        return type != null && type.isAssignable(BeanRegistration.class);
    }

    private void resolveFirstTypeArgument(GeneratorAdapter visitor) {
        visitor.invokeInterface(Type.getType(TypeVariableResolver.class),
                org.objectweb.asm.commons.Method.getMethod(ReflectionUtils.getRequiredInternalMethod(TypeVariableResolver.class, "getTypeParameters")));
        visitor.push(0);
        visitor.arrayLoad(Type.getType(Argument.class));
    }

    private void resolveSecondTypeArgument(GeneratorAdapter visitor) {
        visitor.invokeInterface(Type.getType(TypeVariableResolver.class),
                org.objectweb.asm.commons.Method.getMethod(ReflectionUtils.getRequiredInternalMethod(TypeVariableResolver.class, "getTypeParameters")));
        visitor.push(1);
        visitor.arrayLoad(Type.getType(Argument.class));
    }

    private boolean isValueType(AnnotationMetadata annotationMetadata) {
        if (annotationMetadata != null) {
            return annotationMetadata.hasDeclaredStereotype(Value.class) || annotationMetadata.hasDeclaredStereotype(Property.class);
        }
        return false;
    }

    private boolean isAnnotatedWithParameter(AnnotationMetadata annotationMetadata) {
        if (annotationMetadata != null) {
            return annotationMetadata.hasDeclaredAnnotation(Parameter.class);
        }
        return false;
    }

    private boolean isParametrized(ParameterElement... parameters) {
        return Arrays.stream(parameters).anyMatch(p -> isAnnotatedWithParameter(p.getAnnotationMetadata()));
    }

    private void defineBuilderMethod(boolean isParametrized) {
        if (isParametrized) {
            this.isParametrized = true;
        }

        String methodDescriptor;
        String methodSignature;

        if (isParametrized) {
            methodDescriptor = getMethodDescriptor(
                    Object.class.getName(),
                    BeanResolutionContext.class.getName(),
                    BeanContext.class.getName(),
                    Map.class.getName()
            );
            methodSignature = getMethodSignature(
                    getTypeDescriptor(beanTypeElement),
                    getTypeDescriptor(BeanResolutionContext.class.getName()),
                    getTypeDescriptor(BeanContext.class.getName()),
                    getTypeDescriptor(Map.class.getName())
            );
        } else {
            methodDescriptor = getMethodDescriptor(
                    Object.class.getName(),
                    BeanResolutionContext.class.getName(),
                    BeanContext.class.getName()
            );
            methodSignature = getMethodSignature(
                    getTypeDescriptor(beanTypeElement),
                    getTypeDescriptor(BeanResolutionContext.class.getName()),
                    getTypeDescriptor(BeanContext.class.getName())
            );
        }

        String methodName = isParametrized ? "doInstantiate" : "instantiate";
        this.buildMethodVisitor = new GeneratorAdapter(classWriter.visitMethod(
                ACC_PUBLIC,
                methodName,
                methodDescriptor,
                methodSignature,
                null), ACC_PUBLIC, methodName, methodDescriptor);
    }

    private void pushBeanDefinitionMethodInvocation(GeneratorAdapter buildMethodVisitor, String methodName) {
        buildMethodVisitor.loadThis();
        buildMethodVisitor.loadArg(0);
        buildMethodVisitor.loadArg(1);
        buildMethodVisitor.loadLocal(buildInstanceLocalVarIndex);
        pushBoxPrimitiveIfNecessary(beanType, buildMethodVisitor);
        buildMethodVisitor.visitMethodInsn(INVOKEVIRTUAL,
                superBeanDefinition ? superType.getInternalName() : beanDefinitionInternalName,
                methodName,
                METHOD_DESCRIPTOR_INITIALIZE,
                false);
    }

    private void visitBeanDefinitionConstructorInternal(GeneratorAdapter staticInit, Object constructor) {

        if (constructor instanceof MethodElement methodElement) {
            AnnotationMetadata constructorMetadata = methodElement.getAnnotationMetadata();
            DefaultAnnotationMetadata.contributeDefaults(this.annotationMetadata, constructorMetadata);
            VisitorContextUtils.contributeRepeatable(this.annotationMetadata, methodElement.getGenericReturnType());
            ParameterElement[] parameters = methodElement.getParameters();
            List<ParameterElement> parameterList = Arrays.asList(parameters);
            applyDefaultNamedToParameters(parameterList);

            pushNewMethodReference(staticInit, JavaModelUtils.getTypeReference(methodElement.getDeclaringType()), methodElement, methodElement.getAnnotationMetadata(), false, false);
        } else if (constructor instanceof FieldElement fieldConstructor) {
            pushNewFieldReference(staticInit, JavaModelUtils.getTypeReference(fieldConstructor.getDeclaringType()), fieldConstructor, fieldConstructor.getAnnotationMetadata());
        } else {
            throw new IllegalArgumentException("Unexpected constructor: " + constructor);
        }

        staticInit.putStatic(beanDefinitionType, FIELD_CONSTRUCTOR, Type.getType(AbstractInitializableBeanDefinition.MethodOrFieldReference.class));

        GeneratorAdapter publicConstructor = new GeneratorAdapter(
                classWriter.visitMethod(ACC_PUBLIC, CONSTRUCTOR_NAME, DESCRIPTOR_DEFAULT_CONSTRUCTOR, null, null),
                ACC_PUBLIC,
                CONSTRUCTOR_NAME,
                DESCRIPTOR_DEFAULT_CONSTRUCTOR
        );
        publicConstructor.loadThis();
        publicConstructor.push(beanType);
        publicConstructor.getStatic(beanDefinitionType, FIELD_CONSTRUCTOR, Type.getType(AbstractInitializableBeanDefinition.MethodOrFieldReference.class));
        publicConstructor.invokeConstructor(superBeanDefinition ? superType : beanDefinitionType, PROTECTED_ABSTRACT_BEAN_DEFINITION_CONSTRUCTOR);
        publicConstructor.visitInsn(RETURN);
        publicConstructor.visitMaxs(5, 1);
        publicConstructor.visitEnd();

        // Call protected super constructor if definition is extending another one

        if (!superBeanDefinition) {
            // create protected constructor for subclasses of AbstractBeanDefinition
            GeneratorAdapter protectedConstructor = new GeneratorAdapter(
                    classWriter.visitMethod(ACC_PROTECTED,
                            PROTECTED_ABSTRACT_BEAN_DEFINITION_CONSTRUCTOR.getName(),
                            PROTECTED_ABSTRACT_BEAN_DEFINITION_CONSTRUCTOR.getDescriptor(), null, null),
                    ACC_PROTECTED,
                    PROTECTED_ABSTRACT_BEAN_DEFINITION_CONSTRUCTOR.getName(),
                    PROTECTED_ABSTRACT_BEAN_DEFINITION_CONSTRUCTOR.getDescriptor()
            );

            AnnotationMetadata annotationMetadata = this.annotationMetadata != null ? this.annotationMetadata : AnnotationMetadata.EMPTY_METADATA;

            protectedConstructor.loadThis();
            // 1: beanType
            protectedConstructor.loadArg(0);
            // 2: `AbstractBeanDefinition2.MethodOrFieldReference.class` constructor
            protectedConstructor.loadArg(1);
            // 3: annotationMetadata
            if (this.annotationMetadata == null) {
                protectedConstructor.push((String) null);
            } else {
                protectedConstructor.getStatic(getTypeReferenceForName(getBeanDefinitionReferenceClassName()), AbstractAnnotationMetadataWriter.FIELD_ANNOTATION_METADATA, Type.getType(AnnotationMetadata.class));
            }
            // 4: `AbstractBeanDefinition2.MethodReference[].class` methodInjection
            if (allMethodVisits.isEmpty()) {
                protectedConstructor.push((String) null);
            } else {
                protectedConstructor.getStatic(beanDefinitionType, FIELD_INJECTION_METHODS, Type.getType(AbstractInitializableBeanDefinition.MethodReference[].class));
            }
            // 5: `AbstractBeanDefinition2.FieldReference[].class` fieldInjection
            if (fieldInjectionPoints.isEmpty()) {
                protectedConstructor.push((String) null);
            } else {
                protectedConstructor.getStatic(beanDefinitionType, FIELD_INJECTION_FIELDS, Type.getType(AbstractInitializableBeanDefinition.FieldReference[].class));
            }
            // 6: `AbstractBeanDefinition2.AnnotationReference[].class` annotationInjection
            if (annotationInjectionPoints.isEmpty()) {
                protectedConstructor.push((String) null);
            } else {
                protectedConstructor.getStatic(beanDefinitionType, FIELD_ANNOTATION_INJECTIONS, Type.getType(AbstractInitializableBeanDefinition.AnnotationReference[].class));
            }
            // 7: `ExecutableMethod[]` executableMethods
            if (executableMethodsDefinitionWriter == null) {
                protectedConstructor.push((String) null);
            } else {
                protectedConstructor.newInstance(executableMethodsDefinitionWriter.getClassType());
                protectedConstructor.dup();
                protectedConstructor.invokeConstructor(executableMethodsDefinitionWriter.getClassType(), METHOD_DEFAULT_CONSTRUCTOR);
            }
            // 8: `Map<String, Argument<?>[]>` typeArgumentsMap
            if (!hasTypeArguments()) {
                protectedConstructor.push((String) null);
            } else {
                protectedConstructor.getStatic(beanDefinitionType, FIELD_TYPE_ARGUMENTS, Type.getType(Map.class));
            }

            // 9: `PrecalculatedInfo`
            pushPrecalculatedInfo(protectedConstructor, annotationMetadata);

            protectedConstructor.invokeConstructor(
                    isSuperFactory ? TYPE_ABSTRACT_BEAN_DEFINITION : superType,
                    BEAN_DEFINITION_CLASS_CONSTRUCTOR
            );

            protectedConstructor.visitInsn(RETURN);
            protectedConstructor.visitMaxs(20, 1);
            protectedConstructor.visitEnd();
        }
    }

    private void pushPrecalculatedInfo(GeneratorAdapter protectedConstructor, AnnotationMetadata annotationMetadata) {
        protectedConstructor.newInstance(PRECALCULATED_INFO);
        protectedConstructor.dup();

        // 1: `Optional` scope
        String scope = annotationMetadata.getAnnotationNameByStereotype(AnnotationUtil.SCOPE).orElse(null);
        if (scope != null) {
            protectedConstructor.push(scope);
            protectedConstructor.invokeStatic(
                    TYPE_OPTIONAL,
                    METHOD_OPTIONAL_OF
            );
        } else {
            protectedConstructor.invokeStatic(TYPE_OPTIONAL, METHOD_OPTIONAL_EMPTY);
        }

        // 2: `boolean` isAbstract
        protectedConstructor.push(isAbstract);
        // 3: `boolean` isIterable
        protectedConstructor.push(isIterable(annotationMetadata));
        // 4: `boolean` isSingleton
        protectedConstructor.push(
                isSingleton(scope)
        );
        // 5: `boolean` isPrimary
        protectedConstructor.push(
                annotationMetadata.hasDeclaredStereotype(Primary.class)
        );
        // 6: `boolean` isConfigurationProperties
        protectedConstructor.push(isConfigurationProperties);
        // 7: isContainerType
        protectedConstructor.push(isContainerType());
        // 8: requiresMethodProcessing
        protectedConstructor.push(preprocessMethods);

        protectedConstructor.invokeConstructor(PRECALCULATED_INFO, PRECALCULATED_INFO_CONSTRUCTOR);
    }

    private boolean isContainerType() {
        return beanTypeElement.isArray() || DefaultArgument.CONTAINER_TYPES.stream().anyMatch(c -> c.equals(beanFullClassName));
    }

    private boolean isConfigurationProperties(AnnotationMetadata annotationMetadata) {
        return isIterable(annotationMetadata) || annotationMetadata.hasStereotype(ConfigurationReader.class);
    }

    private boolean isIterable(AnnotationMetadata annotationMetadata) {
        return annotationMetadata.hasDeclaredStereotype(EachProperty.class) || annotationMetadata.hasDeclaredStereotype(EachBean.class);
    }

    private void pushNewMethodReference(GeneratorAdapter staticInit,
                                        Type beanType,
                                        MethodElement methodElement,
                                        AnnotationMetadata annotationMetadata,
                                        boolean isPostConstructMethod,
                                        boolean isPreDestroyMethod) {
        annotationMetadata = annotationMetadata.getTargetAnnotationMetadata();
        for (ParameterElement value : methodElement.getParameters()) {
            DefaultAnnotationMetadata.contributeDefaults(this.annotationMetadata, value.getAnnotationMetadata());
            VisitorContextUtils.contributeRepeatable(this.annotationMetadata, value.getGenericType());
        }
        staticInit.newInstance(Type.getType(AbstractInitializableBeanDefinition.MethodReference.class));
        staticInit.dup();
        // 1: declaringType
        staticInit.push(beanType);
        // 2: methodName
        staticInit.push(methodElement.getName());
        // 3: arguments
        if (!methodElement.hasParameters()) {
            staticInit.visitInsn(ACONST_NULL);
        } else {
            pushBuildArgumentsForMethod(
                    beanFullClassName,
                    beanDefinitionType,
                    classWriter,
                    staticInit,
                    Arrays.asList(methodElement.getParameters()),
                    defaultsStorage,
                    loadTypeMethods
            );
        }
        // 4: annotationMetadata
        if (annotationMetadata instanceof AnnotationMetadataHierarchy) {
            annotationMetadata = ((AnnotationMetadataHierarchy) annotationMetadata).merge();
        }
        pushAnnotationMetadata(staticInit, annotationMetadata);
        if (isPreDestroyMethod || isPostConstructMethod) {
            // 5: isPostConstructMethod
            staticInit.push(isPostConstructMethod);
            // 6: isPreDestroyMethod
            staticInit.push(isPreDestroyMethod);
            staticInit.invokeConstructor(Type.getType(AbstractInitializableBeanDefinition.MethodReference.class), METHOD_REFERENCE_CONSTRUCTOR_POST_PRE);
        } else {
            staticInit.invokeConstructor(Type.getType(AbstractInitializableBeanDefinition.MethodReference.class), METHOD_REFERENCE_CONSTRUCTOR);
        }
    }

    private void pushNewFieldReference(GeneratorAdapter staticInit, Type declaringType, FieldElement fieldElement, AnnotationMetadata annotationMetadata) {
        staticInit.newInstance(Type.getType(AbstractInitializableBeanDefinition.FieldReference.class));
        staticInit.dup();
        // 1: declaringType
        staticInit.push(declaringType);
        // 2: argument
        pushCreateArgument(
                beanFullClassName,
                beanDefinitionType,
                classWriter,
                staticInit,
                fieldElement.getName(),
                fieldElement.getGenericType(),
                annotationMetadata,
                fieldElement.getGenericType().getTypeArguments(),
                defaultsStorage,
                loadTypeMethods
        );
        staticInit.invokeConstructor(Type.getType(AbstractInitializableBeanDefinition.FieldReference.class), FIELD_REFERENCE_CONSTRUCTOR);
    }

    private void pushNewAnnotationReference(GeneratorAdapter staticInit, Type referencedType) {
        staticInit.newInstance(Type.getType(AbstractInitializableBeanDefinition.AnnotationReference.class));
        staticInit.dup();

        // 1: argument
        staticInit.push(referencedType);
        invokeInterfaceStaticMethod(
                staticInit,
                Argument.class,
                org.objectweb.asm.commons.Method.getMethod(
                        ReflectionUtils.getRequiredInternalMethod(Argument.class, "of", Class.class)));

        staticInit.invokeConstructor(Type.getType(AbstractInitializableBeanDefinition.AnnotationReference.class),
                ANNOTATION_REFERENCE_CONSTRUCTOR);
    }

    private void pushAnnotationMetadata(GeneratorAdapter staticInit, AnnotationMetadata annotationMetadata) {
        annotationMetadata = annotationMetadata.getTargetAnnotationMetadata();
        if (annotationMetadata == AnnotationMetadata.EMPTY_METADATA || annotationMetadata.isEmpty()) {
            staticInit.push((String) null);
        } else if (annotationMetadata instanceof AnnotationMetadataHierarchy) {
            AnnotationMetadataWriter.instantiateNewMetadataHierarchy(
                    beanDefinitionType,
                    classWriter,
                    staticInit,
                    (AnnotationMetadataHierarchy) annotationMetadata,
                    defaultsStorage,
                    loadTypeMethods);
        } else if (annotationMetadata instanceof DefaultAnnotationMetadata) {
            AnnotationMetadataWriter.instantiateNewMetadata(
                    beanDefinitionType,
                    classWriter,
                    staticInit,
                    (DefaultAnnotationMetadata) annotationMetadata,
                    defaultsStorage,
                    loadTypeMethods);
        } else {
            throw new IllegalStateException("Unknown annotation metadata: " + annotationMetadata.getClass().getName());
        }
    }

    private String generateBeanDefSig(Type typeParameter) {
        if (beanTypeElement.isPrimitive()) {
            if (beanTypeElement.isArray()) {
                typeParameter = JavaModelUtils.getTypeReference(beanTypeElement);
            } else {
                typeParameter = ClassUtils.getPrimitiveType(typeParameter.getClassName())
                        .map(ReflectionUtils::getWrapperType)
                        .map(Type::getType)
                        .orElseThrow(() -> new IllegalStateException("Not a primitive type: " + beanFullClassName));
            }
        }
        SignatureVisitor sv = new ArrayAwareSignatureWriter();
        visitSuperTypeParameters(sv, typeParameter);

        // visit BeanFactory interface
        for (Class<?> interfaceType : interfaceTypes) {
            Type param;
            if (ProxyBeanDefinition.class == interfaceType || AdvisedBeanType.class == interfaceType) {
                param = getInterceptedType().orElse(typeParameter);
            } else {
                param = typeParameter;
            }

            SignatureVisitor bfi = sv.visitInterface();
            bfi.visitClassType(Type.getInternalName(interfaceType));
            SignatureVisitor iisv = bfi.visitTypeArgument('=');
            visitTypeParameter(param, iisv);
            bfi.visitEnd();
        }
        return sv.toString();
    }

    private void visitSuperTypeParameters(SignatureVisitor sv, Type... typeParameters) {
        // visit super class
        SignatureVisitor psv = sv.visitSuperclass();
        psv.visitClassType(isSuperFactory ? TYPE_ABSTRACT_BEAN_DEFINITION.getInternalName() : superType.getInternalName());
        if (superType == TYPE_ABSTRACT_BEAN_DEFINITION || isSuperFactory) {
            for (Type typeParameter : typeParameters) {

                SignatureVisitor ppsv = psv.visitTypeArgument('=');
                visitTypeParameter(typeParameter, ppsv);
            }
        }

        psv.visitEnd();
    }

    private void visitTypeParameter(Type typeParameter, SignatureVisitor ppsv) {
        final boolean isArray = typeParameter.getSort() == Type.ARRAY;
        boolean isPrimitiveArray = false;
        if (isArray) {
            for (int i = 0; i < typeParameter.getDimensions(); i++) {
                ppsv.visitArrayType();
            }
            Type elementType = typeParameter.getElementType();
            while (elementType.getSort() == Type.ARRAY) {
                elementType = elementType.getElementType();
            }
            if (elementType.getSort() == Type.OBJECT) {
                ppsv.visitClassType(elementType.getInternalName());
            } else {
                // primitive
                ppsv.visitBaseType(elementType.getInternalName().charAt(0));
                isPrimitiveArray = true;
            }
        } else {
            ppsv.visitClassType(typeParameter.getInternalName());
        }
        if (isPrimitiveArray && ppsv instanceof ArrayAwareSignatureWriter) {
            ((ArrayAwareSignatureWriter) ppsv).visitEndArray();
        } else {
            ppsv.visitEnd();
        }
    }

    private static Method getBeanLookupMethod(String methodName, boolean requiresGenericType) {
        if (requiresGenericType) {
            return ReflectionUtils.getRequiredInternalMethod(
                    AbstractInitializableBeanDefinition.class,
                    methodName,
                    BeanResolutionContext.class,
                    BeanContext.class,
                    int.class,
                    Argument.class,
                    Qualifier.class);
        } else {
            return ReflectionUtils.getRequiredInternalMethod(
                    AbstractInitializableBeanDefinition.class,
                    methodName,
                    BeanResolutionContext.class,
                    BeanContext.class,
                    int.class,
                    Qualifier.class
            );
        }
    }

    private static Method getBeanLookupMethodForArgument(String methodName, boolean requiresGenericType) {
        if (requiresGenericType) {
            return ReflectionUtils.getRequiredInternalMethod(
                    AbstractInitializableBeanDefinition.class,
                    methodName,
                    BeanResolutionContext.class,
                    BeanContext.class,
                    int.class,
                    int.class,
                    Argument.class,
                    Qualifier.class);
        }
        return ReflectionUtils.getRequiredInternalMethod(
                AbstractInitializableBeanDefinition.class,
                methodName,
                BeanResolutionContext.class,
                BeanContext.class,
                int.class,
                int.class,
                Qualifier.class);
    }

    @Override
    public String getName() {
        return beanDefinitionName;
    }

    @Override
    public boolean isProtected() {
        return false;
    }

    @Override
    public boolean isPublic() {
        return true;
    }

    @Override
    public Object getNativeType() {
        return this;
    }

    @Override
    public Collection<Element> getInjectionPoints() {
        if (fieldInjectionPoints.isEmpty() && methodInjectionPoints.isEmpty()) {
            return Collections.emptyList();
        } else {
            Collection<Element> injectionPoints = new ArrayList<>();
            for (FieldVisitData fieldInjectionPoint : fieldInjectionPoints) {
                injectionPoints.add(fieldInjectionPoint.fieldElement);
            }
            for (MethodVisitData methodInjectionPoint : methodInjectionPoints) {
                injectionPoints.add(methodInjectionPoint.methodElement);
            }
            return Collections.unmodifiableCollection(injectionPoints);
        }
    }

    @Override
    public boolean isAbstract() {
        return this.isAbstract;
    }

    @Override
    public <T extends Annotation> Element annotate(String annotationType, Consumer<AnnotationValueBuilder<T>> consumer) {
        this.beanProducingElement.annotate(annotationType, consumer);
        return this;
    }

    @Override
    public Element removeAnnotation(String annotationType) {
        this.beanProducingElement.removeAnnotation(annotationType);
        return this;
    }

    @Override
    public <T extends Annotation> Element removeAnnotationIf(Predicate<AnnotationValue<T>> predicate) {
        this.beanProducingElement.removeAnnotationIf(predicate);
        return this;
    }

    @Override
    public Element removeStereotype(String annotationType) {
        this.beanProducingElement.removeStereotype(annotationType);
        return this;
    }

    @Override
    public ClassElement getDeclaringClass() {
        final Element beanProducingElement = this.beanProducingElement;
        return getDeclaringType(beanProducingElement);
    }

    private ClassElement getDeclaringType(Element beanProducingElement) {
        if (beanProducingElement instanceof ClassElement) {
            return (ClassElement) beanProducingElement;
        } else if (beanProducingElement instanceof MemberElement) {
            return ((MemberElement) beanProducingElement).getDeclaringType();
        } else if (beanProducingElement instanceof BeanElementBuilder) {
            return ((BeanElementBuilder) beanProducingElement).getDeclaringElement();
        } else {
            return this.beanTypeElement;
        }
    }

    @Override
    public Element getProducingElement() {
        return beanProducingElement;
    }

    @Override
    public Set<ClassElement> getBeanTypes() {
        final String[] types = this.annotationMetadata.stringValues(Bean.class, "typed");
        if (ArrayUtils.isNotEmpty(types)) {
            HashSet<ClassElement> classElements = new HashSet<>();
            for (String type : types) {
                visitorContext.getClassElement(type).ifPresent(classElements::add);
            }
            return Collections.unmodifiableSet(classElements);
        } else {
            final Optional<ClassElement> superType = beanTypeElement.getSuperType();
            final Collection<ClassElement> interfaces = beanTypeElement.getInterfaces();
            if (superType.isPresent() || !interfaces.isEmpty()) {
                Set<ClassElement> beanTypes = new HashSet<>();
                beanTypes.add(beanTypeElement);
                populateBeanTypes(new HashSet<>(), beanTypes, superType.orElse(null), interfaces);
                return Collections.unmodifiableSet(beanTypes);
            } else {
                return Collections.singleton(beanTypeElement);
            }
        }
    }

    private void populateBeanTypes(Set<String> processedTypes, Set<ClassElement> beanTypes, ClassElement superType, Collection<ClassElement> interfaces) {
        for (ClassElement anInterface : interfaces) {
            final String n = anInterface.getName();
            if (!processedTypes.contains(n)) {
                processedTypes.add(n);
                beanTypes.add(anInterface);
                populateBeanTypes(processedTypes, beanTypes, null, anInterface.getInterfaces());
            }
        }
        if (superType != null) {
            final String n = superType.getName();
            if (!processedTypes.contains(n)) {
                processedTypes.add(n);
                beanTypes.add(superType);
                final ClassElement next = superType.getSuperType().orElse(null);
                populateBeanTypes(processedTypes, beanTypes, next, superType.getInterfaces());
            }
        }
    }

    @Override
    public Optional<String> getScope() {
        return annotationMetadata.getAnnotationNameByStereotype(AnnotationUtil.SCOPE);
    }

    @Override
    public Collection<String> getQualifiers() {
        return Collections.unmodifiableList(annotationMetadata.getAnnotationNamesByStereotype(AnnotationUtil.QUALIFIER));
    }

    @Override
    public BeanElementBuilder addAssociatedBean(ClassElement type, VisitorContext visitorContext) {
        if (visitorContext instanceof BeanElementVisitorContext) {
            final Element[] originatingElements = getOriginatingElements();
            return ((BeanElementVisitorContext) visitorContext)
                    .addAssociatedBean(originatingElements[0], type);
        }
        return BeanElement.super.addAssociatedBean(type, visitorContext);
    }

    @Override
    public Element[] getOriginatingElements() {
        return this.originatingElements.getOriginatingElements();
    }

    /**
     * Sets whether this bean is a proxied type.
     *
     * @param proxiedBean   True if it proxied
     * @param isProxyTarget True if the proxied bean is a retained target
     */
    public void setProxiedBean(boolean proxiedBean, boolean isProxyTarget) {
        this.proxiedBean = proxiedBean;
        this.isProxyTarget = isProxyTarget;
    }

    @Override
    public boolean isProxyTarget() {
        return isProxyTarget;
    }

    @Override
    public boolean isProxiedBean() {
        return proxiedBean;
    }

    @Internal
    private static final class AnnotationVisitData {
        final TypedElement memberBeanType;
        final String memberPropertyName;
        final MethodElement memberPropertyGetter;
        final String requiredValue;
        final String notEqualsValue;

        public AnnotationVisitData(TypedElement memberBeanType,
                                   String memberPropertyName,
                                   MethodElement memberPropertyGetter,
                                   @Nullable String requiredValue,
                                   @Nullable String notEqualsValue) {
            this.memberBeanType = memberBeanType;
            this.memberPropertyName = memberPropertyName;
            this.memberPropertyGetter = memberPropertyGetter;
            this.requiredValue = requiredValue;
            this.notEqualsValue = notEqualsValue;
        }
    }

    @Internal
    private static final class FieldVisitData {
        final TypedElement beanType;
        final FieldElement fieldElement;
        final AnnotationMetadata annotationMetadata;
        final boolean requiresReflection;

        FieldVisitData(
                TypedElement beanType,
                FieldElement fieldElement,
                AnnotationMetadata annotationMetadata,
                boolean requiresReflection) {
            this.beanType = beanType;
            this.fieldElement = fieldElement;
            this.annotationMetadata = annotationMetadata;
            this.requiresReflection = requiresReflection;
        }

    }

    /**
     * Data used when visiting method.
     */
    @Internal
    public static final class MethodVisitData {
        private final TypedElement beanType;
        private final boolean requiresReflection;
        private final MethodElement methodElement;
        private final AnnotationMetadata annotationMetadata;
        private final boolean postConstruct;
        private final boolean preDestroy;

        /**
         * Default constructor.
         *
         * @param beanType           The declaring type
         * @param methodElement      The method element
         * @param requiresReflection Whether reflection is required
         * @param annotationMetadata
         */
        MethodVisitData(
                TypedElement beanType,
                MethodElement methodElement,
                boolean requiresReflection,
                AnnotationMetadata annotationMetadata) {
            this.beanType = beanType;
            this.requiresReflection = requiresReflection;
            this.methodElement = methodElement;
            this.annotationMetadata = annotationMetadata;
            this.postConstruct = false;
            this.preDestroy = false;
        }

        MethodVisitData(
                TypedElement beanType,
                MethodElement methodElement,
                boolean requiresReflection,
                AnnotationMetadata annotationMetadata,
                boolean postConstruct,
                boolean preDestroy) {
            this.beanType = beanType;
            this.requiresReflection = requiresReflection;
            this.methodElement = methodElement;
            this.annotationMetadata = annotationMetadata;
            this.postConstruct = postConstruct;
            this.preDestroy = preDestroy;
        }

        /**
         * @return The method element
         */
        public MethodElement getMethodElement() {
            return methodElement;
        }

        /**
         * @return The annotationMetadata
         */
        public AnnotationMetadata getAnnotationMetadata() {
            return annotationMetadata;
        }

        /**
         * @return The declaring type object.
         */
        public TypedElement getBeanType() {
            return beanType;
        }

        /**
         * @return is reflection required
         */
        public boolean isRequiresReflection() {
            return requiresReflection;
        }

        public boolean isPostConstruct() {
            return postConstruct;
        }

        public boolean isPreDestroy() {
            return preDestroy;
        }
    }


    private static class FactoryMethodDef {
        private final Type factoryType;
        private final Element factoryMethod;
        private final String methodDescriptor;
        private final int factoryVar;

        public FactoryMethodDef(Type factoryType, Element factoryMethod, String methodDescriptor, int factoryVar) {
            this.factoryType = factoryType;
            this.factoryMethod = factoryMethod;
            this.methodDescriptor = methodDescriptor;
            this.factoryVar = factoryVar;
        }
    }

    private static class InnerClassDef {
        private final ClassWriter innerClassWriter;
        private final String constructorInternalName;
        private final Type innerClassType;
        private final String innerClassName;

        public InnerClassDef(String interceptedConstructorWriterName, ClassWriter innerClassWriter, String constructorInternalName, Type innerClassType) {
            this.innerClassName = interceptedConstructorWriterName;
            this.innerClassWriter = innerClassWriter;
            this.constructorInternalName = constructorInternalName;
            this.innerClassType = innerClassType;
        }
    }
}<|MERGE_RESOLUTION|>--- conflicted
+++ resolved
@@ -637,7 +637,6 @@
             }
             final ClassElement declaringType = factoryMethodElement.getOwningType();
             this.beanDefinitionName = declaringType.getPackageName() + "." + prefixClassName(declaringType.getSimpleName()) + "$" + upperCaseMethodName + uniqueIdentifier + CLASS_SUFFIX;
-<<<<<<< HEAD
         } else if (beanProducingElement instanceof PropertyElement) {
             autoApplyNamedToBeanProducingElement(beanProducingElement);
             PropertyElement factoryPropertyElement = (PropertyElement) beanProducingElement;
@@ -655,9 +654,7 @@
             final ClassElement declaringType = factoryPropertyElement.getOwningType();
             this.beanDefinitionName = declaringType.getPackageName() + "." + prefixClassName(declaringType.getSimpleName()) + "$" + upperCaseMethodName + uniqueIdentifier + CLASS_SUFFIX;
         } else if (beanProducingElement instanceof FieldElement) {
-=======
         } else if (beanProducingElement instanceof FieldElement factoryMethodElement) {
->>>>>>> 20eecb6f
             autoApplyNamedToBeanProducingElement(beanProducingElement);
             final ClassElement producedElement = factoryMethodElement.getGenericField();
             this.beanTypeElement = producedElement;
