--- conflicted
+++ resolved
@@ -1589,11 +1589,7 @@
                                      String interceptedProxyBridgeMethodName) {
 
         if (executableMethodsDefinitionWriter == null) {
-<<<<<<< HEAD
-            executableMethodsDefinitionWriter = new ExecutableMethodsDefinitionWriter(visitorContext, beanDefinitionName, getBeanDefinitionReferenceClassName(), originatingElements);
-=======
-            executableMethodsDefinitionWriter = new ExecutableMethodsDefinitionWriter(annotationMetadata, beanDefinitionName, getBeanDefinitionReferenceClassName(), originatingElements);
->>>>>>> 23bee74d
+            executableMethodsDefinitionWriter = new ExecutableMethodsDefinitionWriter(visitorContext, annotationMetadata, beanDefinitionName, getBeanDefinitionReferenceClassName(), originatingElements);
         }
         return executableMethodsDefinitionWriter.visitExecutableMethod(declaringType, methodElement, interceptedProxyClassName, interceptedProxyBridgeMethodName);
     }
@@ -2442,12 +2438,7 @@
         Type declaringTypeRef = JavaModelUtils.getTypeReference(declaringType);
         boolean hasInjectScope = false;
         for (ParameterElement value : argumentTypes) {
-<<<<<<< HEAD
-            MutableAnnotationMetadata.contributeDefaults(this.annotationMetadata, value.getAnnotationMetadata());
-            VisitorContextUtils.contributeRepeatable(this.annotationMetadata, value.getGenericType());
             processEvaluatedExpressions(value.getAnnotationMetadata());
-=======
->>>>>>> 23bee74d
             if (value.hasDeclaredAnnotation(InjectScope.class)) {
                 hasInjectScope = true;
             }
