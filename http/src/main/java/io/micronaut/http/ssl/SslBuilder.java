/*
 * Copyright 2017-2020 original authors
 *
 * Licensed under the Apache License, Version 2.0 (the "License");
 * you may not use this file except in compliance with the License.
 * You may obtain a copy of the License at
 *
 * https://www.apache.org/licenses/LICENSE-2.0
 *
 * Unless required by applicable law or agreed to in writing, software
 * distributed under the License is distributed on an "AS IS" BASIS,
 * WITHOUT WARRANTIES OR CONDITIONS OF ANY KIND, either express or implied.
 * See the License for the specific language governing permissions and
 * limitations under the License.
 */
package io.micronaut.http.ssl;

import io.micronaut.core.io.ResourceResolver;
import io.micronaut.http.HttpVersion;

import javax.net.ssl.KeyManagerFactory;
import javax.net.ssl.TrustManagerFactory;
import java.net.URL;
import java.security.KeyStore;
import java.util.Optional;

/**
 * A class to build a key store and a trust store for use in adding SSL support to a server.
 *
 * @param <T> The server specific type to be built
 * @author James Kleeh
 * @since 1.0
 */
public abstract class SslBuilder<T> {

    private final ResourceResolver resourceResolver;

    /**
     * @param resourceResolver The resource resolver
     */
    public SslBuilder(ResourceResolver resourceResolver) {
        this.resourceResolver = resourceResolver;
    }

    /**
     * @param ssl The ssl configuration
     *
     * @return Builds the SSL configuration wrapped inside an optional
     */
    public abstract Optional<T> build(SslConfiguration ssl);

    /**
     * @param ssl The ssl configuration
<<<<<<< HEAD
=======
     * @param httpVersion  The http version
     * @return Builds the SSL configuration wrapped inside an optional
     */
    public abstract Optional<T> build(SslConfiguration ssl, HttpVersion httpVersion);

    /**
     * @param ssl The ssl configuration
>>>>>>> d668de9e
     *
     * @return The {@link TrustManagerFactory}
     */
    protected TrustManagerFactory getTrustManagerFactory(SslConfiguration ssl) {
        try {
            Optional<KeyStore> store = getTrustStore(ssl);
            TrustManagerFactory trustManagerFactory = TrustManagerFactory
                .getInstance(TrustManagerFactory.getDefaultAlgorithm());
            trustManagerFactory.init(store.orElse(null));
            return trustManagerFactory;
        } catch (Exception ex) {
            throw new SslConfigurationException(ex);
        }
    }

    /**
     * @param ssl The ssl configuration
     *
     * @return An optional {@link KeyStore}
     * @throws Exception if there is an error
     */
    protected Optional<KeyStore> getTrustStore(SslConfiguration ssl) throws Exception {
        SslConfiguration.TrustStoreConfiguration trustStore = ssl.getTrustStore();
        if (!trustStore.getPath().isPresent()) {
            return Optional.empty();
        }
        return Optional.of(load(trustStore.getType(),
            trustStore.getPath().get(), trustStore.getPassword()));
    }

    /**
     * @param ssl The ssl configuration
     *
     * @return The {@link KeyManagerFactory}
     */
    protected KeyManagerFactory getKeyManagerFactory(SslConfiguration ssl) {
        try {
            Optional<KeyStore> keyStore = getKeyStore(ssl);
            KeyManagerFactory keyManagerFactory = KeyManagerFactory
                .getInstance(KeyManagerFactory.getDefaultAlgorithm());
            Optional<String> password = ssl.getKey().getPassword();
            char[] keyPassword = password.map(String::toCharArray).orElse(null);
            if (keyPassword == null && ssl.getKeyStore().getPassword().isPresent()) {
                keyPassword = ssl.getKeyStore().getPassword().get().toCharArray();
            }
            keyManagerFactory.init(keyStore.orElse(null), keyPassword);
            return keyManagerFactory;
        } catch (Exception ex) {
            throw new SslConfigurationException(ex);
        }
    }

    /**
     * @param ssl The ssl configuration
     *
     * @return An optional {@link KeyStore}
     * @throws Exception if there is an error
     */
    protected Optional<KeyStore> getKeyStore(SslConfiguration ssl) throws Exception {
        SslConfiguration.KeyStoreConfiguration keyStore = ssl.getKeyStore();
        if (!keyStore.getPath().isPresent()) {
            return Optional.empty();
        }
        return Optional.of(load(keyStore.getType(),
            keyStore.getPath().get(), keyStore.getPassword()));
    }

    /**
     * @param optionalType     The optional type
     * @param resource         The resource
     * @param optionalPassword The optional password
     * @return A {@link KeyStore}
     * @throws Exception if there is an error
     */
    protected KeyStore load(Optional<String> optionalType,
                            String resource,
                            Optional<String> optionalPassword) throws Exception {
        String type = optionalType.orElse("JKS");
        String password = optionalPassword.orElse(null);
        KeyStore store = KeyStore.getInstance(type);

        Optional<URL> url = resourceResolver.getResource(resource);
        if (url.isPresent()) {
            store.load(url.get().openStream(), password == null ? null : password.toCharArray());
            return store;
        } else {
            throw new SslConfigurationException("The resource " + resource + " could not be found");
        }
    }
}<|MERGE_RESOLUTION|>--- conflicted
+++ resolved
@@ -51,8 +51,6 @@
 
     /**
      * @param ssl The ssl configuration
-<<<<<<< HEAD
-=======
      * @param httpVersion  The http version
      * @return Builds the SSL configuration wrapped inside an optional
      */
@@ -60,7 +58,6 @@
 
     /**
      * @param ssl The ssl configuration
->>>>>>> d668de9e
      *
      * @return The {@link TrustManagerFactory}
      */
