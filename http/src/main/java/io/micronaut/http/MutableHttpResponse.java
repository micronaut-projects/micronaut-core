/*
 * Copyright 2017-2020 original authors
 *
 * Licensed under the Apache License, Version 2.0 (the "License");
 * you may not use this file except in compliance with the License.
 * You may obtain a copy of the License at
 *
 * https://www.apache.org/licenses/LICENSE-2.0
 *
 * Unless required by applicable law or agreed to in writing, software
 * distributed under the License is distributed on an "AS IS" BASIS,
 * WITHOUT WARRANTIES OR CONDITIONS OF ANY KIND, either express or implied.
 * See the License for the specific language governing permissions and
 * limitations under the License.
 */
package io.micronaut.http;

import io.micronaut.http.cookie.Cookie;

import io.micronaut.core.annotation.Nullable;
import java.nio.charset.Charset;
import java.util.*;
import java.util.function.Consumer;

/**
 * A version of the {@link HttpResponse} interface that is mutable allowing the ability to set headers,
 * character encoding etc.
 *
 * @param <B> The body response type
 * @author Graeme Rocher
 * @since 1.0
 */
public interface MutableHttpResponse<B> extends HttpResponse<B>, MutableHttpMessage<B> {

    /**
     * Adds the specified cookie to the response.  This method can be called multiple times to set more than one cookie.
     *
     * @param cookie the Cookie to return to the client
     * @return This response object
     */
    MutableHttpResponse<B> cookie(Cookie cookie);

    /**
     * Adds the specified cookies to the response.
     *
     * @param cookies the Set of Cookies to return to the client
     * @return This response object
     */
    default MutableHttpResponse<B> cookies(Set<Cookie> cookies) {
        for (Cookie cookie: cookies) {
            cookie(cookie);
        }
        return this;
    }

    /**
     * Sets the body.
     *
     * @param body The body
     * @return This response object
     */
    @Override
    <T> MutableHttpResponse<T> body(@Nullable T body);

    /**
     * Sets the response status.
     *
     * @param status  The status
     * @param message The message
     * @return This response object
     */
    default MutableHttpResponse<B> status(HttpStatus status, CharSequence message) {
        return status(HttpStatus.custom(
                status.getCode(),
                Objects.nonNull(message) ? message.toString() : null));
    }

    @Override
    default MutableHttpResponse<B> headers(Consumer<MutableHttpHeaders> headers) {
        return (MutableHttpResponse<B>) MutableHttpMessage.super.headers(headers);
    }

    @Override
    default MutableHttpResponse<B> header(CharSequence name, CharSequence value) {
        return (MutableHttpResponse<B>) MutableHttpMessage.super.header(name, value);
    }

    @Override
    default MutableHttpResponse<B> headers(Map<CharSequence, CharSequence> namesAndValues) {
        return (MutableHttpResponse<B>) MutableHttpMessage.super.headers(namesAndValues);
    }

    /**
     * Sets the response encoding. Should be called after {@link #contentType(MediaType)}.
     *
     * @param encoding The encoding to use
     * @return This response object
     */
    default MutableHttpResponse<B> characterEncoding(CharSequence encoding) {
        if (encoding != null) {
            getContentType().ifPresent(mediaType ->
                contentType(new MediaType(mediaType.toString(), Collections.singletonMap(MediaType.CHARSET_PARAMETER, encoding.toString())))
            );
        }
        return this;
    }

    /**
     * Sets the response encoding.
     *
     * @param encoding The encoding to use
     * @return The encoded reponse object
     */
    default MutableHttpResponse<B> characterEncoding(Charset encoding) {
        return characterEncoding(encoding.toString());
    }

    @Override
    default MutableHttpResponse<B> contentLength(long length) {
        return (MutableHttpResponse<B>) MutableHttpMessage.super.contentLength(length);
    }

    @Override
    default MutableHttpResponse<B> contentType(CharSequence contentType) {
        return (MutableHttpResponse<B>) MutableHttpMessage.super.contentType(contentType);
    }

    @Override
    default MutableHttpResponse<B> contentType(MediaType mediaType) {
        return (MutableHttpResponse<B>) MutableHttpMessage.super.contentType(mediaType);
    }

    @Override
    default MutableHttpResponse<B> contentEncoding(CharSequence encoding) {
        return (MutableHttpResponse<B>) MutableHttpMessage.super.contentEncoding(encoding);
    }

    /**
     * Sets the locale to use and will apply the appropriate {@link HttpHeaders#CONTENT_LANGUAGE} header to the response.
     *
     * @param locale The locale
     * @return This response object
     */
    default MutableHttpResponse<B> locale(Locale locale) {
        getHeaders().add(HttpHeaders.CONTENT_LANGUAGE, locale.toString());
        return this;
    }

    /**
     * Sets the response status.
     *
     * @param status The status
     * @return This response object
     */
    default MutableHttpResponse<B> status(int status) {
        return status(HttpStatus.valueOf(status));
    }

    /**
     * Sets the response status.
     *
     * @param status  The status
     * @param message The message
     * @return This response object
     */
    default MutableHttpResponse<B> status(int status, CharSequence message) {
        return status(HttpStatus.custom(
                status,
                Objects.nonNull(message) ? message.toString() : null));
    }

    /**
     * Sets the response status.
     *
     * @param status The status
     * @return This response object
     */
<<<<<<< HEAD
    MutableHttpResponse<B> status(HttpStatus status);
=======
    default MutableHttpResponse<B> status(HttpStatus status) {
        return status(status, null);
    }

    /**
     * Sets an attribute on the response.
     * @param name The attribute name
     * @param value The attribute value
     * @return This response object
     */
    default MutableHttpResponse<B> attribute(CharSequence name, Object value) {
        return (MutableHttpResponse<B>) setAttribute(name, value);
    }
>>>>>>> ec42b98d
}<|MERGE_RESOLUTION|>--- conflicted
+++ resolved
@@ -175,12 +175,7 @@
      * @param status The status
      * @return This response object
      */
-<<<<<<< HEAD
     MutableHttpResponse<B> status(HttpStatus status);
-=======
-    default MutableHttpResponse<B> status(HttpStatus status) {
-        return status(status, null);
-    }
 
     /**
      * Sets an attribute on the response.
@@ -191,5 +186,4 @@
     default MutableHttpResponse<B> attribute(CharSequence name, Object value) {
         return (MutableHttpResponse<B>) setAttribute(name, value);
     }
->>>>>>> ec42b98d
 }