/*
 * Copyright 2017-2020 original authors
 *
 * Licensed under the Apache License, Version 2.0 (the "License");
 * you may not use this file except in compliance with the License.
 * You may obtain a copy of the License at
 *
 * https://www.apache.org/licenses/LICENSE-2.0
 *
 * Unless required by applicable law or agreed to in writing, software
 * distributed under the License is distributed on an "AS IS" BASIS,
 * WITHOUT WARRANTIES OR CONDITIONS OF ANY KIND, either express or implied.
 * See the License for the specific language governing permissions and
 * limitations under the License.
 */
package io.micronaut.http.filter;

import io.micronaut.core.annotation.AnnotationMetadata;
import io.micronaut.core.annotation.AnnotationMetadataProvider;
import io.micronaut.core.annotation.NonNull;
import io.micronaut.core.annotation.Nullable;
import io.micronaut.core.order.OrderUtil;
import io.micronaut.core.util.ArrayUtils;
import io.micronaut.core.util.CollectionUtils;
import io.micronaut.http.HttpMethod;
import io.micronaut.http.HttpRequest;

import java.util.List;
import java.util.Objects;
import java.util.Set;

/**
 * A contract for resolving filters for a given request.
 *
 * @author James Kleeh
 * @author graemerocher
 * @since 1.3.0
 * @param <T> The resolution context type
 */
public interface HttpFilterResolver<T extends AnnotationMetadataProvider> {

    /**
     * Resolves the initial list of filters.
     * @param context The context
     * @return The filters
     * @since 2.0
     */
    List<FilterEntry> resolveFilterEntries(T context);

    /**
     * Returns which filters should apply for the given request.
     *
     * @param request The request
     * @param filterEntries the filter entries
     * @return The list of filters
     */
    List<InternalFilter> resolveFilters(HttpRequest<?> request, List<FilterEntry> filterEntries);

    /**
     * A resolved filter entry.
     */
    interface FilterEntry extends AnnotationMetadataProvider {
        /**
         * @return The filter
         */
        @NonNull InternalFilter getFilter();

        /**
         * @return The filter methods.
         */
        @NonNull
        Set<HttpMethod> getFilterMethods();

        /**
         * @return The filter patterns
         */
        @NonNull String[] getPatterns();

        /**
         * @return The filter patterns
         */
        default FilterPatternStyle getPatternStyle() {
            return FilterPatternStyle.defaultStyle();
        }

        /**
         * @return Does the entry define any methods.
         */
        default boolean hasMethods() {
            return CollectionUtils.isNotEmpty(getFilterMethods());
        }

        /**
         * @return Are any patterns defined
         */
        default boolean hasPatterns() {
            return ArrayUtils.isNotEmpty(getPatterns());
        }

        /**
         * Creates a filter entry for the given arguments.
         * @param filter The filter
         * @param annotationMetadata The annotation metadata
         * @param methods The methods
<<<<<<< HEAD
=======
         * @param patterns The patterns
         * @return The filter entry
         * @param <FT> the filter type
         */
        static <FT extends HttpFilter> FilterEntry<FT> of(
                @NonNull FT filter,
                @Nullable AnnotationMetadata annotationMetadata,
                @Nullable Set<HttpMethod> methods,
                String... patterns) {
            return new DefaultFilterEntry<>(
                    Objects.requireNonNull(filter, "Filter cannot be null"),
                    annotationMetadata != null ? annotationMetadata : AnnotationMetadata.EMPTY_METADATA,
                    methods,
                    null,
                    patterns
            );
        }

        /**
         * Creates a filter entry for the given arguments.
         * @param filter The filter
         * @param annotationMetadata The annotation metadata
         * @param methods The methods
>>>>>>> 68cd9332
         * @param patternStyle the pattern style
         * @param patterns The patterns
         * @return The filter entry
         * @param <FT> the filter type
         */
        static <FT extends HttpFilter> FilterEntry of(
            @NonNull FT filter,
            @Nullable AnnotationMetadata annotationMetadata,
            @Nullable Set<HttpMethod> methods,
<<<<<<< HEAD
            @NonNull FilterPatternStyle patternStyle, String...patterns) {
            return new DefaultFilterEntry(
                new InternalFilter.AroundLegacy(
                    Objects.requireNonNull(filter, "Filter cannot be null"),
                    new FilterOrder.Dynamic(OrderUtil.getOrder(annotationMetadata))),
=======
            @NonNull FilterPatternStyle patternStyle, String... patterns) {
            return new DefaultFilterEntry<>(
                Objects.requireNonNull(filter, "Filter cannot be null"),
>>>>>>> 68cd9332
                annotationMetadata != null ? annotationMetadata : AnnotationMetadata.EMPTY_METADATA,
                methods,
                patternStyle,
                patterns
            );
        }
    }
}<|MERGE_RESOLUTION|>--- conflicted
+++ resolved
@@ -102,32 +102,6 @@
          * @param filter The filter
          * @param annotationMetadata The annotation metadata
          * @param methods The methods
-<<<<<<< HEAD
-=======
-         * @param patterns The patterns
-         * @return The filter entry
-         * @param <FT> the filter type
-         */
-        static <FT extends HttpFilter> FilterEntry<FT> of(
-                @NonNull FT filter,
-                @Nullable AnnotationMetadata annotationMetadata,
-                @Nullable Set<HttpMethod> methods,
-                String... patterns) {
-            return new DefaultFilterEntry<>(
-                    Objects.requireNonNull(filter, "Filter cannot be null"),
-                    annotationMetadata != null ? annotationMetadata : AnnotationMetadata.EMPTY_METADATA,
-                    methods,
-                    null,
-                    patterns
-            );
-        }
-
-        /**
-         * Creates a filter entry for the given arguments.
-         * @param filter The filter
-         * @param annotationMetadata The annotation metadata
-         * @param methods The methods
->>>>>>> 68cd9332
          * @param patternStyle the pattern style
          * @param patterns The patterns
          * @return The filter entry
@@ -137,17 +111,11 @@
             @NonNull FT filter,
             @Nullable AnnotationMetadata annotationMetadata,
             @Nullable Set<HttpMethod> methods,
-<<<<<<< HEAD
-            @NonNull FilterPatternStyle patternStyle, String...patterns) {
+            @NonNull FilterPatternStyle patternStyle, String... patterns) {
             return new DefaultFilterEntry(
                 new InternalFilter.AroundLegacy(
                     Objects.requireNonNull(filter, "Filter cannot be null"),
                     new FilterOrder.Dynamic(OrderUtil.getOrder(annotationMetadata))),
-=======
-            @NonNull FilterPatternStyle patternStyle, String... patterns) {
-            return new DefaultFilterEntry<>(
-                Objects.requireNonNull(filter, "Filter cannot be null"),
->>>>>>> 68cd9332
                 annotationMetadata != null ? annotationMetadata : AnnotationMetadata.EMPTY_METADATA,
                 methods,
                 patternStyle,
