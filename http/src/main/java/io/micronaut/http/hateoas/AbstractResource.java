/*
 * Copyright 2017-2024 original authors
 *
 * Licensed under the Apache License, Version 2.0 (the "License");
 * you may not use this file except in compliance with the License.
 * You may obtain a copy of the License at
 *
 * https://www.apache.org/licenses/LICENSE-2.0
 *
 * Unless required by applicable law or agreed to in writing, software
 * distributed under the License is distributed on an "AS IS" BASIS,
 * WITHOUT WARRANTIES OR CONDITIONS OF ANY KIND, either express or implied.
 * See the License for the specific language governing permissions and
 * limitations under the License.
 */
package io.micronaut.http.hateoas;

import com.fasterxml.jackson.annotation.JsonProperty;
import io.micronaut.core.annotation.Internal;
<<<<<<< HEAD
import io.micronaut.core.annotation.Introspected;
=======
import io.micronaut.core.annotation.Nullable;
>>>>>>> 7ac929fb
import io.micronaut.core.annotation.ReflectiveAccess;
import io.micronaut.core.convert.value.ConvertibleValues;
import io.micronaut.core.util.StringUtils;
import io.micronaut.core.value.OptionalMultiValues;
import io.micronaut.http.MediaType;
import io.micronaut.http.annotation.Produces;

import io.micronaut.core.annotation.Nullable;
import java.util.ArrayList;
import java.util.Arrays;
import java.util.LinkedHashMap;
import java.util.List;
import java.util.Map;
import java.util.Optional;

/**
 * An abstract implementation of {@link Resource}.
 *
 * @param <Impl> An Abstract resource implementation
 * @author Graeme Rocher
 * @since 1.1
 */
@Produces(MediaType.APPLICATION_HAL_JSON)
<<<<<<< HEAD
@Introspected
public abstract class AbstractResource<Impl extends AbstractResource> implements Resource {
=======
@Serdeable
@SuppressWarnings("java:S119") // Impl is a better name than T
public abstract class AbstractResource<Impl extends AbstractResource<Impl>> implements Resource {
>>>>>>> 7ac929fb

    private final Map<CharSequence, List<Link>> linkMap = new LinkedHashMap<>(1);
    private final Map<CharSequence, List<Resource>> embeddedMap = new LinkedHashMap<>(1);

    /**
     * Add a link with the given reference.
     *
     * @param ref  The reference
     * @param link The link
     * @return This JsonError
     */
    public Impl link(@Nullable CharSequence ref, @Nullable Link link) {
        if (StringUtils.isNotEmpty(ref) && link != null) {
            List<Link> links = this.linkMap.computeIfAbsent(ref, charSequence -> new ArrayList<>());
            links.add(link);
        }
        return (Impl) this;
    }

    /**
     * Add a link with the given reference.
     *
     * @param ref  The reference
     * @param link The link
     * @return This JsonError
     */
    public Impl link(@Nullable CharSequence ref, @Nullable String link) {
        if (StringUtils.isNotEmpty(ref) && link != null) {
            List<Link> links = this.linkMap.computeIfAbsent(ref, charSequence -> new ArrayList<>());
            links.add(Link.of(link));
        }
        return (Impl) this;
    }

    /**
     * Add an embedded resource with the given reference.
     *
     * @param ref      The reference
     * @param resource The resource
     * @return This JsonError
     */
    public Impl embedded(CharSequence ref, Resource resource) {
        if (StringUtils.isNotEmpty(ref) && resource != null) {
            List<Resource> resources = this.embeddedMap.computeIfAbsent(ref, charSequence -> new ArrayList<>());
            resources.add(resource);
        }
        return (Impl) this;
    }

    /**
     * Add an embedded resource with the given reference.
     *
     * @param ref      The reference
     * @param resource The resource
     * @return This JsonError
     */
    public Impl embedded(CharSequence ref, Resource... resource) {
        if (StringUtils.isNotEmpty(ref) && resource != null) {
            List<Resource> resources = this.embeddedMap.computeIfAbsent(ref, charSequence -> new ArrayList<>());
            resources.addAll(Arrays.asList(resource));
        }
        return (Impl) this;
    }

    /**
     * Add an embedded resource with the given reference.
     *
     * @param ref          The reference
     * @param resourceList The resources
     * @return This JsonError
     */
    public Impl embedded(CharSequence ref, List<Resource> resourceList) {
        if (StringUtils.isNotEmpty(ref) && resourceList != null) {
            List<Resource> resources = this.embeddedMap.computeIfAbsent(ref, charSequence -> new ArrayList<>());
            resources.addAll(resourceList);
        }
        return (Impl) this;
    }

    @JsonProperty(LINKS)
    @Override
    public OptionalMultiValues<Link> getLinks() {
        return OptionalMultiValues.of(linkMap);
    }

    @JsonProperty(EMBEDDED)
    @Override
    public OptionalMultiValues<Resource> getEmbedded() {
        return OptionalMultiValues.of(embeddedMap);
    }

    /**
     * Allows de-serializing of links with Jackson.
     *
     * @param links The links
     */
    @SuppressWarnings("unchecked")
    @Internal
    @ReflectiveAccess
    @JsonProperty(LINKS)
    public final void setLinks(Map<String, Object> links) {
        for (Map.Entry<String, Object> entry : links.entrySet()) {
            String name = entry.getKey();
            Object value = entry.getValue();
            if (value instanceof Map) {
                Map<String, Object> linkMap = (Map<String, Object>) value;
                link(name, linkMap);
<<<<<<< HEAD
=======
            } else if (value instanceof Collection<?> collection) {
                for (Object o : collection) {
                    if (o instanceof Map aMap) {
                        link(name, aMap);
                    }
                }
>>>>>>> 7ac929fb
            }
        }
    }


    /**
     * Allows de-serializing of embedded with Jackson.
     *
     * @param embedded The links
     */
    @Internal
    @ReflectiveAccess
    @JsonProperty(EMBEDDED)
    public final void setEmbedded(Map<String, List<Resource>> embedded) {
        this.embeddedMap.putAll(embedded);
    }

    private void link(String name, Map<String, Object> linkMap) {
        ConvertibleValues<Object> values = ConvertibleValues.of(linkMap);
        Optional<String> uri = values.get(Link.HREF, String.class);
        uri.ifPresent(uri1 -> {
            Link.Builder link = Link.build(uri1);
            values.get("templated", Boolean.class)
                    .ifPresent(link::templated);
            values.get("hreflang", String.class)
                    .ifPresent(link::hreflang);
            values.get("title", String.class)
                    .ifPresent(link::title);
            values.get("profile", String.class)
                    .ifPresent(link::profile);
            values.get("deprecation", String.class)
                    .ifPresent(link::deprecation);
            link(name, link.build());
        });
    }
}<|MERGE_RESOLUTION|>--- conflicted
+++ resolved
@@ -17,11 +17,8 @@
 
 import com.fasterxml.jackson.annotation.JsonProperty;
 import io.micronaut.core.annotation.Internal;
-<<<<<<< HEAD
 import io.micronaut.core.annotation.Introspected;
-=======
 import io.micronaut.core.annotation.Nullable;
->>>>>>> 7ac929fb
 import io.micronaut.core.annotation.ReflectiveAccess;
 import io.micronaut.core.convert.value.ConvertibleValues;
 import io.micronaut.core.util.StringUtils;
@@ -45,15 +42,9 @@
  * @since 1.1
  */
 @Produces(MediaType.APPLICATION_HAL_JSON)
-<<<<<<< HEAD
 @Introspected
-public abstract class AbstractResource<Impl extends AbstractResource> implements Resource {
-=======
-@Serdeable
 @SuppressWarnings("java:S119") // Impl is a better name than T
 public abstract class AbstractResource<Impl extends AbstractResource<Impl>> implements Resource {
->>>>>>> 7ac929fb
-
     private final Map<CharSequence, List<Link>> linkMap = new LinkedHashMap<>(1);
     private final Map<CharSequence, List<Resource>> embeddedMap = new LinkedHashMap<>(1);
 
@@ -160,15 +151,12 @@
             if (value instanceof Map) {
                 Map<String, Object> linkMap = (Map<String, Object>) value;
                 link(name, linkMap);
-<<<<<<< HEAD
-=======
             } else if (value instanceof Collection<?> collection) {
                 for (Object o : collection) {
                     if (o instanceof Map aMap) {
                         link(name, aMap);
                     }
                 }
->>>>>>> 7ac929fb
             }
         }
     }
