plugins {
    id "io.micronaut.build.internal.convention-library"
}

micronautBuild {
    core {
        usesMicronautTestJunit()
        usesMicronautTestSpock()
    }
}

dependencies {
    annotationProcessor project(":inject-java")
    api project(":context")
    api project(":http-client-core")
    api project(":websocket")
    api project(":http-netty")
    api libs.managed.netty.handler.proxy

<<<<<<< HEAD
    compileOnly libs.managed.netty.incubator.codec.http3

    testAnnotationProcessor project(":validation")
=======
    testAnnotationProcessor platform(libs.test.boms.micronaut.validation)
    testAnnotationProcessor (libs.micronaut.validation.processor) {
        exclude group: 'io.micronaut'
    }
>>>>>>> ad657d5a
    testAnnotationProcessor project(":inject-java")

    testCompileOnly project(":inject-groovy")
    testImplementation project(":inject")

    testImplementation platform(libs.test.boms.micronaut.validation)
    testImplementation (libs.micronaut.validation) {
        exclude group: 'io.micronaut'
    }
    testImplementation (libs.micronaut.validation.processor) { // For Groovy
        exclude group: 'io.micronaut'
    }

    implementation libs.managed.reactor

    testImplementation project(":retry")
    testImplementation project(":jackson-databind")
    testImplementation project(":http-server-netty")
    testImplementation libs.wiremock
    testImplementation libs.managed.logback.classic

    if (JavaVersion.current().isCompatibleWith(JavaVersion.VERSION_15)) {
        testImplementation libs.bcpkix
    }
}

//tasks.withType(Test).configureEach {
//    jvmArgs('-Dio.netty.leakDetection.level=paranoid')
//    testLogging {
//        showStandardStreams = true
//    }
//    beforeTest {
//        System.out.println("STARTING: ${it.className}.$it.name")
//        System.out.flush()
//    }
//    afterTest {
//        System.out.println("FINISHED: ${it.className}.$it.name")
//        System.out.flush()
//    }
//}<|MERGE_RESOLUTION|>--- conflicted
+++ resolved
@@ -17,16 +17,12 @@
     api project(":http-netty")
     api libs.managed.netty.handler.proxy
 
-<<<<<<< HEAD
     compileOnly libs.managed.netty.incubator.codec.http3
 
-    testAnnotationProcessor project(":validation")
-=======
     testAnnotationProcessor platform(libs.test.boms.micronaut.validation)
     testAnnotationProcessor (libs.micronaut.validation.processor) {
         exclude group: 'io.micronaut'
     }
->>>>>>> ad657d5a
     testAnnotationProcessor project(":inject-java")
 
     testCompileOnly project(":inject-groovy")
