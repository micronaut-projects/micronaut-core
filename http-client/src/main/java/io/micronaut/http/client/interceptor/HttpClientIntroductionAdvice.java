--- conflicted
+++ resolved
@@ -281,7 +281,6 @@
                             queryParams.put(argumentName, o);
                         }
                     });
-<<<<<<< HEAD
                 } else if (annotationMetadata.isAnnotationPresent(RequestAttribute.class)) {
                     String attributeName = annotationMetadata.getValue(Annotation.class, String.class).orElse(null);
                     if (StringUtils.isEmpty(attributeName)) {
@@ -290,7 +289,6 @@
                     String finalAttributeName = attributeName;
                     conversionService.convert(definedValue, Object.class)
                         .ifPresent(o -> attributes.put(finalAttributeName, o));
-=======
                 } else if (annotationMetadata.isAnnotationPresent(PathVariable.class)) {
                     String parameterName = annotationMetadata.getValue(PathVariable.class, String.class).orElse(null);
                     conversionService.convert(definedValue, ConversionContext.of(String.class).with(annotationMetadata)).ifPresent(o -> {
@@ -298,7 +296,6 @@
                             paramMap.put(parameterName, o);
                         }
                     });
->>>>>>> 4e52f2b7
                 } else if (!uriVariables.contains(argumentName)) {
                     bodyArguments.add(argument);
                 }
