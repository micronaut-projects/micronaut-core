--- conflicted
+++ resolved
@@ -2032,44 +2032,15 @@
                         // in the connection pooled scenario
                     }
                 });
-<<<<<<< HEAD
-                addReadTimeoutHandler(ch.pipeline());
-            }
-
-            @Override
-            public void channelAcquired(Channel ch) {
-                final ChannelPipeline pipeline = ch.pipeline();
-                addReadTimeoutHandler(pipeline);
-            }
-
-            private void addReadTimeoutHandler(ChannelPipeline pipeline) {
-                if (readTimeoutMillis != null) {
-                    // reset read timeout
-                  if (pipeline.get(HANDLER_READ_TIMEOUT) != null) {
-                    pipeline.replace(HANDLER_READ_TIMEOUT, HANDLER_READ_TIMEOUT, new ReadTimeoutHandler(readTimeoutMillis, TimeUnit.MILLISECONDS));
-                  } else {
-                    pipeline.addBefore(
-                            HANDLER_HTTP_CLIENT_CODEC,
-                            HANDLER_READ_TIMEOUT,
-                            new ReadTimeoutHandler(readTimeoutMillis, TimeUnit.MILLISECONDS));
-                  }
-                }
-=======
->>>>>>> 294aac99
             }
 
             @Override
             public void channelReleased(Channel ch) {
-<<<<<<< HEAD
-                if (readTimeoutMillis != null && ch.pipeline().get(HANDLER_READ_TIMEOUT) != null) {
-                    ch.pipeline().remove(HANDLER_READ_TIMEOUT);
-=======
                 if (readTimeoutMillis != null) {
                     ChannelPipeline pipeline = ch.pipeline();
                     if (pipeline.context(HANDLER_READ_TIMEOUT) != null) {
                         pipeline.remove(HANDLER_READ_TIMEOUT);
                     }
->>>>>>> 294aac99
                 }
             }
         };
