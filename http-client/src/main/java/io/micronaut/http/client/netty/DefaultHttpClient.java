/*
 * Copyright 2017-2022 original authors
 *
 * Licensed under the Apache License, Version 2.0 (the "License");
 * you may not use this file except in compliance with the License.
 * You may obtain a copy of the License at
 *
 * https://www.apache.org/licenses/LICENSE-2.0
 *
 * Unless required by applicable law or agreed to in writing, software
 * distributed under the License is distributed on an "AS IS" BASIS,
 * WITHOUT WARRANTIES OR CONDITIONS OF ANY KIND, either express or implied.
 * See the License for the specific language governing permissions and
 * limitations under the License.
 */
package io.micronaut.http.client.netty;

import io.micronaut.buffer.netty.NettyByteBufferFactory;
import io.micronaut.core.annotation.AnnotationMetadata;
import io.micronaut.core.annotation.AnnotationMetadataResolver;
import io.micronaut.core.annotation.Internal;
import io.micronaut.core.annotation.NonNull;
import io.micronaut.core.annotation.Nullable;
import io.micronaut.core.async.publisher.Publishers;
import io.micronaut.core.beans.BeanMap;
import io.micronaut.core.convert.ConversionService;
import io.micronaut.core.io.ResourceResolver;
import io.micronaut.core.io.buffer.ByteBuffer;
import io.micronaut.core.io.buffer.ByteBufferFactory;
import io.micronaut.core.io.buffer.ReferenceCounted;
import io.micronaut.core.order.OrderUtil;
import io.micronaut.core.type.Argument;
import io.micronaut.core.util.ArgumentUtils;
import io.micronaut.core.util.ArrayUtils;
import io.micronaut.core.util.CollectionUtils;
import io.micronaut.core.util.StringUtils;
import io.micronaut.http.HttpResponse;
import io.micronaut.http.HttpResponseWrapper;
import io.micronaut.http.HttpStatus;
import io.micronaut.http.MediaType;
import io.micronaut.http.MutableHttpHeaders;
import io.micronaut.http.MutableHttpRequest;
import io.micronaut.http.MutableHttpResponse;
import io.micronaut.http.bind.DefaultRequestBinderRegistry;
import io.micronaut.http.bind.RequestBinderRegistry;
import io.micronaut.http.client.BlockingHttpClient;
import io.micronaut.http.client.DefaultHttpClientConfiguration;
import io.micronaut.http.client.HttpClient;
import io.micronaut.http.client.HttpClientConfiguration;
import io.micronaut.http.client.HttpVersionSelection;
import io.micronaut.http.client.LoadBalancer;
import io.micronaut.http.client.ProxyHttpClient;
import io.micronaut.http.client.ProxyRequestOptions;
import io.micronaut.http.client.ServiceHttpClientConfiguration;
import io.micronaut.http.client.StreamingHttpClient;
import io.micronaut.http.client.exceptions.ContentLengthExceededException;
import io.micronaut.http.client.exceptions.HttpClientErrorDecoder;
import io.micronaut.http.client.exceptions.HttpClientException;
import io.micronaut.http.client.exceptions.HttpClientResponseException;
import io.micronaut.http.client.exceptions.NoHostException;
import io.micronaut.http.client.exceptions.ReadTimeoutException;
import io.micronaut.http.client.filter.ClientFilterResolutionContext;
import io.micronaut.http.client.filter.DefaultHttpClientFilterResolver;
import io.micronaut.http.client.filters.ClientServerContextFilter;
import io.micronaut.http.client.multipart.MultipartBody;
import io.micronaut.http.client.multipart.MultipartDataFactory;
import io.micronaut.http.client.netty.ssl.NettyClientSslBuilder;
import io.micronaut.http.client.netty.websocket.NettyWebSocketClientHandler;
import io.micronaut.http.client.sse.SseClient;
import io.micronaut.http.codec.CodecException;
import io.micronaut.http.codec.MediaTypeCodec;
import io.micronaut.http.codec.MediaTypeCodecRegistry;
import io.micronaut.http.context.ServerRequestContext;
import io.micronaut.http.filter.ClientFilterChain;
import io.micronaut.http.filter.HttpClientFilter;
import io.micronaut.http.filter.HttpClientFilterResolver;
import io.micronaut.http.filter.HttpFilterResolver;
import io.micronaut.http.multipart.MultipartException;
import io.micronaut.http.netty.AbstractNettyHttpRequest;
import io.micronaut.http.netty.NettyHttpHeaders;
import io.micronaut.http.netty.NettyHttpRequestBuilder;
import io.micronaut.http.netty.NettyHttpResponseBuilder;
import io.micronaut.http.netty.channel.ChannelPipelineCustomizer;
import io.micronaut.http.netty.stream.DefaultStreamedHttpResponse;
import io.micronaut.http.netty.stream.HttpStreamsClientHandler;
import io.micronaut.http.netty.stream.JsonSubscriber;
import io.micronaut.http.netty.stream.StreamedHttpRequest;
import io.micronaut.http.netty.stream.StreamedHttpResponse;
import io.micronaut.http.sse.Event;
import io.micronaut.http.uri.UriBuilder;
import io.micronaut.http.uri.UriTemplate;
import io.micronaut.jackson.databind.JacksonDatabindMapper;
import io.micronaut.json.JsonMapper;
import io.micronaut.json.codec.JsonMediaTypeCodec;
import io.micronaut.json.codec.JsonStreamMediaTypeCodec;
import io.micronaut.json.codec.MapperMediaTypeCodec;
import io.micronaut.json.tree.JsonNode;
import io.micronaut.runtime.ApplicationConfiguration;
import io.micronaut.scheduling.instrument.InvocationInstrumenter;
import io.micronaut.scheduling.instrument.InvocationInstrumenterFactory;
import io.micronaut.websocket.WebSocketClient;
import io.micronaut.websocket.annotation.ClientWebSocket;
import io.micronaut.websocket.annotation.OnMessage;
import io.micronaut.websocket.context.WebSocketBean;
import io.micronaut.websocket.context.WebSocketBeanRegistry;
import io.netty.buffer.ByteBuf;
import io.netty.buffer.ByteBufAllocator;
import io.netty.buffer.ByteBufUtil;
import io.netty.buffer.CompositeByteBuf;
import io.netty.buffer.EmptyByteBuf;
import io.netty.buffer.Unpooled;
import io.netty.channel.Channel;
import io.netty.channel.ChannelFactory;
import io.netty.channel.ChannelFuture;
import io.netty.channel.ChannelHandlerContext;
import io.netty.channel.ChannelInboundHandlerAdapter;
import io.netty.channel.ChannelPipeline;
import io.netty.channel.EventLoopGroup;
import io.netty.channel.MultithreadEventLoopGroup;
import io.netty.channel.socket.nio.NioSocketChannel;
import io.netty.handler.codec.TooLongFrameException;
import io.netty.handler.codec.http.DefaultFullHttpResponse;
import io.netty.handler.codec.http.DefaultHttpContent;
import io.netty.handler.codec.http.DefaultHttpHeaders;
import io.netty.handler.codec.http.DefaultLastHttpContent;
import io.netty.handler.codec.http.EmptyHttpHeaders;
import io.netty.handler.codec.http.FullHttpMessage;
import io.netty.handler.codec.http.FullHttpRequest;
import io.netty.handler.codec.http.FullHttpResponse;
import io.netty.handler.codec.http.HttpContent;
import io.netty.handler.codec.http.HttpHeaderNames;
import io.netty.handler.codec.http.HttpHeaderValues;
import io.netty.handler.codec.http.HttpHeaders;
import io.netty.handler.codec.http.HttpObjectAggregator;
import io.netty.handler.codec.http.HttpRequest;
import io.netty.handler.codec.http.HttpResponseStatus;
import io.netty.handler.codec.http.HttpScheme;
import io.netty.handler.codec.http.HttpUtil;
import io.netty.handler.codec.http.LastHttpContent;
import io.netty.handler.codec.http.multipart.DefaultHttpDataFactory;
import io.netty.handler.codec.http.multipart.FileUpload;
import io.netty.handler.codec.http.multipart.HttpDataFactory;
import io.netty.handler.codec.http.multipart.HttpPostRequestEncoder;
import io.netty.handler.codec.http.multipart.InterfaceHttpData;
import io.netty.handler.codec.http.websocketx.WebSocketClientHandshakerFactory;
import io.netty.handler.codec.http.websocketx.WebSocketVersion;
import io.netty.handler.stream.ChunkedWriteHandler;
import io.netty.util.AttributeKey;
import io.netty.util.CharsetUtil;
import io.netty.util.ReferenceCountUtil;
import io.netty.util.concurrent.DefaultThreadFactory;
import io.netty.util.concurrent.Future;
import io.netty.util.concurrent.Promise;
import org.reactivestreams.Processor;
import org.reactivestreams.Publisher;
import org.reactivestreams.Subscriber;
import org.reactivestreams.Subscription;
import org.slf4j.Logger;
import org.slf4j.LoggerFactory;
import reactor.core.Disposable;
import reactor.core.publisher.Flux;
import reactor.core.publisher.FluxSink;
import reactor.core.publisher.Mono;

import java.io.Closeable;
import java.io.File;
import java.io.IOException;
import java.io.InputStream;
import java.net.InetSocketAddress;
import java.net.MalformedURLException;
import java.net.URI;
import java.net.URISyntaxException;
import java.nio.charset.Charset;
import java.nio.charset.StandardCharsets;
import java.time.Duration;
import java.util.Arrays;
import java.util.Collection;
import java.util.Collections;
import java.util.List;
import java.util.Map;
import java.util.NoSuchElementException;
import java.util.Objects;
import java.util.Optional;
import java.util.concurrent.ThreadFactory;
import java.util.concurrent.TimeoutException;
import java.util.concurrent.atomic.AtomicInteger;
import java.util.concurrent.atomic.AtomicReference;
import java.util.function.Consumer;
import java.util.function.Function;
import java.util.function.Supplier;
import java.util.stream.Collectors;

import static io.micronaut.scheduling.instrument.InvocationInstrumenter.NOOP;

/**
 * Default implementation of the {@link HttpClient} interface based on Netty.
 *
 * @author Graeme Rocher
 * @since 1.0
 */
@Internal
public class DefaultHttpClient implements
        WebSocketClient,
        HttpClient,
        StreamingHttpClient,
        SseClient,
        ProxyHttpClient,
        Closeable,
        AutoCloseable {

    /**
     * Default logger, use {@link #log} where possible.
     */
    private static final Logger DEFAULT_LOG = LoggerFactory.getLogger(DefaultHttpClient.class);
    private static final int DEFAULT_HTTP_PORT = 80;
    private static final int DEFAULT_HTTPS_PORT = 443;

    /**
     * Which headers <i>not</i> to copy from the first request when redirecting to a second request. There doesn't
     * appear to be a spec for this. {@link java.net.HttpURLConnection} seems to drop all headers, but that would be a
     * breaking change.
     * <p>
     * Stored as a {@link HttpHeaders} with empty values because presumably someone thought about optimizing those
     * already.
     */
    private static final HttpHeaders REDIRECT_HEADER_BLOCKLIST;

    static {
        REDIRECT_HEADER_BLOCKLIST = new DefaultHttpHeaders();
        // The host should be recalculated based on the location
        REDIRECT_HEADER_BLOCKLIST.add(HttpHeaderNames.HOST, "");
        // post body headers
        REDIRECT_HEADER_BLOCKLIST.add(HttpHeaderNames.CONTENT_TYPE, "");
        REDIRECT_HEADER_BLOCKLIST.add(HttpHeaderNames.CONTENT_LENGTH, "");
        REDIRECT_HEADER_BLOCKLIST.add(HttpHeaderNames.TRANSFER_ENCODING, "");
        REDIRECT_HEADER_BLOCKLIST.add(HttpHeaderNames.CONNECTION, "");
    }

    protected MediaTypeCodecRegistry mediaTypeCodecRegistry;
    protected ByteBufferFactory<ByteBufAllocator, ByteBuf> byteBufferFactory = new NettyByteBufferFactory();

    ConnectionManager connectionManager;

    private final List<HttpFilterResolver.FilterEntry<HttpClientFilter>> clientFilterEntries;
    private final LoadBalancer loadBalancer;
    private final HttpClientConfiguration configuration;
    private final String contextPath;
    private final Charset defaultCharset;
    private final Logger log;
    private final HttpClientFilterResolver<ClientFilterResolutionContext> filterResolver;
    private final WebSocketBeanRegistry webSocketRegistry;
    private final RequestBinderRegistry requestBinderRegistry;
    private final List<InvocationInstrumenterFactory> invocationInstrumenterFactories;
    private final String informationalServiceId;

    /**
     * Construct a client for the given arguments.
     *
     * @param loadBalancer                    The {@link LoadBalancer} to use for selecting servers
     * @param configuration                   The {@link HttpClientConfiguration} object
     * @param contextPath                     The base URI to prepend to request uris
     * @param threadFactory                   The thread factory to use for client threads
     * @param nettyClientSslBuilder           The SSL builder
     * @param codecRegistry                   The {@link MediaTypeCodecRegistry} to use for encoding and decoding objects
     * @param annotationMetadataResolver      The annotation metadata resolver
     * @param invocationInstrumenterFactories The invocation instrumeter factories to instrument netty handlers execution with
     * @param filters                         The filters to use
     */
    public DefaultHttpClient(@Nullable LoadBalancer loadBalancer,
            @NonNull HttpClientConfiguration configuration,
            @Nullable String contextPath,
            @Nullable ThreadFactory threadFactory,
            NettyClientSslBuilder nettyClientSslBuilder,
            MediaTypeCodecRegistry codecRegistry,
            @Nullable AnnotationMetadataResolver annotationMetadataResolver,
            List<InvocationInstrumenterFactory> invocationInstrumenterFactories,
            HttpClientFilter... filters) {
        this(loadBalancer,
            null,
            configuration,
            contextPath,
            new DefaultHttpClientFilterResolver(annotationMetadataResolver, Arrays.asList(filters)),
            null,
            threadFactory,
            nettyClientSslBuilder,
            codecRegistry,
            WebSocketBeanRegistry.EMPTY,
            new DefaultRequestBinderRegistry(ConversionService.SHARED),
            null,
            NioSocketChannel::new,
            CompositeNettyClientCustomizer.EMPTY,
            invocationInstrumenterFactories, null);
    }

    /**
     * Construct a client for the given arguments.
     *  @param loadBalancer                    The {@link LoadBalancer} to use for selecting servers
     * @param explicitHttpVersion                     The HTTP version to use. Can be null and defaults to {@link io.micronaut.http.HttpVersion#HTTP_1_1}
     * @param configuration                   The {@link HttpClientConfiguration} object
     * @param contextPath                     The base URI to prepend to request uris
     * @param filterResolver                  The http client filter resolver
     * @param clientFilterEntries             The client filter entries
     * @param threadFactory                   The thread factory to use for client threads
     * @param nettyClientSslBuilder           The SSL builder
     * @param codecRegistry                   The {@link MediaTypeCodecRegistry} to use for encoding and decoding objects
     * @param webSocketBeanRegistry           The websocket bean registry
     * @param requestBinderRegistry           The request binder registry
     * @param eventLoopGroup                  The event loop group to use
     * @param socketChannelFactory            The socket channel factory
     * @param clientCustomizer                The pipeline customizer
     * @param invocationInstrumenterFactories The invocation instrumeter factories to instrument netty handlers execution with
     * @param informationalServiceId          Optional service ID that will be passed to exceptions created by this client
     */
    public DefaultHttpClient(@Nullable LoadBalancer loadBalancer,
                             @Nullable HttpVersionSelection explicitHttpVersion,
                             @NonNull HttpClientConfiguration configuration,
                             @Nullable String contextPath,
                             @NonNull HttpClientFilterResolver<ClientFilterResolutionContext> filterResolver,
                             List<HttpFilterResolver.FilterEntry<HttpClientFilter>> clientFilterEntries,
                             @Nullable ThreadFactory threadFactory,
                             @NonNull NettyClientSslBuilder nettyClientSslBuilder,
                             @NonNull MediaTypeCodecRegistry codecRegistry,
                             @NonNull WebSocketBeanRegistry webSocketBeanRegistry,
                             @NonNull RequestBinderRegistry requestBinderRegistry,
                             @Nullable EventLoopGroup eventLoopGroup,
                             @NonNull ChannelFactory socketChannelFactory,
                             NettyClientCustomizer clientCustomizer,
                             List<InvocationInstrumenterFactory> invocationInstrumenterFactories,
                             @Nullable String informationalServiceId
    ) {
        ArgumentUtils.requireNonNull("nettyClientSslBuilder", nettyClientSslBuilder);
        ArgumentUtils.requireNonNull("codecRegistry", codecRegistry);
        ArgumentUtils.requireNonNull("webSocketBeanRegistry", webSocketBeanRegistry);
        ArgumentUtils.requireNonNull("requestBinderRegistry", requestBinderRegistry);
        ArgumentUtils.requireNonNull("configuration", configuration);
        ArgumentUtils.requireNonNull("filterResolver", filterResolver);
        ArgumentUtils.requireNonNull("socketChannelFactory", socketChannelFactory);
        this.loadBalancer = loadBalancer;
        this.defaultCharset = configuration.getDefaultCharset();
        if (StringUtils.isNotEmpty(contextPath)) {
            if (contextPath.charAt(0) != '/') {
                contextPath = '/' + contextPath;
            }
            this.contextPath = contextPath;
        } else {
            this.contextPath = null;
        }
        this.configuration = configuration;

        this.invocationInstrumenterFactories =
                invocationInstrumenterFactories == null ? Collections.emptyList() : invocationInstrumenterFactories;

        this.mediaTypeCodecRegistry = codecRegistry;
        this.log = configuration.getLoggerName().map(LoggerFactory::getLogger).orElse(DEFAULT_LOG);
        this.filterResolver = filterResolver;
        if (clientFilterEntries != null) {
            this.clientFilterEntries = clientFilterEntries;
        } else {
            this.clientFilterEntries = filterResolver.resolveFilterEntries(
                    new ClientFilterResolutionContext(null, AnnotationMetadata.EMPTY_METADATA)
            );
        }
        this.webSocketRegistry = webSocketBeanRegistry != null ? webSocketBeanRegistry : WebSocketBeanRegistry.EMPTY;
        this.requestBinderRegistry = requestBinderRegistry;
        this.informationalServiceId = informationalServiceId;

        this.connectionManager = new ConnectionManager(
            log,
            eventLoopGroup,
            threadFactory,
            configuration,
            explicitHttpVersion,
            combineFactories(),
            socketChannelFactory,
            nettyClientSslBuilder,
            clientCustomizer,
            informationalServiceId);
    }

    /**
     * @param uri The URL
     */
    public DefaultHttpClient(@Nullable URI uri) {
        this(uri, new DefaultHttpClientConfiguration());
    }

    /**
     *
     */
    public DefaultHttpClient() {
        this(null, new DefaultHttpClientConfiguration(), Collections.emptyList());
    }

    /**
     * @param uri           The URI
     * @param configuration The {@link HttpClientConfiguration} object
     */
    public DefaultHttpClient(@Nullable URI uri, @NonNull HttpClientConfiguration configuration) {
        this(
                uri == null ? null : LoadBalancer.fixed(uri), configuration, null, new DefaultThreadFactory(MultithreadEventLoopGroup.class),
                new NettyClientSslBuilder(new ResourceResolver()),
                createDefaultMediaTypeRegistry(),
                AnnotationMetadataResolver.DEFAULT,
                Collections.emptyList());
    }

    /**
     * @param loadBalancer  The {@link LoadBalancer} to use for selecting servers
     * @param configuration The {@link HttpClientConfiguration} object
     * @param invocationInstrumenterFactories The invocation instrumeter factories to instrument netty handlers execution with
     */
    public DefaultHttpClient(@Nullable LoadBalancer loadBalancer, HttpClientConfiguration configuration, List<InvocationInstrumenterFactory> invocationInstrumenterFactories) {
        this(loadBalancer,
                configuration, null, new DefaultThreadFactory(MultithreadEventLoopGroup.class),
                new NettyClientSslBuilder(new ResourceResolver()),
                createDefaultMediaTypeRegistry(),
                AnnotationMetadataResolver.DEFAULT,
                invocationInstrumenterFactories);
    }

    static boolean isAcceptEvents(io.micronaut.http.HttpRequest<?> request) {
        String acceptHeader = request.getHeaders().get(io.micronaut.http.HttpHeaders.ACCEPT);
        return acceptHeader != null && acceptHeader.equalsIgnoreCase(MediaType.TEXT_EVENT_STREAM);
    }

    /**
     * @return The configuration used by this client
     */
    public HttpClientConfiguration getConfiguration() {
        return configuration;
    }

    /**
     * @return The client-specific logger name
     */
    public Logger getLog() {
        return log;
    }

    @Override
    public HttpClient start() {
        if (!isRunning()) {
            connectionManager.start();
        }
        return this;
    }

    @Override
    public boolean isRunning() {
        return connectionManager.isRunning();
    }

    @Override
    public HttpClient stop() {
        if (isRunning()) {
            connectionManager.shutdown();
        }
        return this;
    }

    /**
     * @return The {@link MediaTypeCodecRegistry} used by this client
     */
    public MediaTypeCodecRegistry getMediaTypeCodecRegistry() {
        return mediaTypeCodecRegistry;
    }

    /**
     * Sets the {@link MediaTypeCodecRegistry} used by this client.
     *
     * @param mediaTypeCodecRegistry The registry to use. Should not be null
     */
    public void setMediaTypeCodecRegistry(MediaTypeCodecRegistry mediaTypeCodecRegistry) {
        if (mediaTypeCodecRegistry != null) {
            this.mediaTypeCodecRegistry = mediaTypeCodecRegistry;
        }
    }

    @Override
    public BlockingHttpClient toBlocking() {
        return new BlockingHttpClient() {

            @Override
            public void close() {
                DefaultHttpClient.this.close();
            }

            @Override
            public <I, O, E> io.micronaut.http.HttpResponse<O> exchange(io.micronaut.http.HttpRequest<I> request, Argument<O> bodyType, Argument<E> errorType) {
                Flux<HttpResponse<O>> publisher = Flux.from(DefaultHttpClient.this.exchange(request, bodyType, errorType));
                return publisher.doOnNext(res -> {
                    Optional<ByteBuf> byteBuf = res.getBody(ByteBuf.class);
                    byteBuf.ifPresent(bb -> {
                        if (bb.refCnt() > 0) {
                            ReferenceCountUtil.safeRelease(bb);
                        }
                    });
                    if (res instanceof FullNettyClientHttpResponse) {
                        ((FullNettyClientHttpResponse) res).onComplete();
                    }
                }).blockFirst();
            }

            @Override
            public <I, O, E> O retrieve(io.micronaut.http.HttpRequest<I> request, Argument<O> bodyType, Argument<E> errorType) {
                // mostly copied from super method, but with customizeException

                HttpResponse<O> response = exchange(request, bodyType, errorType);
                if (HttpStatus.class.isAssignableFrom(bodyType.getType())) {
                    return (O) response.getStatus();
                } else {
                    Optional<O> body = response.getBody();
                    if (!body.isPresent() && response.getBody(Argument.of(byte[].class)).isPresent()) {
                        throw customizeException(new HttpClientResponseException(
                            String.format("Failed to decode the body for the given content type [%s]", response.getContentType().orElse(null)),
                            response
                        ));
                    } else {
                        return body.orElseThrow(() -> customizeException(new HttpClientResponseException(
                            "Empty body",
                            response
                        )));
                    }
                }
            }
        };
    }

    @SuppressWarnings("SubscriberImplementation")
    @Override
    public <I> Publisher<Event<ByteBuffer<?>>> eventStream(@NonNull io.micronaut.http.HttpRequest<I> request) {
        return eventStreamOrError(request, null);
    }

    private <I> Publisher<Event<ByteBuffer<?>>> eventStreamOrError(@NonNull io.micronaut.http.HttpRequest<I> request, @NonNull Argument<?> errorType) {

        if (request instanceof MutableHttpRequest) {
            ((MutableHttpRequest) request).accept(MediaType.TEXT_EVENT_STREAM_TYPE);
        }

        return Flux.create(emitter ->
                dataStream(request, errorType).subscribe(new Subscriber<ByteBuffer<?>>() {
                    private Subscription dataSubscription;
                    private CurrentEvent currentEvent;

                    @Override
                    public void onSubscribe(Subscription s) {
                        this.dataSubscription = s;
                        Disposable cancellable = () -> dataSubscription.cancel();
                        emitter.onCancel(cancellable);
                        if (!emitter.isCancelled() && emitter.requestedFromDownstream() > 0) {
                            // request the first chunk
                            dataSubscription.request(1);
                        }
                    }

                    @Override
                    public void onNext(ByteBuffer<?> buffer) {

                        try {
                            int len = buffer.readableBytes();

                            // a length of zero indicates the start of a new event
                            // emit the current event
                            if (len == 0) {
                                try {
                                    Event event = Event.of(byteBufferFactory.wrap(currentEvent.data))
                                            .name(currentEvent.name)
                                            .retry(currentEvent.retry)
                                            .id(currentEvent.id);
                                    emitter.next(
                                            event
                                    );
                                } finally {
                                    currentEvent = null;
                                }
                            } else {
                                if (currentEvent == null) {
                                    currentEvent = new CurrentEvent();
                                }
                                int colonIndex = buffer.indexOf((byte) ':');
                                // SSE comments start with colon, so skip
                                if (colonIndex > 0) {
                                    // obtain the type
                                    String type = buffer.slice(0, colonIndex).toString(StandardCharsets.UTF_8).trim();
                                    int fromIndex = colonIndex + 1;
                                    // skip the white space before the actual data
                                    if (buffer.getByte(fromIndex) == ((byte) ' ')) {
                                        fromIndex++;
                                    }
                                    if (fromIndex < len) {
                                        int toIndex = len - fromIndex;
                                        switch (type) {
                                            case "data":
                                                ByteBuffer content = buffer.slice(fromIndex, toIndex);
                                                byte[] d = currentEvent.data;
                                                if (d == null) {
                                                    currentEvent.data = content.toByteArray();
                                                } else {
                                                    currentEvent.data = ArrayUtils.concat(d, content.toByteArray());
                                                }


                                                break;
                                            case "id":
                                                ByteBuffer id = buffer.slice(fromIndex, toIndex);
                                                currentEvent.id = id.toString(StandardCharsets.UTF_8).trim();

                                                break;
                                            case "event":
                                                ByteBuffer event = buffer.slice(fromIndex, toIndex);
                                                currentEvent.name = event.toString(StandardCharsets.UTF_8).trim();

                                                break;
                                            case "retry":
                                                ByteBuffer retry = buffer.slice(fromIndex, toIndex);
                                                String text = retry.toString(StandardCharsets.UTF_8);
                                                if (!StringUtils.isEmpty(text)) {
                                                    Long millis = Long.valueOf(text);
                                                    currentEvent.retry = Duration.ofMillis(millis);
                                                }

                                                break;
                                            default:
                                                // ignore message
                                                break;
                                        }
                                    }
                                }
                            }

                            if (emitter.requestedFromDownstream() > 0 && !emitter.isCancelled()) {
                                dataSubscription.request(1);
                            }
                        } catch (Throwable e) {
                            onError(e);
                        } finally {
                            if (buffer instanceof ReferenceCounted) {
                                ((ReferenceCounted) buffer).release();
                            }
                        }
                    }

                    @Override
                    public void onError(Throwable t) {
                        dataSubscription.cancel();
                        if (t instanceof HttpClientException) {
                            emitter.error(t);
                        } else {
                            emitter.error(customizeException(new HttpClientException("Error consuming Server Sent Events: " + t.getMessage(), t)));
                        }
                    }

                    @Override
                    public void onComplete() {
                        emitter.complete();
                    }
                }), FluxSink.OverflowStrategy.BUFFER);
    }

    @Override
    public <I, B> Publisher<Event<B>> eventStream(@NonNull io.micronaut.http.HttpRequest<I> request,
                                                  @NonNull Argument<B> eventType) {
        return eventStream(request, eventType, DEFAULT_ERROR_TYPE);
    }

    @Override
    public <I, B> Publisher<Event<B>> eventStream(@NonNull io.micronaut.http.HttpRequest<I> request, @NonNull Argument<B> eventType, @NonNull Argument<?> errorType) {
        return Flux.from(eventStreamOrError(request, errorType)).map(byteBufferEvent -> {
            ByteBuffer<?> data = byteBufferEvent.getData();
            Optional<MediaTypeCodec> registeredCodec;

            if (mediaTypeCodecRegistry != null) {
                registeredCodec = mediaTypeCodecRegistry.findCodec(MediaType.APPLICATION_JSON_TYPE);
            } else {
                registeredCodec = Optional.empty();
            }

            if (registeredCodec.isPresent()) {
                B decoded = registeredCodec.get().decode(eventType, data);
                return Event.of(byteBufferEvent, decoded);
            } else {
                throw new CodecException("JSON codec not present");
            }
        });
    }

    @Override
    public <I> Publisher<ByteBuffer<?>> dataStream(@NonNull io.micronaut.http.HttpRequest<I> request) {
        return dataStream(request, DEFAULT_ERROR_TYPE);
    }

    @Override
    public <I> Publisher<ByteBuffer<?>> dataStream(@NonNull io.micronaut.http.HttpRequest<I> request, @NonNull Argument<?> errorType) {
        final io.micronaut.http.HttpRequest<Object> parentRequest = ServerRequestContext.currentRequest().orElse(null);
        return new MicronautFlux<>(Flux.from(resolveRequestURI(request))
                .flatMap(requestURI -> dataStreamImpl(request, errorType, parentRequest, requestURI)))
                .doAfterNext(buffer -> {
                    Object o = buffer.asNativeBuffer();
                    if (o instanceof ByteBuf) {
                        ByteBuf byteBuf = (ByteBuf) o;
                        if (byteBuf.refCnt() > 0) {
                            ReferenceCountUtil.safeRelease(byteBuf);
                        }
                    }
                });
    }

    @Override
    public <I> Publisher<io.micronaut.http.HttpResponse<ByteBuffer<?>>> exchangeStream(@NonNull io.micronaut.http.HttpRequest<I> request) {
        return exchangeStream(request, DEFAULT_ERROR_TYPE);
    }

    @Override
    public <I> Publisher<io.micronaut.http.HttpResponse<ByteBuffer<?>>> exchangeStream(@NonNull io.micronaut.http.HttpRequest<I> request, @NonNull Argument<?> errorType) {
        io.micronaut.http.HttpRequest<Object> parentRequest = ServerRequestContext.currentRequest().orElse(null);
        return new MicronautFlux<>(Flux.from(resolveRequestURI(request))
                .flatMap(uri -> exchangeStreamImpl(parentRequest, request, errorType, uri)))
                .doAfterNext(byteBufferHttpResponse -> {
                    ByteBuffer<?> buffer = byteBufferHttpResponse.body();
                    if (buffer instanceof ReferenceCounted) {
                        ((ReferenceCounted) buffer).release();
                    }
                });
    }

    @Override
    public <I, O> Publisher<O> jsonStream(@NonNull io.micronaut.http.HttpRequest<I> request, @NonNull Argument<O> type) {
        return jsonStream(request, type, DEFAULT_ERROR_TYPE);
    }

    @Override
    public <I, O> Publisher<O> jsonStream(@NonNull io.micronaut.http.HttpRequest<I> request, @NonNull Argument<O> type, @NonNull Argument<?> errorType) {
        final io.micronaut.http.HttpRequest<Object> parentRequest = ServerRequestContext.currentRequest().orElse(null);
        return Flux.from(resolveRequestURI(request))
                .flatMap(requestURI -> jsonStreamImpl(parentRequest, request, type, errorType, requestURI));
    }

    @SuppressWarnings("unchecked")
    @Override
    public <I> Publisher<Map<String, Object>> jsonStream(@NonNull io.micronaut.http.HttpRequest<I> request) {
        return (Publisher) jsonStream(request, Map.class);
    }

    @Override
    public <I, O> Publisher<O> jsonStream(@NonNull io.micronaut.http.HttpRequest<I> request, @NonNull Class<O> type) {
        return jsonStream(request, io.micronaut.core.type.Argument.of(type));
    }

    @Override
    public <I, O, E> Publisher<io.micronaut.http.HttpResponse<O>> exchange(@NonNull io.micronaut.http.HttpRequest<I> request, @NonNull Argument<O> bodyType, @NonNull Argument<E> errorType) {
        final io.micronaut.http.HttpRequest<Object> parentRequest = ServerRequestContext.currentRequest().orElse(null);
        Publisher<URI> uriPublisher = resolveRequestURI(request);
        return Flux.from(uriPublisher)
                .switchMap(uri -> exchangeImpl(uri, parentRequest, request, bodyType, errorType));
    }

    @Override
    public <I, O, E> Publisher<O> retrieve(io.micronaut.http.HttpRequest<I> request, Argument<O> bodyType, Argument<E> errorType) {
        // mostly same as default impl, but with exception customization
        return Flux.from(exchange(request, bodyType, errorType)).map(response -> {
            if (bodyType.getType() == HttpStatus.class) {
                return (O) response.getStatus();
            } else {
                Optional<O> body = response.getBody();
                if (!body.isPresent() && response.getBody(byte[].class).isPresent()) {
                    throw customizeException(new HttpClientResponseException(
                        String.format("Failed to decode the body for the given content type [%s]", response.getContentType().orElse(null)),
                        response
                    ));
                } else {
                    return body.orElseThrow(() -> customizeException(new HttpClientResponseException(
                        "Empty body",
                        response
                    )));
                }
            }
        });
    }

    @Override
    public <T extends AutoCloseable> Publisher<T> connect(Class<T> clientEndpointType, io.micronaut.http.MutableHttpRequest<?> request) {
        Publisher<URI> uriPublisher = resolveRequestURI(request);
        return Flux.from(uriPublisher)
                .switchMap(resolvedURI -> connectWebSocket(resolvedURI, request, clientEndpointType, null));
    }

    @Override
    public <T extends AutoCloseable> Publisher<T> connect(Class<T> clientEndpointType, Map<String, Object> parameters) {
        WebSocketBean<T> webSocketBean = webSocketRegistry.getWebSocket(clientEndpointType);
        String uri = webSocketBean.getBeanDefinition().stringValue(ClientWebSocket.class).orElse("/ws");
        uri = UriTemplate.of(uri).expand(parameters);
        MutableHttpRequest<Object> request = io.micronaut.http.HttpRequest.GET(uri);
        Publisher<URI> uriPublisher = resolveRequestURI(request);

        return Flux.from(uriPublisher)
                .switchMap(resolvedURI -> connectWebSocket(resolvedURI, request, clientEndpointType, webSocketBean));

    }

    @Override
    public void close() {
        stop();
    }

    private <T> Publisher<T> connectWebSocket(URI uri, MutableHttpRequest<?> request, Class<T> clientEndpointType, WebSocketBean<T> webSocketBean) {
        RequestKey requestKey;
        try {
            requestKey = new RequestKey(this, uri);
        } catch (HttpClientException e) {
            return Flux.error(e);
        }

        if (webSocketBean == null) {
            webSocketBean = webSocketRegistry.getWebSocket(clientEndpointType);
        }

        WebSocketVersion protocolVersion = webSocketBean.getBeanDefinition().enumValue(ClientWebSocket.class, "version", WebSocketVersion.class).orElse(WebSocketVersion.V13);
        int maxFramePayloadLength = webSocketBean.messageMethod()
            .map(m -> m.intValue(OnMessage.class, "maxPayloadLength")
                .orElse(65536)).orElse(65536);
        String subprotocol = webSocketBean.getBeanDefinition().stringValue(ClientWebSocket.class, "subprotocol").orElse(StringUtils.EMPTY_STRING);
        URI webSocketURL = UriBuilder.of(uri)
            .scheme(!requestKey.isSecure() ? "ws" : "wss")
            .host(requestKey.getHost())
            .port(requestKey.getPort())
            .build();

        MutableHttpHeaders headers = request.getHeaders();
        HttpHeaders customHeaders = EmptyHttpHeaders.INSTANCE;
        if (headers instanceof NettyHttpHeaders) {
            customHeaders = ((NettyHttpHeaders) headers).getNettyHeaders();
        }
        if (StringUtils.isNotEmpty(subprotocol)) {
            customHeaders.add("Sec-WebSocket-Protocol", subprotocol);
        }

        NettyWebSocketClientHandler<T> handler = new NettyWebSocketClientHandler<>(
            request,
            webSocketBean,
            WebSocketClientHandshakerFactory.newHandshaker(
                webSocketURL, protocolVersion, subprotocol, true, customHeaders, maxFramePayloadLength),
            requestBinderRegistry,
            mediaTypeCodecRegistry);

        return connectionManager.connectForWebsocket(requestKey, handler)
            .then(handler.getHandshakeCompletedMono());
    }

    private <I> Flux<HttpResponse<ByteBuffer<?>>> exchangeStreamImpl(io.micronaut.http.HttpRequest<Object> parentRequest, io.micronaut.http.HttpRequest<I> request, Argument<?> errorType, URI requestURI) {
        Flux<HttpResponse<?>> streamResponsePublisher = Flux.from(buildStreamExchange(parentRequest, request, requestURI, errorType));
        return streamResponsePublisher.switchMap(response -> {
            StreamedHttpResponse streamedHttpResponse = NettyHttpResponseBuilder.toStreamResponse(response);
            Flux<HttpContent> httpContentReactiveSequence = Flux.from(streamedHttpResponse);
            return httpContentReactiveSequence
                    .filter(message -> !(message.content() instanceof EmptyByteBuf))
                    .map(message -> {
                        ByteBuf byteBuf = message.content();
                        if (log.isTraceEnabled()) {
                            log.trace("HTTP Client Streaming Response Received Chunk (length: {}) for Request: {} {}",
                                    byteBuf.readableBytes(), request.getMethodName(), request.getUri());
                            traceBody("Response", byteBuf);
                        }
                        ByteBuffer<?> byteBuffer = byteBufferFactory.wrap(byteBuf);
                        NettyStreamedHttpResponse<ByteBuffer<?>> thisResponse = new NettyStreamedHttpResponse<>(streamedHttpResponse);
                        thisResponse.setBody(byteBuffer);
                        return (HttpResponse<ByteBuffer<?>>) new HttpResponseWrapper<>(thisResponse);
                    });
        });
    }

    private <I, O> Flux<O> jsonStreamImpl(io.micronaut.http.HttpRequest<?> parentRequest, io.micronaut.http.HttpRequest<I> request, Argument<O> type, Argument<?> errorType, URI requestURI) {
        Flux<HttpResponse<?>> streamResponsePublisher =
                Flux.from(buildStreamExchange(parentRequest, request, requestURI, errorType));
        return streamResponsePublisher.switchMap(response -> {
            if (!(response instanceof NettyStreamedHttpResponse)) {
                throw new IllegalStateException("Response has been wrapped in non streaming type. Do not wrap the response in client filters for stream requests");
            }

            MapperMediaTypeCodec mediaTypeCodec = (MapperMediaTypeCodec) mediaTypeCodecRegistry.findCodec(MediaType.APPLICATION_JSON_TYPE)
                    .orElseThrow(() -> new IllegalStateException("No JSON codec found"));

            StreamedHttpResponse streamResponse = NettyHttpResponseBuilder.toStreamResponse(response);
            Flux<HttpContent> httpContentReactiveSequence = Flux.from(streamResponse);

            boolean isJsonStream = response.getContentType().map(mediaType -> mediaType.equals(MediaType.APPLICATION_JSON_STREAM_TYPE)).orElse(false);
            boolean streamArray = !Iterable.class.isAssignableFrom(type.getType()) && !isJsonStream;
            Processor<byte[], JsonNode> jsonProcessor = mediaTypeCodec.getJsonMapper().createReactiveParser(p -> {
                httpContentReactiveSequence.map(content -> {
                    ByteBuf chunk = content.content();
                    if (log.isTraceEnabled()) {
                        log.trace("HTTP Client Streaming Response Received Chunk (length: {}) for Request: {} {}",
                                chunk.readableBytes(), request.getMethodName(), request.getUri());
                        traceBody("Chunk", chunk);
                    }
                    try {
                        return ByteBufUtil.getBytes(chunk);
                    } finally {
                        chunk.release();
                    }
                }).subscribe(p);
            }, streamArray);
            return Flux.from(jsonProcessor)
                    .map(jsonNode -> mediaTypeCodec.decode(type, jsonNode));
        });
    }

    private <I> Flux<ByteBuffer<?>> dataStreamImpl(io.micronaut.http.HttpRequest<I> request, Argument<?> errorType, io.micronaut.http.HttpRequest<Object> parentRequest, URI requestURI) {
        Flux<HttpResponse<?>> streamResponsePublisher = Flux.from(buildStreamExchange(parentRequest, request, requestURI, errorType));
        Function<HttpContent, ByteBuffer<?>> contentMapper = message -> {
            ByteBuf byteBuf = message.content();
            return byteBufferFactory.wrap(byteBuf);
        };
        return streamResponsePublisher.switchMap(response -> {
                    if (!(response instanceof NettyStreamedHttpResponse)) {
                        throw new IllegalStateException("Response has been wrapped in non streaming type. Do not wrap the response in client filters for stream requests");
                    }
                    NettyStreamedHttpResponse nettyStreamedHttpResponse = (NettyStreamedHttpResponse) response;
                    Flux<HttpContent> httpContentReactiveSequence = Flux.from(nettyStreamedHttpResponse.getNettyResponse());
                    return httpContentReactiveSequence
                            .filter(message -> !(message.content() instanceof EmptyByteBuf))
                            .map(contentMapper);
                });
    }

    /**
     * Implementation of {@link #jsonStream}, {@link #dataStream}, {@link #exchangeStream}.
     */
    @SuppressWarnings("MagicNumber")
    private  <I> Publisher<MutableHttpResponse<?>> buildStreamExchange(
            @Nullable io.micronaut.http.HttpRequest<?> parentRequest,
            @NonNull io.micronaut.http.HttpRequest<I> request,
            @NonNull URI requestURI,
            @Nullable Argument<?> errorType) {

        AtomicReference<io.micronaut.http.HttpRequest<?>> requestWrapper = new AtomicReference<>(request);
        Flux<MutableHttpResponse<?>> streamResponsePublisher = connectAndStream(parentRequest, request, requestURI, requestWrapper, false, true);

        streamResponsePublisher = readBodyOnError(errorType, streamResponsePublisher);

        // apply filters
        streamResponsePublisher = Flux.from(
                applyFilterToResponsePublisher(parentRequest, request, requestURI, requestWrapper, streamResponsePublisher)
        );

        return streamResponsePublisher;
    }

    @Override
    public Publisher<MutableHttpResponse<?>> proxy(@NonNull io.micronaut.http.HttpRequest<?> request) {
        return proxy(request, ProxyRequestOptions.getDefault());
    }

    @Override
    public Publisher<MutableHttpResponse<?>> proxy(@NonNull io.micronaut.http.HttpRequest<?> request, @NonNull ProxyRequestOptions options) {
        Objects.requireNonNull(options, "options");
        return Flux.from(resolveRequestURI(request))
                .flatMap(requestURI -> {
                    io.micronaut.http.MutableHttpRequest<?> httpRequest = request instanceof MutableHttpRequest
                            ? (io.micronaut.http.MutableHttpRequest<?>) request
                            : request.mutate();
                    if (!options.isRetainHostHeader()) {
                        httpRequest.headers(headers -> headers.remove(HttpHeaderNames.HOST));
                    }

                    AtomicReference<io.micronaut.http.HttpRequest<?>> requestWrapper = new AtomicReference<>(httpRequest);
                    Flux<MutableHttpResponse<?>> proxyResponsePublisher = connectAndStream(request, request, requestURI, requestWrapper, true, false);
                    // apply filters
                    //noinspection unchecked
                    proxyResponsePublisher = Flux.from(
                            applyFilterToResponsePublisher(
                                    request,
                                    requestWrapper.get(),
                                    requestURI,
                                    requestWrapper,
                                    (Publisher) proxyResponsePublisher
                            )
                    );
                    return proxyResponsePublisher;
                });
    }

    private <I> Flux<MutableHttpResponse<?>> connectAndStream(
            io.micronaut.http.HttpRequest<?> parentRequest,
            io.micronaut.http.HttpRequest<I> request,
            URI requestURI,
            AtomicReference<io.micronaut.http.HttpRequest<?>> requestWrapper,
            boolean isProxy,
            boolean failOnError
    ) {
        RequestKey requestKey;
        try {
            requestKey = new RequestKey(this, requestURI);
        } catch (Exception e) {
            return Flux.error(e);
        }
        return connectionManager.connect(requestKey).flatMapMany(poolHandle -> {
            request.setAttribute(NettyClientHttpRequest.CHANNEL, poolHandle.channel);

            boolean sse = !isProxy && isAcceptEvents(request);
            poolHandle.channel.pipeline().addLast(new ChannelInboundHandlerAdapter() {
                boolean ignoreOneLast = false;

                @Override
                public void channelRead(ChannelHandlerContext ctx, Object msg) throws Exception {
                    if (msg instanceof io.netty.handler.codec.http.HttpResponse &&
                        ((io.netty.handler.codec.http.HttpResponse) msg).status().equals(HttpResponseStatus.CONTINUE)) {
                        ignoreOneLast = true;
                    }

                    super.channelRead(ctx, msg);

                    if (msg instanceof LastHttpContent) {
                        if (ignoreOneLast) {
                            ignoreOneLast = false;
                        } else {
                            ctx.pipeline()
                                .remove(this)
                                .remove(ChannelPipelineCustomizer.HANDLER_HTTP_STREAM);
                            poolHandle.release();
                        }
                    }
                }
            });
            if (sse) {
                poolHandle.channel.pipeline().addLast(HttpLineBasedFrameDecoder.NAME, new HttpLineBasedFrameDecoder(configuration.getMaxContentLength(), true, true));
            }
            poolHandle.channel.pipeline().addLast(ChannelPipelineCustomizer.HANDLER_HTTP_STREAM, new HttpStreamsClientHandler());

            return this.streamRequestThroughChannel(
                parentRequest,
                requestWrapper.get(),
                poolHandle,
                failOnError,
                requestKey.isSecure()
            );
        });
    }

    /**
     * Implementation of {@link #exchange(io.micronaut.http.HttpRequest, Argument, Argument)} (after URI resolution).
     */
    private <I, O, E> Publisher<? extends io.micronaut.http.HttpResponse<O>> exchangeImpl(
            URI requestURI,
            io.micronaut.http.HttpRequest<?> parentRequest,
            io.micronaut.http.HttpRequest<I> request,
            @NonNull Argument<O> bodyType,
            @NonNull Argument<E> errorType) {
        AtomicReference<io.micronaut.http.HttpRequest<?>> requestWrapper = new AtomicReference<>(request);

        RequestKey requestKey;
        try {
            requestKey = new RequestKey(this, requestURI);
        } catch (HttpClientException e) {
            return Flux.error(e);
        }

        Mono<ConnectionManager.PoolHandle> handlePublisher = connectionManager.connect(requestKey);

        Flux<io.micronaut.http.HttpResponse<O>> responsePublisher = handlePublisher.flatMapMany(poolHandle -> {
            poolHandle.channel.pipeline()
                .addLast(ChannelPipelineCustomizer.HANDLER_HTTP_AGGREGATOR, new HttpObjectAggregator(configuration.getMaxContentLength()) {
                    @Override
                    protected void finishAggregation(FullHttpMessage aggregated) throws Exception {
                        // only set content-length if there's any content
                        if (!HttpUtil.isContentLengthSet(aggregated) &&
                            aggregated.content().readableBytes() > 0) {
                            super.finishAggregation(aggregated);
                        }
                    }
                })
                .addLast(ChannelPipelineCustomizer.HANDLER_HTTP_STREAM, new HttpStreamsClientHandler());

            return Flux.create(emitter -> {
                try {
                    sendRequestThroughChannel(
                        requestWrapper.get(),
                        bodyType,
                        errorType,
                        emitter,
                        requestKey.isSecure(),
                        poolHandle
                    );
                } catch (Exception e) {
                    emitter.error(e);
                }
            });
        });

        Publisher<io.micronaut.http.HttpResponse<O>> finalPublisher = applyFilterToResponsePublisher(
                parentRequest,
                request,
                requestURI,
                requestWrapper,
                responsePublisher
        );
        Flux<io.micronaut.http.HttpResponse<O>> finalReactiveSequence = Flux.from(finalPublisher);
        // apply timeout to flowable too in case a filter applied another policy
        Optional<Duration> readTimeout = configuration.getReadTimeout();
        if (readTimeout.isPresent()) {
            // add an additional second, because generally the timeout should occur
            // from the Netty request handling pipeline
            final Duration rt = readTimeout.get();
            if (!rt.isNegative()) {
                Duration duration = rt.plus(Duration.ofSeconds(1));
                finalReactiveSequence = finalReactiveSequence.timeout(duration) // todo: move to CM
                        .onErrorResume(throwable -> {
                            if (throwable instanceof TimeoutException) {
                                return Flux.error(ReadTimeoutException.TIMEOUT_EXCEPTION);
                            }
                            return Flux.error(throwable);
                        });
            }
        }
        return finalReactiveSequence;
    }

    /**
     * @param request The request
     * @param <I>     The input type
     * @return A {@link Publisher} with the resolved URI
     */
    protected <I> Publisher<URI> resolveRequestURI(io.micronaut.http.HttpRequest<I> request) {
        return resolveRequestURI(request, true);
    }

    /**
     * @param request            The request
     * @param includeContextPath Whether to prepend the client context path
     * @param <I>                The input type
     * @return A {@link Publisher} with the resolved URI
     */
    protected <I> Publisher<URI> resolveRequestURI(io.micronaut.http.HttpRequest<I> request, boolean includeContextPath) {
        URI requestURI = request.getUri();
        if (requestURI.getScheme() != null) {
            // if the request URI includes a scheme then it is fully qualified so use the direct server
            return Flux.just(requestURI);
        } else {
            return resolveURI(request, includeContextPath);
        }
    }

    /**
     * @param parentRequest      The parent request
     * @param request            The redirect location request
     * @param <I>                The input type
     * @return A {@link Publisher} with the resolved URI
     */
    protected <I> Publisher<URI> resolveRedirectURI(io.micronaut.http.HttpRequest<?> parentRequest, io.micronaut.http.HttpRequest<I> request) {
        URI requestURI = request.getUri();
        if (requestURI.getScheme() != null) {
            // if the request URI includes a scheme then it is fully qualified so use the direct server
            return Flux.just(requestURI);
        } else {
            if (parentRequest == null || parentRequest.getUri().getHost() == null) {
                return resolveURI(request, false);
            } else {
                URI parentURI = parentRequest.getUri();
                UriBuilder uriBuilder = UriBuilder.of(requestURI)
                        .scheme(parentURI.getScheme())
                        .userInfo(parentURI.getUserInfo())
                        .host(parentURI.getHost())
                        .port(parentURI.getPort());
                return Flux.just(uriBuilder.build());
            }
        }
    }

    /**
     * @param requestURI The request URI
     * @return A URI that is prepended with the contextPath, if set
     */
    protected URI prependContextPath(URI requestURI) {
        if (StringUtils.isNotEmpty(contextPath)) {
            try {
                return new URI(StringUtils.prependUri(contextPath, requestURI.toString()));
            } catch (URISyntaxException e) {
                throw customizeException(new HttpClientException("Failed to construct the request URI", e));
            }
        }
        return requestURI;
    }

    /**
     * @return The discriminator to use when selecting a server for the purposes of load balancing (defaults to null)
     */
    protected Object getLoadBalancerDiscriminator() {
        return null;
    }

    private <I, R extends io.micronaut.http.HttpResponse<?>> Publisher<R> applyFilterToResponsePublisher(
            io.micronaut.http.HttpRequest<?> parentRequest,
            io.micronaut.http.HttpRequest<I> request,
            URI requestURI,
            AtomicReference<io.micronaut.http.HttpRequest<?>> requestWrapper,
            Publisher<R> responsePublisher) {

        if (request instanceof MutableHttpRequest) {
            ((MutableHttpRequest<I>) request).uri(requestURI);

            List<HttpClientFilter> filters =
                    filterResolver.resolveFilters(request, clientFilterEntries);
            if (parentRequest != null) {
                filters.add(new ClientServerContextFilter(parentRequest));
            }

            OrderUtil.reverseSort(filters);
            Publisher<R> finalResponsePublisher = responsePublisher;
            filters.add((req, chain) -> finalResponsePublisher);

            ClientFilterChain filterChain = buildChain(requestWrapper, filters);
            if (parentRequest != null) {
                responsePublisher = ServerRequestContext.with(parentRequest, (Supplier<Publisher<R>>) () -> {
                    try {
                        return Flux.from((Publisher<R>) filters.get(0).doFilter(request, filterChain))
                                .contextWrite(ctx -> ctx.put(ServerRequestContext.KEY, parentRequest));
                    } catch (Throwable t) {
                        return Flux.error(t);
                    }
                });
            } else {
                try {
                    responsePublisher = (Publisher<R>) filters.get(0).doFilter(request, filterChain);
                } catch (Throwable t) {
                    responsePublisher = Flux.error(t);
                }
            }
        }

        return responsePublisher;
    }

    /**
     * @param request                The request
     * @param requestURI             The URI of the request
     * @param requestContentType     The request content type
     * @param permitsBody            Whether permits body
     * @param bodyType               The body type
     * @param onError                Called when the body publisher encounters an error
     * @return A {@link NettyRequestWriter}
     * @throws HttpPostRequestEncoder.ErrorDataEncoderException if there is an encoder exception
     */
    protected NettyRequestWriter buildNettyRequest(
            MutableHttpRequest request,
            URI requestURI,
            MediaType requestContentType,
            boolean permitsBody,
            @Nullable Argument<?> bodyType,
            Consumer<? super Throwable> onError) throws HttpPostRequestEncoder.ErrorDataEncoderException {

        io.netty.handler.codec.http.HttpRequest nettyRequest;
        HttpPostRequestEncoder postRequestEncoder = null;
        if (permitsBody) {
            Optional body = request.getBody();
            boolean hasBody = body.isPresent();
            if (requestContentType.equals(MediaType.APPLICATION_FORM_URLENCODED_TYPE) && hasBody) {
                Object bodyValue = body.get();
                if (bodyValue instanceof CharSequence) {
                    ByteBuf byteBuf = charSequenceToByteBuf((CharSequence) bodyValue, requestContentType);
                    request.body(byteBuf);
                    nettyRequest = NettyHttpRequestBuilder.toHttpRequest(request);
                } else {
                    postRequestEncoder = buildFormDataRequest(request, bodyValue);
                    nettyRequest = postRequestEncoder.finalizeRequest();
                }
            } else if (requestContentType.equals(MediaType.MULTIPART_FORM_DATA_TYPE) && hasBody) {
                Object bodyValue = body.get();
                postRequestEncoder = buildMultipartRequest(request, bodyValue);
                nettyRequest = postRequestEncoder.finalizeRequest();
            } else {
                ByteBuf bodyContent = null;
                if (hasBody) {
                    Object bodyValue = body.get();
                    if (Publishers.isConvertibleToPublisher(bodyValue)) {
                        boolean isSingle = Publishers.isSingle(bodyValue.getClass());

                        Publisher<?> publisher = ConversionService.SHARED.convert(bodyValue, Publisher.class).orElseThrow(() ->
                                new IllegalArgumentException("Unconvertible reactive type: " + bodyValue)
                        );

                        Flux<HttpContent> requestBodyPublisher = Flux.from(publisher).map(o -> {
                            if (o instanceof CharSequence) {
                                ByteBuf textChunk = Unpooled.copiedBuffer(((CharSequence) o), requestContentType.getCharset().orElse(StandardCharsets.UTF_8));
                                if (log.isTraceEnabled()) {
                                    traceChunk(textChunk);
                                }
                                return new DefaultHttpContent(textChunk);
                            } else if (o instanceof ByteBuf) {
                                ByteBuf byteBuf = (ByteBuf) o;
                                if (log.isTraceEnabled()) {
                                    log.trace("Sending Bytes Chunk. Length: {}", byteBuf.readableBytes());
                                }
                                return new DefaultHttpContent(byteBuf);
                            } else if (o instanceof byte[]) {
                                byte[] bodyBytes = (byte[]) o;
                                if (log.isTraceEnabled()) {
                                    log.trace("Sending Bytes Chunk. Length: {}", bodyBytes.length);
                                }
                                return new DefaultHttpContent(Unpooled.wrappedBuffer(bodyBytes));
                            } else if (o instanceof ByteBuffer) {
                                ByteBuffer<?> byteBuffer = (ByteBuffer<?>) o;
                                Object nativeBuffer = byteBuffer.asNativeBuffer();
                                if (log.isTraceEnabled()) {
                                    log.trace("Sending Bytes Chunk. Length: {}", byteBuffer.readableBytes());
                                }
                                if (nativeBuffer instanceof ByteBuf) {
                                    return new DefaultHttpContent((ByteBuf) nativeBuffer);
                                } else {
                                    return new DefaultHttpContent(Unpooled.wrappedBuffer(byteBuffer.toByteArray()));
                                }
                            } else if (mediaTypeCodecRegistry != null) {
                                Optional<MediaTypeCodec> registeredCodec = mediaTypeCodecRegistry.findCodec(requestContentType);
                                ByteBuf encoded = registeredCodec.map(codec -> {
                                            if (bodyType != null && bodyType.isInstance(o)) {
                                                return codec.encode((Argument<Object>) bodyType, o, byteBufferFactory).asNativeBuffer();
                                            } else {
                                                return codec.encode(o, byteBufferFactory).asNativeBuffer();
                                            }
                                        })
                                        .orElse(null);
                                if (encoded != null) {
                                    if (log.isTraceEnabled()) {
                                        traceChunk(encoded);
                                    }
                                    return new DefaultHttpContent(encoded);
                                }
                            }
                            throw new CodecException("Cannot encode value [" + o + "]. No possible encoders found");
                        });

                        if (!isSingle && MediaType.APPLICATION_JSON_TYPE.equals(requestContentType)) {
                           requestBodyPublisher = JsonSubscriber.lift(requestBodyPublisher);
                        }

                        requestBodyPublisher = requestBodyPublisher.doOnError(onError);

                        request.body(requestBodyPublisher);
                        nettyRequest = NettyHttpRequestBuilder.toHttpRequest(request);
                        try {
                            nettyRequest.setUri(requestURI.toURL().getFile());
                        } catch (MalformedURLException e) {
                            //should never happen
                        }
                        return new NettyRequestWriter(nettyRequest, null);
                    } else if (bodyValue instanceof CharSequence) {
                        bodyContent = charSequenceToByteBuf((CharSequence) bodyValue, requestContentType);
                    } else if (mediaTypeCodecRegistry != null) {
                        Optional<MediaTypeCodec> registeredCodec = mediaTypeCodecRegistry.findCodec(requestContentType);
                        bodyContent = registeredCodec.map(codec -> {
                                    if (bodyType != null && bodyType.isInstance(bodyValue)) {
                                        return codec.encode((Argument<Object>) bodyType, bodyValue, byteBufferFactory).asNativeBuffer();
                                    } else {
                                        return codec.encode(bodyValue, byteBufferFactory).asNativeBuffer();
                                    }
                                })
                                .orElse(null);
                    }
                    if (bodyContent == null) {
                        bodyContent = ConversionService.SHARED.convert(bodyValue, ByteBuf.class).orElseThrow(() ->
                                customizeException(new HttpClientException("Body [" + bodyValue + "] cannot be encoded to content type [" + requestContentType + "]. No possible codecs or converters found."))
                        );
                    }
                }
                request.body(bodyContent);
                try {
                    nettyRequest = NettyHttpRequestBuilder.toHttpRequest(request);
                } finally {
                    // reset body after encoding request in case of retry
                    request.body(body.orElse(null));
                }
            }
        } else {
            nettyRequest = NettyHttpRequestBuilder.toHttpRequest(request);
        }
        try {
            nettyRequest.setUri(requestURI.toURL().getFile());
        } catch (MalformedURLException e) {
            //should never happen
        }
        return new NettyRequestWriter(nettyRequest, postRequestEncoder);
    }

    private Flux<MutableHttpResponse<?>> readBodyOnError(@Nullable Argument<?> errorType, @NonNull Flux<MutableHttpResponse<?>> publisher) {
        if (errorType != null && errorType != HttpClient.DEFAULT_ERROR_TYPE) {
            return publisher.onErrorResume(clientException -> {
                if (clientException instanceof HttpClientResponseException) {
                    final HttpResponse<?> response = ((HttpClientResponseException) clientException).getResponse();
                    if (response instanceof NettyStreamedHttpResponse) {
                        return Mono.create(emitter -> {
                            NettyStreamedHttpResponse<?> streamedResponse = (NettyStreamedHttpResponse<?>) response;
                            final StreamedHttpResponse nettyResponse = streamedResponse.getNettyResponse();
                            nettyResponse.subscribe(new Subscriber<HttpContent>() {
                                final CompositeByteBuf buffer = byteBufferFactory.getNativeAllocator().compositeBuffer();
                                Subscription s;
                                @Override
                                public void onSubscribe(Subscription s) {
                                    this.s = s;
                                    s.request(1);
                                }

                                @Override
                                public void onNext(HttpContent httpContent) {
                                    buffer.addComponent(true, httpContent.content());
                                    s.request(1);
                                }

                                @Override
                                public void onError(Throwable t) {
                                    buffer.release();
                                    emitter.error(t);
                                }

                                @Override
                                public void onComplete() {
                                    try {
                                        FullHttpResponse fullHttpResponse = new DefaultFullHttpResponse(nettyResponse.protocolVersion(), nettyResponse.status(), buffer, nettyResponse.headers(), new DefaultHttpHeaders(true));
                                        final FullNettyClientHttpResponse<Object> fullNettyClientHttpResponse = new FullNettyClientHttpResponse<>(fullHttpResponse, mediaTypeCodecRegistry, byteBufferFactory, (Argument<Object>) errorType, true);
                                        fullNettyClientHttpResponse.onComplete();
                                        emitter.error(customizeException(new HttpClientResponseException(
                                            fullHttpResponse.status().reasonPhrase(),
                                            null,
                                            fullNettyClientHttpResponse,
                                            new HttpClientErrorDecoder() {
                                                @Override
                                                public Argument<?> getErrorType(MediaType mediaType) {
                                                    return errorType;
                                                }
                                            }
                                        )));
                                    } finally {
                                        buffer.release();
                                    }
                                }
                            });
                        });
                    }
                }
                return Mono.error(clientException);
            });
        }
        return publisher;
    }

    private <I> Publisher<URI> resolveURI(io.micronaut.http.HttpRequest<I> request, boolean includeContextPath) {
        URI requestURI = request.getUri();
        if (loadBalancer == null) {
            return Flux.error(customizeException(new NoHostException("Request URI specifies no host to connect to")));
        }

        return Flux.from(loadBalancer.select(getLoadBalancerDiscriminator())).map(server -> {
                    Optional<String> authInfo = server.getMetadata().get(io.micronaut.http.HttpHeaders.AUTHORIZATION_INFO, String.class);
                    if (request instanceof MutableHttpRequest && authInfo.isPresent()) {
                        ((MutableHttpRequest) request).getHeaders().auth(authInfo.get());
                    }
                    return server.resolve(includeContextPath ? prependContextPath(requestURI) : requestURI);
                }
        );
    }

    private <I, O, E> void sendRequestThroughChannel(
            io.micronaut.http.HttpRequest<I> finalRequest,
            Argument<O> bodyType,
            Argument<E> errorType,
            FluxSink<? super HttpResponse<O>> emitter,
            boolean secure,
            ConnectionManager.PoolHandle poolHandle) throws HttpPostRequestEncoder.ErrorDataEncoderException {
        URI requestURI = finalRequest.getUri();
        MediaType requestContentType = finalRequest
                .getContentType()
                .orElse(MediaType.APPLICATION_JSON_TYPE);

        boolean permitsBody = io.micronaut.http.HttpMethod.permitsRequestBody(finalRequest.getMethod());

        MutableHttpRequest clientHttpRequest = (MutableHttpRequest) finalRequest;
        NettyRequestWriter requestWriter = buildNettyRequest(
                clientHttpRequest,
                requestURI,
                requestContentType,
                permitsBody,
                bodyType,
                throwable -> {
                    if (!emitter.isCancelled()) {
                        emitter.error(throwable);
                    }
                }
        );
        HttpRequest nettyRequest = requestWriter.getNettyRequest();

        prepareHttpHeaders(
            poolHandle,
            requestURI,
            finalRequest,
            nettyRequest,
            permitsBody
        );

        if (log.isDebugEnabled()) {
            debugRequest(requestURI, nettyRequest);
        }

        if (log.isTraceEnabled()) {
            traceRequest(finalRequest, nettyRequest);
        }

        Promise<HttpResponse<O>> responsePromise = poolHandle.channel.eventLoop().newPromise();
        poolHandle.channel.pipeline().addLast(ChannelPipelineCustomizer.HANDLER_MICRONAUT_FULL_HTTP_RESPONSE,
                new FullHttpResponseHandler<>(responsePromise, poolHandle, secure, finalRequest, bodyType, errorType));
        poolHandle.notifyRequestPipelineBuilt();
        Publisher<HttpResponse<O>> publisher = new NettyFuturePublisher<>(responsePromise, true);
        if (bodyType != null && bodyType.isVoid()) {
            // don't emit response if bodyType is void
            publisher = Flux.from(publisher).filter(r -> false);
        }
        publisher.subscribe(new ForwardingSubscriber<>(emitter));

        requestWriter.write(poolHandle, secure, emitter);
    }

    private Flux<MutableHttpResponse<?>> streamRequestThroughChannel(
            io.micronaut.http.HttpRequest<?> parentRequest,
            io.micronaut.http.HttpRequest<?> request,
            ConnectionManager.PoolHandle poolHandle,
            boolean failOnError,
            boolean secure) {
        return Flux.<MutableHttpResponse<?>>create(sink -> {
            try {
                streamRequestThroughChannel0(parentRequest, request, sink, poolHandle, secure);
            } catch (HttpPostRequestEncoder.ErrorDataEncoderException e) {
                sink.error(e);
            }
        }).flatMap(resp -> handleStreamHttpError(resp, failOnError));
    }

    private <R extends HttpResponse<?>> Flux<R> handleStreamHttpError(
            R response,
            boolean failOnError
    ) {
        boolean errorStatus = response.code() >= 400;
        if (errorStatus && failOnError) {
            return Flux.error(customizeException(new HttpClientResponseException(response.reason(), response)));
        } else {
            return Flux.just(response);
        }
    }

    private void streamRequestThroughChannel0(
            io.micronaut.http.HttpRequest<?> parentRequest,
            final io.micronaut.http.HttpRequest<?> finalRequest,
            FluxSink<? super MutableHttpResponse<?>> emitter,
            ConnectionManager.PoolHandle poolHandle,
            boolean secure) throws HttpPostRequestEncoder.ErrorDataEncoderException {
        if (!(finalRequest instanceof MutableHttpRequest)) {
            throw new IllegalArgumentException("A MutableHttpRequest is required");
        }
        URI requestURI = finalRequest.getUri();
        boolean permitsBody = io.micronaut.http.HttpMethod.permitsRequestBody(finalRequest.getMethod());
        NettyRequestWriter requestWriter = buildNettyRequest(
            (MutableHttpRequest) finalRequest,
            requestURI,
            finalRequest
                .getContentType()
                .orElse(MediaType.APPLICATION_JSON_TYPE),
            permitsBody,
            null,
            throwable -> {
                if (!emitter.isCancelled()) {
                    emitter.error(throwable);
                }
            }
        );
        prepareHttpHeaders(poolHandle, requestURI, finalRequest, requestWriter.getNettyRequest(), permitsBody);

        HttpRequest nettyRequest = requestWriter.getNettyRequest();
        Promise<MutableHttpResponse<?>> responsePromise = poolHandle.channel.eventLoop().newPromise();
        ChannelPipeline pipeline = poolHandle.channel.pipeline();
        pipeline.addLast(ChannelPipelineCustomizer.HANDLER_MICRONAUT_HTTP_RESPONSE_FULL, new StreamFullHttpResponseHandler(responsePromise, parentRequest, finalRequest));
        pipeline.addLast(ChannelPipelineCustomizer.HANDLER_MICRONAUT_HTTP_RESPONSE_STREAM, new StreamStreamHttpResponseHandler(responsePromise, parentRequest, finalRequest));
        poolHandle.notifyRequestPipelineBuilt();

        if (log.isDebugEnabled()) {
            debugRequest(finalRequest.getUri(), nettyRequest);
        }

        if (log.isTraceEnabled()) {
            traceRequest(finalRequest, nettyRequest);
        }

        requestWriter.write(poolHandle, secure, emitter);
        responsePromise.addListener((Future<MutableHttpResponse<?>> future) -> {
            if (future.isSuccess()) {
                emitter.next(future.getNow());
                emitter.complete();
            } else {
                emitter.error(future.cause());
            }
        });
    }

    private ByteBuf charSequenceToByteBuf(CharSequence bodyValue, MediaType requestContentType) {
        CharSequence charSequence = bodyValue;
        return byteBufferFactory.copiedBuffer(
                charSequence.toString().getBytes(
                        requestContentType.getCharset().orElse(defaultCharset)
                )
        ).asNativeBuffer();
    }

    private String getHostHeader(URI requestURI) {
        RequestKey requestKey = new RequestKey(this, requestURI);
        StringBuilder host = new StringBuilder(requestKey.getHost());
        int port = requestKey.getPort();
        if (port > -1 && port != 80 && port != 443) {
            host.append(":").append(port);
        }
        return host.toString();
    }

    private <I> void prepareHttpHeaders(
        ConnectionManager.PoolHandle poolHandle,
        URI requestURI,
        io.micronaut.http.HttpRequest<I> request,
        HttpRequest nettyRequest,
        boolean permitsBody) {
        HttpHeaders headers = nettyRequest.headers();

        if (!headers.contains(HttpHeaderNames.HOST)) {
            headers.set(HttpHeaderNames.HOST, getHostHeader(requestURI));
        }

        if (!poolHandle.http2) {
            if (poolHandle.canReturn()) {
                headers.set(HttpHeaderNames.CONNECTION, HttpHeaderValues.KEEP_ALIVE);
            } else {
                headers.set(HttpHeaderNames.CONNECTION, HttpHeaderValues.CLOSE);
            }
        }

        if (permitsBody) {
            Optional<I> body = request.getBody();
            if (body.isPresent()) {
                if (!headers.contains(HttpHeaderNames.CONTENT_TYPE)) {
                    MediaType mediaType = request.getContentType().orElse(MediaType.APPLICATION_JSON_TYPE);
                    headers.set(HttpHeaderNames.CONTENT_TYPE, mediaType);
                }
                if (nettyRequest instanceof FullHttpRequest) {
                    FullHttpRequest fullHttpRequest = (FullHttpRequest) nettyRequest;
                    headers.set(HttpHeaderNames.CONTENT_LENGTH, fullHttpRequest.content().readableBytes());
                } else {
                    if (!headers.contains(HttpHeaderNames.CONTENT_LENGTH) && !headers.contains(HttpHeaderNames.TRANSFER_ENCODING)) {
                        headers.set(HttpHeaderNames.TRANSFER_ENCODING, HttpHeaderValues.CHUNKED);
                    }
                }
            } else if (!(nettyRequest instanceof StreamedHttpRequest)) {
                headers.set(HttpHeaderNames.CONTENT_LENGTH, 0);
            }
        }
    }

    private ClientFilterChain buildChain(AtomicReference<io.micronaut.http.HttpRequest<?>> requestWrapper, List<HttpClientFilter> filters) {
        AtomicInteger integer = new AtomicInteger();
        int len = filters.size();
        return new ClientFilterChain() {
            @Override
            public Publisher<? extends io.micronaut.http.HttpResponse<?>> proceed(MutableHttpRequest<?> request) {

                int pos = integer.incrementAndGet();
                if (pos > len) {
                    throw new IllegalStateException("The FilterChain.proceed(..) method should be invoked exactly once per filter execution. The method has instead been invoked multiple times by an erroneous filter definition.");
                }
                HttpClientFilter httpFilter = filters.get(pos);
                try {
                    return httpFilter.doFilter(requestWrapper.getAndSet(request), this);
                } catch (Throwable t) {
                    return Flux.error(t);
                }
            }
        };
    }

    private HttpPostRequestEncoder buildFormDataRequest(MutableHttpRequest clientHttpRequest, Object bodyValue) throws HttpPostRequestEncoder.ErrorDataEncoderException {
        HttpPostRequestEncoder postRequestEncoder = new HttpPostRequestEncoder(NettyHttpRequestBuilder.toHttpRequest(clientHttpRequest), false);

        Map<String, Object> formData;
        if (bodyValue instanceof Map) {
            formData = (Map<String, Object>) bodyValue;
        } else {
            formData = BeanMap.of(bodyValue);
        }
        for (Map.Entry<String, Object> entry : formData.entrySet()) {
            Object value = entry.getValue();
            if (value != null) {
                if (value instanceof Collection) {
                    Collection collection = (Collection) value;
                    for (Object val : collection) {
                        addBodyAttribute(postRequestEncoder, entry.getKey(), val);
                    }
                } else {
                    addBodyAttribute(postRequestEncoder, entry.getKey(), value);
                }
            }
        }
        return postRequestEncoder;
    }

    private void addBodyAttribute(HttpPostRequestEncoder postRequestEncoder, String key, Object value) throws HttpPostRequestEncoder.ErrorDataEncoderException {
        Optional<String> converted = ConversionService.SHARED.convert(value, String.class);
        if (converted.isPresent()) {
            postRequestEncoder.addBodyAttribute(key, converted.get());
        }
    }

    private HttpPostRequestEncoder buildMultipartRequest(MutableHttpRequest clientHttpRequest, Object bodyValue) throws HttpPostRequestEncoder.ErrorDataEncoderException {
        HttpDataFactory factory = new DefaultHttpDataFactory(DefaultHttpDataFactory.MINSIZE);
        io.netty.handler.codec.http.HttpRequest request = NettyHttpRequestBuilder.toHttpRequest(clientHttpRequest);
        HttpPostRequestEncoder postRequestEncoder = new HttpPostRequestEncoder(factory, request, true, CharsetUtil.UTF_8, HttpPostRequestEncoder.EncoderMode.HTML5);
        if (bodyValue instanceof MultipartBody.Builder) {
            bodyValue = ((MultipartBody.Builder) bodyValue).build();
        }
        if (bodyValue instanceof MultipartBody) {
            final MultipartBody multipartBody = (MultipartBody) bodyValue;
            postRequestEncoder.setBodyHttpDatas(multipartBody.getData(new MultipartDataFactory<InterfaceHttpData>() {
                @NonNull
                @Override
                public InterfaceHttpData createFileUpload(@NonNull String name, @NonNull String filename, @NonNull MediaType contentType, @Nullable String encoding, @Nullable Charset charset, long length) {
                    return factory.createFileUpload(
                            request,
                            name,
                            filename,
                            contentType.toString(),
                            encoding,
                            charset,
                            length
                    );
                }

                @NonNull
                @Override
                public InterfaceHttpData createAttribute(@NonNull String name, @NonNull String value) {
                    return factory.createAttribute(
                            request,
                            name,
                            value
                    );
                }

                @Override
                public void setContent(InterfaceHttpData fileUploadObject, Object content) throws IOException {
                    if (fileUploadObject instanceof FileUpload) {
                        FileUpload fu = (FileUpload) fileUploadObject;
                        if (content instanceof InputStream) {
                            fu.setContent((InputStream) content);
                        } else if (content instanceof File) {
                            fu.setContent((File) content);
                        } else if (content instanceof byte[]) {
                            final ByteBuf buffer = Unpooled.wrappedBuffer((byte[]) content);
                            fu.setContent(buffer);
                        }
                    }
                }
            }));
        } else {
            throw new MultipartException(String.format("The type %s is not a supported type for a multipart request body", bodyValue.getClass().getName()));
        }

        return postRequestEncoder;
    }

    private void debugRequest(URI requestURI, io.netty.handler.codec.http.HttpRequest nettyRequest) {
        log.debug("Sending HTTP {} to {}",
                nettyRequest.method(),
                requestURI.toString());
    }

    private void traceRequest(io.micronaut.http.HttpRequest<?> request, io.netty.handler.codec.http.HttpRequest nettyRequest) {
        HttpHeaders headers = nettyRequest.headers();
        traceHeaders(headers);
        if (io.micronaut.http.HttpMethod.permitsRequestBody(request.getMethod()) && request.getBody().isPresent() && nettyRequest instanceof FullHttpRequest) {
            FullHttpRequest fullHttpRequest = (FullHttpRequest) nettyRequest;
            ByteBuf content = fullHttpRequest.content();
            if (log.isTraceEnabled()) {
                traceBody("Request", content);
            }
        }
    }

    private void traceBody(String type, ByteBuf content) {
        log.trace(type + " Body");
        log.trace("----");
        log.trace(content.toString(defaultCharset));
        log.trace("----");
    }

    private void traceChunk(ByteBuf content) {
        log.trace("Sending Chunk");
        log.trace("----");
        log.trace(content.toString(defaultCharset));
        log.trace("----");
    }

    private void traceHeaders(HttpHeaders headers) {
        for (String name : headers.names()) {
            List<String> all = headers.getAll(name);
            if (all.size() > 1) {
                for (String value : all) {
                    log.trace("{}: {}", name, value);
                }
            } else if (!all.isEmpty()) {
                log.trace("{}: {}", name, all.get(0));
            }
        }
    }

    private static MediaTypeCodecRegistry createDefaultMediaTypeRegistry() {
        JsonMapper mapper = new JacksonDatabindMapper();
        ApplicationConfiguration configuration = new ApplicationConfiguration();
        return MediaTypeCodecRegistry.of(
                new JsonMediaTypeCodec(mapper, configuration, null),
                new JsonStreamMediaTypeCodec(mapper, configuration, null)
        );
    }

    private @NonNull InvocationInstrumenter combineFactories() {
        if (CollectionUtils.isEmpty(invocationInstrumenterFactories)) {
            return NOOP;
        }
        return InvocationInstrumenter.combine(invocationInstrumenterFactories.stream()
                .map(InvocationInstrumenterFactory::newInvocationInstrumenter)
                .filter(Objects::nonNull)
                .collect(Collectors.toList()));
    }

    static boolean isSecureScheme(String scheme) {
        return io.micronaut.http.HttpRequest.SCHEME_HTTPS.equalsIgnoreCase(scheme) || SCHEME_WSS.equalsIgnoreCase(scheme);
    }

    private <E extends HttpClientException> E customizeException(E exc) {
        customizeException0(configuration, informationalServiceId, exc);
        return exc;
    }

    static void customizeException0(HttpClientConfiguration configuration, String informationalServiceId, HttpClientException exc) {
        if (informationalServiceId != null) {
            exc.setServiceId(informationalServiceId);
        } else if (configuration instanceof ServiceHttpClientConfiguration) {
            exc.setServiceId(((ServiceHttpClientConfiguration) configuration).getServiceId());
        }
    }

    @FunctionalInterface
    interface ThrowingBiConsumer<T1, T2> {
        void accept(T1 t1, T2 t2) throws Exception;
    }

    /**
     * Key used for connection pooling and determining host/port.
     */
    static final class RequestKey {
        private final String host;
        private final int port;
        private final boolean secure;

        /**
         * @param ctx The HTTP client that created this request key. Only used for exception
         *            context, not stored
         * @param requestURI The request URI
         */
        public RequestKey(DefaultHttpClient ctx, URI requestURI) {
            this.secure = isSecureScheme(requestURI.getScheme());
            String host = requestURI.getHost();
            int port;
            if (host == null) {
                host = requestURI.getAuthority();
                if (host == null) {
                    throw ctx.customizeException(new NoHostException("URI specifies no host to connect to"));
                }

                final int i = host.indexOf(':');
                if (i > -1) {
                    final String portStr = host.substring(i + 1);
                    host = host.substring(0, i);
                    try {
                        port = Integer.parseInt(portStr);
                    } catch (NumberFormatException e) {
                        throw ctx.customizeException(new HttpClientException("URI specifies an invalid port: " + portStr));
                    }
                } else {
                    port = requestURI.getPort() > -1 ? requestURI.getPort() : secure ? DEFAULT_HTTPS_PORT : DEFAULT_HTTP_PORT;
                }
            } else {
                port = requestURI.getPort() > -1 ? requestURI.getPort() : secure ? DEFAULT_HTTPS_PORT : DEFAULT_HTTP_PORT;
            }

            this.host = host;
            this.port = port;
        }

        public InetSocketAddress getRemoteAddress() {
            return InetSocketAddress.createUnresolved(host, port);
        }

        public boolean isSecure() {
            return secure;
        }

        public String getHost() {
            return host;
        }

        public int getPort() {
            return port;
        }

        @Override
        public boolean equals(Object o) {
            if (this == o) {
                return true;
            }
            if (o == null || getClass() != o.getClass()) {
                return false;
            }
            RequestKey that = (RequestKey) o;
            return port == that.port &&
                    secure == that.secure &&
                    Objects.equals(host, that.host);
        }

        @Override
        public int hashCode() {
            return Objects.hash(host, port, secure);
        }
    }

    /**
     * A Netty request writer.
     */
    private class NettyRequestWriter {

        private final HttpRequest nettyRequest;
        private final HttpPostRequestEncoder encoder;

        /**
         * @param scheme                 The scheme
         * @param nettyRequest           The Netty request
         * @param encoder                The encoder
         */
        NettyRequestWriter(HttpRequest nettyRequest, HttpPostRequestEncoder encoder) {
            this.nettyRequest = nettyRequest;
            this.encoder = encoder;
        }

        /**
         * @param channel     The channel
         * @param channelPool The channel pool
         * @param emitter     The emitter
         */
        protected void write(ConnectionManager.PoolHandle poolHandle, boolean isSecure, FluxSink<?> emitter) {
            if (poolHandle.http2) {
                // todo: move to CM
                if (isSecure) {
                    nettyRequest.headers().add(AbstractNettyHttpRequest.HTTP2_SCHEME, HttpScheme.HTTPS);
                } else {
                    nettyRequest.headers().add(AbstractNettyHttpRequest.HTTP2_SCHEME, HttpScheme.HTTP);
                }
            }

            Channel channel = poolHandle.channel;
            ChannelFuture writeFuture;
            if (encoder != null && encoder.isChunked()) {
                channel.attr(AttributeKey.valueOf(ChannelPipelineCustomizer.HANDLER_HTTP_CHUNK)).set(true);
                channel.pipeline().addAfter(ChannelPipelineCustomizer.HANDLER_HTTP_STREAM, ChannelPipelineCustomizer.HANDLER_HTTP_CHUNK, new ChunkedWriteHandler());
                channel.write(nettyRequest);
                writeFuture = channel.writeAndFlush(encoder);
            } else {
                writeFuture = channel.writeAndFlush(nettyRequest);
            }

            connectionManager.addInstrumentedListener(writeFuture, f -> {
                try {
                    if (!f.isSuccess()) {
                        poolHandle.taint();
                        if (!emitter.isCancelled()) {
                            emitter.error(f.cause());
                        }
                    } else {
                        // reset to read mode
                        channel.read();
                    }
                } finally {
                    if (encoder != null) {
                        encoder.cleanFiles();
                    }
                    channel.attr(AttributeKey.valueOf(ChannelPipelineCustomizer.HANDLER_HTTP_CHUNK)).set(null);
                }
            });
        }

        /**
         * @return The Netty request
         */
        HttpRequest getNettyRequest() {
            return nettyRequest;
        }
    }

    /**
     * Used as a holder for the current SSE event.
     */
    private static class CurrentEvent {
        byte[] data;
        String id;
        String name;
        Duration retry;
    }

    private abstract class BaseHttpResponseHandler<R extends io.netty.handler.codec.http.HttpResponse, O> extends SimpleChannelInboundHandlerInstrumented<R> {
        private final Promise<? super O> responsePromise;
        private final io.micronaut.http.HttpRequest<?> parentRequest;
        private final io.micronaut.http.HttpRequest<?> finalRequest;

        public BaseHttpResponseHandler(Promise<? super O> responsePromise, io.micronaut.http.HttpRequest<?> parentRequest, io.micronaut.http.HttpRequest<?> finalRequest) {
            super(connectionManager.instrumenter);
            this.responsePromise = responsePromise;
            this.parentRequest = parentRequest;
            this.finalRequest = finalRequest;
        }

        @Override
        public abstract boolean acceptInboundMessage(Object msg);

        @Override
        public void exceptionCaught(ChannelHandlerContext ctx, Throwable cause) {
            String message = cause.getMessage();
            if (message == null) {
                message = cause.getClass().getSimpleName();
            }
            if (log.isTraceEnabled()) {
                log.trace("HTTP Client exception ({}) occurred for request : {} {}",
                        message, finalRequest.getMethodName(), finalRequest.getUri());
            }

            HttpClientException result;
            if (cause instanceof TooLongFrameException) {
                result = customizeException(new ContentLengthExceededException(configuration.getMaxContentLength()));
            } else if (cause instanceof io.netty.handler.timeout.ReadTimeoutException) {
                result = ReadTimeoutException.TIMEOUT_EXCEPTION;
            } else {
                result = customizeException(new HttpClientException("Error occurred reading HTTP response: " + message, cause));
            }
            responsePromise.tryFailure(result);
        }

        @Override
        protected void channelReadInstrumented(ChannelHandlerContext ctx, R msg) throws Exception {
            if (responsePromise.isDone()) {
                return;
            }

            if (log.isDebugEnabled()) {
                log.debug("Received response {} from {}", msg.status().code(), finalRequest.getUri());
            }

            int code = msg.status().code();
            HttpHeaders headers1 = msg.headers();
            if (code > 300 && code < 400 && configuration.isFollowRedirects() && headers1.contains(HttpHeaderNames.LOCATION)) {
                String location = headers1.get(HttpHeaderNames.LOCATION);

                MutableHttpRequest<Object> redirectRequest;
                if (code == 307) {
                    redirectRequest = io.micronaut.http.HttpRequest.create(finalRequest.getMethod(), location);
                    finalRequest.getBody().ifPresent(redirectRequest::body);
                } else {
                    redirectRequest = io.micronaut.http.HttpRequest.GET(location);
                }

                setRedirectHeaders(finalRequest, redirectRequest);
                Flux.from(resolveRedirectURI(parentRequest, redirectRequest))
                        .flatMap(makeRedirectHandler(parentRequest, redirectRequest))
                        .subscribe(new NettyPromiseSubscriber<>(responsePromise));
                return;
            }

            HttpHeaders headers = msg.headers();
            if (log.isTraceEnabled()) {
                log.trace("HTTP Client Response Received ({}) for Request: {} {}", msg.status(), finalRequest.getMethodName(), finalRequest.getUri());
                traceHeaders(headers);
            }
<<<<<<< HEAD
            buildResponse(responsePromise, msg, httpStatus);
            removeHandler(ctx);
=======
            buildResponse(responsePromise, msg);
>>>>>>> 5edc4768
        }

        private void setRedirectHeaders(@Nullable io.micronaut.http.HttpRequest<?> request, MutableHttpRequest<Object> redirectRequest) {
            if (request != null) {
                for (Map.Entry<String, List<String>> originalHeader : request.getHeaders()) {
                    if (!REDIRECT_HEADER_BLOCKLIST.contains(originalHeader.getKey())) {
                        final List<String> originalHeaderValue = originalHeader.getValue();
                        if (originalHeaderValue != null && !originalHeaderValue.isEmpty()) {
                            for (String value : originalHeaderValue) {
                                if (value != null) {
                                    redirectRequest.header(originalHeader.getKey(), value);
                                }
                            }
                        }
                    }
                }
            }
        }

        protected abstract void removeHandler(ChannelHandlerContext ctx);

        protected abstract Function<URI, Publisher<? extends O>> makeRedirectHandler(io.micronaut.http.HttpRequest<?> parentRequest, MutableHttpRequest<Object> redirectRequest);

        protected abstract void buildResponse(Promise<? super O> promise, R msg);
    }

    private class FullHttpResponseHandler<O> extends BaseHttpResponseHandler<FullHttpResponse, HttpResponse<O>> {
        private final boolean secure;
        private final Argument<O> bodyType;
        private final Argument<?> errorType;
        private final ConnectionManager.PoolHandle poolHandle;

        public FullHttpResponseHandler(
                Promise<HttpResponse<O>> responsePromise,
                ConnectionManager.PoolHandle poolHandle,
                boolean secure,
                io.micronaut.http.HttpRequest<?> request,
                Argument<O> bodyType,
                Argument<?> errorType) {
            super(responsePromise, request, request);
            this.secure = secure;
            this.bodyType = bodyType;
            this.errorType = errorType;
            this.poolHandle = poolHandle;
        }

        @Override
        public boolean acceptInboundMessage(Object msg) {
            return msg instanceof FullHttpResponse;
        }

        @Override
        protected Function<URI, Publisher<? extends HttpResponse<O>>> makeRedirectHandler(io.micronaut.http.HttpRequest<?> parentRequest, MutableHttpRequest<Object> redirectRequest) {
            return uri -> exchangeImpl(uri, parentRequest, redirectRequest, bodyType, errorType);
        }

        @Override
        protected void channelReadInstrumented(ChannelHandlerContext channelHandlerContext, FullHttpResponse fullResponse) throws Exception {
            try {
                // corresponding release is the SimpleChannelInboundHandler autoRelease
                // this should probably be dropped at some point
                fullResponse.retain();
                super.channelReadInstrumented(channelHandlerContext, fullResponse);
            } finally {
                // leave one reference for SimpleChannelInboundHandler autoRelease
                if (fullResponse.refCnt() > 1) {
                    try {
                        ReferenceCountUtil.release(fullResponse);
                    } catch (Exception e) {
                        if (log.isDebugEnabled()) {
                            log.debug("Failed to release response: {}", fullResponse);
                        }
                    }
                }
                if (!HttpUtil.isKeepAlive(fullResponse)) {
                    poolHandle.taint();
                }
                channelHandlerContext.pipeline().remove(this);
            }
        }

        @Override
<<<<<<< HEAD
        protected void removeHandler(ChannelHandlerContext ctx) {
            // done in channelReadInstrumented
        }

        @Override
        protected void buildResponse(Promise<? super HttpResponse<O>> promise, FullHttpResponse msg, HttpStatus httpStatus) {
=======
        protected void buildResponse(Promise<? super HttpResponse<O>> promise, FullHttpResponse msg) {
>>>>>>> 5edc4768
            try {
                if (log.isTraceEnabled()) {
                    traceBody("Response", msg.content());
                }

                if (msg.status().equals(HttpResponseStatus.NO_CONTENT)) {
                    // normalize the NO_CONTENT header, since http content aggregator adds it even if not present in the response
                    msg.headers().remove(HttpHeaderNames.CONTENT_LENGTH);
                }

                boolean convertBodyWithBodyType = msg.status().code() < 400 ||
                        (!DefaultHttpClient.this.configuration.isExceptionOnErrorStatus() && bodyType.equalsType(errorType));
                FullNettyClientHttpResponse<O> response
                        = new FullNettyClientHttpResponse<>(msg, mediaTypeCodecRegistry, byteBufferFactory, bodyType, convertBodyWithBodyType);

                if (convertBodyWithBodyType) {
                    promise.trySuccess(response);
                    response.onComplete();
                } else { // error flow
                    try {
                        promise.tryFailure(makeErrorFromRequestBody(msg.status(), response));
                        response.onComplete();
                    } catch (HttpClientResponseException t) {
                        promise.tryFailure(t);
                        response.onComplete();
                    } catch (Exception t) {
                        response.onComplete();
                        promise.tryFailure(makeErrorBodyParseError(msg, t));
                    }
                }
            } catch (HttpClientResponseException t) {
                promise.tryFailure(t);
            } catch (Exception t) {
                makeNormalBodyParseError(msg, t, cause -> {
                    if (!promise.tryFailure(cause) && log.isWarnEnabled()) {
                        log.warn("Exception fired after handler completed: " + t.getMessage(), t);
                    }
                });
            }
        }

        /**
         * Create a {@link HttpClientResponseException} from a response with a failed HTTP status.
         */
        private HttpClientResponseException makeErrorFromRequestBody(HttpResponseStatus status, FullNettyClientHttpResponse<?> response) {
            if (errorType != null && errorType != HttpClient.DEFAULT_ERROR_TYPE) {
                return customizeException(new HttpClientResponseException(
                    status.reasonPhrase(),
                    null,
                    response,
                    new HttpClientErrorDecoder() {
                        @Override
                        public Argument<?> getErrorType(MediaType mediaType) {
                            return errorType;
                        }
                    }
                ));
            } else {
                return customizeException(new HttpClientResponseException(status.reasonPhrase(), response));
            }
        }

        /**
         * Create a {@link HttpClientResponseException} if parsing of the HTTP error body failed.
         */
        private HttpClientResponseException makeErrorBodyParseError(FullHttpResponse fullResponse, Throwable t) {
            FullNettyClientHttpResponse<Object> errorResponse = new FullNettyClientHttpResponse<>(
                    fullResponse,
                    mediaTypeCodecRegistry,
                    byteBufferFactory,
                    null,
                    false
            );
            // this onComplete call disables further parsing by HttpClientResponseException
            errorResponse.onComplete();
            return customizeException(new HttpClientResponseException(
                "Error decoding HTTP error response body: " + t.getMessage(),
                t,
                errorResponse,
                null
            ));
        }

        private void makeNormalBodyParseError(FullHttpResponse fullResponse, Throwable t, Consumer<HttpClientResponseException> forward) {
            FullNettyClientHttpResponse<Object> response = new FullNettyClientHttpResponse<>(
                    fullResponse,
                    mediaTypeCodecRegistry,
                    byteBufferFactory,
                    null,
                    false
            );
            HttpClientResponseException clientResponseError = customizeException(new HttpClientResponseException(
                "Error decoding HTTP response body: " + t.getMessage(),
                t,
                response,
                new HttpClientErrorDecoder() {
                    @Override
                    public Argument<?> getErrorType(MediaType mediaType) {
                        return errorType;
                    }
                }
            ));
            try {
                forward.accept(clientResponseError);
            } finally {
                response.onComplete();
            }
        }

        @Override
        public void handlerRemoved(ChannelHandlerContext ctx) {
            ctx.pipeline().remove(ChannelPipelineCustomizer.HANDLER_HTTP_AGGREGATOR);
            try {
                ctx.pipeline().remove(ChannelPipelineCustomizer.HANDLER_HTTP_CHUNK);
            } catch (NoSuchElementException ignored) {
            }
            ctx.pipeline().remove(ChannelPipelineCustomizer.HANDLER_HTTP_STREAM);
            poolHandle.release();
        }

        @Override
        public void exceptionCaught(ChannelHandlerContext ctx, Throwable cause) {
            super.exceptionCaught(ctx, cause);
            poolHandle.taint();
            ctx.pipeline().remove(this);
        }
    }

    private class StreamFullHttpResponseHandler extends BaseHttpResponseHandler<FullHttpResponse, MutableHttpResponse<?>> {
        public StreamFullHttpResponseHandler(
            Promise<? super MutableHttpResponse<?>> responsePromise,
            io.micronaut.http.HttpRequest<?> parentRequest,
            io.micronaut.http.HttpRequest<?> finalRequest) {

            super(responsePromise, parentRequest, finalRequest);
        }

        @Override
        public boolean acceptInboundMessage(Object msg) {
            return msg instanceof FullHttpResponse;
        }

        @Override
<<<<<<< HEAD
        protected void removeHandler(ChannelHandlerContext ctx) {
            ctx.pipeline().remove(ChannelPipelineCustomizer.HANDLER_MICRONAUT_HTTP_RESPONSE_FULL);
            ctx.pipeline().remove(ChannelPipelineCustomizer.HANDLER_MICRONAUT_HTTP_RESPONSE_STREAM);
        }

        @Override
        protected void buildResponse(Promise<? super MutableHttpResponse<?>> promise, FullHttpResponse msg, HttpStatus httpStatus) {
=======
        protected void buildResponse(Promise<? super HttpResponse<?>> promise, FullHttpResponse msg) {
>>>>>>> 5edc4768
            Publisher<HttpContent> bodyPublisher;
            if (msg.content() instanceof EmptyByteBuf) {
                bodyPublisher = Publishers.empty();
            } else {
                bodyPublisher = Publishers.just(new DefaultLastHttpContent(msg.content()));
            }
            DefaultStreamedHttpResponse nettyResponse = new DefaultStreamedHttpResponse(
                    msg.protocolVersion(),
                    msg.status(),
                    msg.headers(),
                    bodyPublisher
            );
            promise.trySuccess(new NettyStreamedHttpResponse<>(nettyResponse));
        }

        @Override
        protected Function<URI, Publisher<? extends MutableHttpResponse<?>>> makeRedirectHandler(io.micronaut.http.HttpRequest<?> parentRequest, MutableHttpRequest<Object> redirectRequest) {
            return uri -> buildStreamExchange(parentRequest, redirectRequest, uri, null);
        }
    }

    private class StreamStreamHttpResponseHandler extends BaseHttpResponseHandler<StreamedHttpResponse, MutableHttpResponse<?>> {
        public StreamStreamHttpResponseHandler(
            Promise<? super MutableHttpResponse<?>> responsePromise,
            io.micronaut.http.HttpRequest<?> parentRequest,
            io.micronaut.http.HttpRequest<?> finalRequest) {

            super(responsePromise, parentRequest, finalRequest);
        }

        @Override
        public boolean acceptInboundMessage(Object msg) {
            return msg instanceof StreamedHttpResponse;
        }

        @Override
<<<<<<< HEAD
        protected void removeHandler(ChannelHandlerContext ctx) {
            ctx.pipeline().remove(ChannelPipelineCustomizer.HANDLER_MICRONAUT_HTTP_RESPONSE_FULL);
            ctx.pipeline().remove(ChannelPipelineCustomizer.HANDLER_MICRONAUT_HTTP_RESPONSE_STREAM);
        }

        @Override
        protected void buildResponse(Promise<? super MutableHttpResponse<?>> promise, StreamedHttpResponse msg, HttpStatus httpStatus) {
            promise.trySuccess(new NettyStreamedHttpResponse<>(msg, httpStatus));
=======
        protected void buildResponse(Promise<? super HttpResponse<?>> promise, StreamedHttpResponse msg) {
            promise.trySuccess(new NettyStreamedHttpResponse<>(msg));
>>>>>>> 5edc4768
        }

        @Override
        protected Function<URI, Publisher<? extends MutableHttpResponse<?>>> makeRedirectHandler(io.micronaut.http.HttpRequest<?> parentRequest, MutableHttpRequest<Object> redirectRequest) {
            return uri -> buildStreamExchange(parentRequest, redirectRequest, uri, null);
        }
    }
}<|MERGE_RESOLUTION|>--- conflicted
+++ resolved
@@ -2084,12 +2084,8 @@
                 log.trace("HTTP Client Response Received ({}) for Request: {} {}", msg.status(), finalRequest.getMethodName(), finalRequest.getUri());
                 traceHeaders(headers);
             }
-<<<<<<< HEAD
-            buildResponse(responsePromise, msg, httpStatus);
+            buildResponse(responsePromise, msg);
             removeHandler(ctx);
-=======
-            buildResponse(responsePromise, msg);
->>>>>>> 5edc4768
         }
 
         private void setRedirectHeaders(@Nullable io.micronaut.http.HttpRequest<?> request, MutableHttpRequest<Object> redirectRequest) {
@@ -2172,16 +2168,12 @@
         }
 
         @Override
-<<<<<<< HEAD
         protected void removeHandler(ChannelHandlerContext ctx) {
             // done in channelReadInstrumented
         }
 
         @Override
-        protected void buildResponse(Promise<? super HttpResponse<O>> promise, FullHttpResponse msg, HttpStatus httpStatus) {
-=======
         protected void buildResponse(Promise<? super HttpResponse<O>> promise, FullHttpResponse msg) {
->>>>>>> 5edc4768
             try {
                 if (log.isTraceEnabled()) {
                     traceBody("Response", msg.content());
@@ -2325,17 +2317,13 @@
         }
 
         @Override
-<<<<<<< HEAD
         protected void removeHandler(ChannelHandlerContext ctx) {
             ctx.pipeline().remove(ChannelPipelineCustomizer.HANDLER_MICRONAUT_HTTP_RESPONSE_FULL);
             ctx.pipeline().remove(ChannelPipelineCustomizer.HANDLER_MICRONAUT_HTTP_RESPONSE_STREAM);
         }
 
         @Override
-        protected void buildResponse(Promise<? super MutableHttpResponse<?>> promise, FullHttpResponse msg, HttpStatus httpStatus) {
-=======
-        protected void buildResponse(Promise<? super HttpResponse<?>> promise, FullHttpResponse msg) {
->>>>>>> 5edc4768
+        protected void buildResponse(Promise<? super MutableHttpResponse<?>> promise, FullHttpResponse msg) {
             Publisher<HttpContent> bodyPublisher;
             if (msg.content() instanceof EmptyByteBuf) {
                 bodyPublisher = Publishers.empty();
@@ -2372,19 +2360,14 @@
         }
 
         @Override
-<<<<<<< HEAD
         protected void removeHandler(ChannelHandlerContext ctx) {
             ctx.pipeline().remove(ChannelPipelineCustomizer.HANDLER_MICRONAUT_HTTP_RESPONSE_FULL);
             ctx.pipeline().remove(ChannelPipelineCustomizer.HANDLER_MICRONAUT_HTTP_RESPONSE_STREAM);
         }
 
         @Override
-        protected void buildResponse(Promise<? super MutableHttpResponse<?>> promise, StreamedHttpResponse msg, HttpStatus httpStatus) {
-            promise.trySuccess(new NettyStreamedHttpResponse<>(msg, httpStatus));
-=======
-        protected void buildResponse(Promise<? super HttpResponse<?>> promise, StreamedHttpResponse msg) {
+        protected void buildResponse(Promise<? super MutableHttpResponse<?>> promise, StreamedHttpResponse msg) {
             promise.trySuccess(new NettyStreamedHttpResponse<>(msg));
->>>>>>> 5edc4768
         }
 
         @Override
