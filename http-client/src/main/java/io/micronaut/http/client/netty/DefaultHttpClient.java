--- conflicted
+++ resolved
@@ -1515,11 +1515,6 @@
 
             ClientFilterChain filterChain = buildChain(requestWrapper, filters);
             if (parentRequest != null) {
-<<<<<<< HEAD
-                responsePublisher = ServerRequestContext.with(parentRequest, (Supplier<Publisher<io.micronaut.http.HttpResponse<O>>>) () ->
-                         Flux.from((Publisher<io.micronaut.http.HttpResponse<O>>) filters.get(0).doFilter(request, filterChain))
-                                .contextWrite(ctx -> ctx.put(ServerRequestContext.KEY, parentRequest)));
-=======
                 responsePublisher = ServerRequestContext.with(parentRequest, (Supplier<Publisher<io.micronaut.http.HttpResponse<O>>>) () -> {
                     try {
                         return Flux.from((Publisher<io.micronaut.http.HttpResponse<O>>) filters.get(0).doFilter(request, filterChain))
@@ -1528,7 +1523,6 @@
                         return Flux.error(t);
                     }
                 });
->>>>>>> e4872d1f
             } else {
                 try {
                     responsePublisher = (Publisher<io.micronaut.http.HttpResponse<O>>) filters.get(0).doFilter(request, filterChain);
