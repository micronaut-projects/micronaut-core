/*
 * Copyright 2017-2022 original authors
 *
 * Licensed under the Apache License, Version 2.0 (the "License");
 * you may not use this file except in compliance with the License.
 * You may obtain a copy of the License at
 *
 * https://www.apache.org/licenses/LICENSE-2.0
 *
 * Unless required by applicable law or agreed to in writing, software
 * distributed under the License is distributed on an "AS IS" BASIS,
 * WITHOUT WARRANTIES OR CONDITIONS OF ANY KIND, either express or implied.
 * See the License for the specific language governing permissions and
 * limitations under the License.
 */
package io.micronaut.http.client.netty;

import io.micronaut.buffer.netty.NettyByteBufferFactory;
import io.micronaut.core.annotation.AnnotationMetadata;
import io.micronaut.core.annotation.AnnotationMetadataResolver;
import io.micronaut.core.annotation.Internal;
import io.micronaut.core.annotation.NonNull;
import io.micronaut.core.annotation.Nullable;
import io.micronaut.core.async.publisher.Publishers;
import io.micronaut.core.beans.BeanMap;
import io.micronaut.core.convert.ConversionService;
import io.micronaut.core.convert.ConversionServiceAware;
import io.micronaut.core.execution.ExecutionFlow;
import io.micronaut.core.io.ResourceResolver;
import io.micronaut.core.io.buffer.ByteBuffer;
import io.micronaut.core.io.buffer.ByteBufferFactory;
import io.micronaut.core.io.buffer.ReferenceCounted;
import io.micronaut.core.order.Ordered;
import io.micronaut.core.propagation.PropagatedContext;
import io.micronaut.core.type.Argument;
import io.micronaut.core.util.ArrayUtils;
import io.micronaut.core.util.ObjectUtils;
import io.micronaut.core.util.StringUtils;
import io.micronaut.core.util.functional.ThrowingFunction;
import io.micronaut.http.HttpAttributes;
import io.micronaut.http.HttpResponse;
import io.micronaut.http.HttpResponseWrapper;
import io.micronaut.http.HttpStatus;
import io.micronaut.http.MediaType;
import io.micronaut.http.MutableHttpHeaders;
import io.micronaut.http.MutableHttpRequest;
import io.micronaut.http.MutableHttpResponse;
import io.micronaut.http.bind.DefaultRequestBinderRegistry;
import io.micronaut.http.bind.RequestBinderRegistry;
import io.micronaut.http.body.ByteBody;
import io.micronaut.http.body.ChunkedMessageBodyReader;
import io.micronaut.http.body.CloseableByteBody;
import io.micronaut.http.body.ContextlessMessageBodyHandlerRegistry;
import io.micronaut.http.body.InternalByteBody;
import io.micronaut.http.body.MessageBodyHandlerRegistry;
import io.micronaut.http.body.MessageBodyReader;
import io.micronaut.http.client.BlockingHttpClient;
import io.micronaut.http.client.DefaultHttpClientConfiguration;
import io.micronaut.http.client.HttpClient;
import io.micronaut.http.client.HttpClientConfiguration;
import io.micronaut.http.client.HttpVersionSelection;
import io.micronaut.http.client.LoadBalancer;
import io.micronaut.http.client.ProxyHttpClient;
import io.micronaut.http.client.ProxyRequestOptions;
import io.micronaut.http.client.StreamingHttpClient;
import io.micronaut.http.client.exceptions.ContentLengthExceededException;
import io.micronaut.http.client.exceptions.HttpClientErrorDecoder;
import io.micronaut.http.client.exceptions.HttpClientException;
import io.micronaut.http.client.exceptions.HttpClientExceptionUtils;
import io.micronaut.http.client.exceptions.HttpClientResponseException;
import io.micronaut.http.client.exceptions.NoHostException;
import io.micronaut.http.client.exceptions.ReadTimeoutException;
import io.micronaut.http.client.filter.ClientFilterResolutionContext;
import io.micronaut.http.client.filters.ClientServerContextFilter;
import io.micronaut.http.client.multipart.MultipartBody;
import io.micronaut.http.client.multipart.MultipartDataFactory;
import io.micronaut.http.client.netty.ssl.ClientSslBuilder;
import io.micronaut.http.client.netty.ssl.NettyClientSslBuilder;
import io.micronaut.http.client.netty.websocket.NettyWebSocketClientHandler;
import io.micronaut.http.client.sse.SseClient;
import io.micronaut.http.codec.MediaTypeCodecRegistry;
import io.micronaut.http.context.ContextPathUtils;
import io.micronaut.http.context.ServerRequestContext;
import io.micronaut.http.filter.FilterOrder;
import io.micronaut.http.filter.FilterRunner;
import io.micronaut.http.filter.GenericHttpFilter;
import io.micronaut.http.filter.HttpClientFilter;
import io.micronaut.http.filter.HttpClientFilterResolver;
import io.micronaut.http.filter.HttpFilterResolver;
import io.micronaut.http.multipart.MultipartException;
import io.micronaut.http.netty.EventLoopFlow;
import io.micronaut.http.netty.NettyHttpHeaders;
import io.micronaut.http.netty.NettyHttpRequestBuilder;
import io.micronaut.http.netty.NettyHttpResponseBuilder;
import io.micronaut.http.netty.body.AvailableNettyByteBody;
<<<<<<< HEAD
import io.micronaut.http.netty.body.BodySizeLimits;
=======
>>>>>>> 40b32557
import io.micronaut.http.netty.body.BufferConsumer;
import io.micronaut.http.netty.body.NettyBodyAdapter;
import io.micronaut.http.netty.body.NettyByteBody;
import io.micronaut.http.netty.body.NettyByteBufMessageBodyHandler;
import io.micronaut.http.netty.body.NettyCharSequenceBodyWriter;
import io.micronaut.http.netty.body.NettyJsonHandler;
import io.micronaut.http.netty.body.NettyJsonStreamHandler;
import io.micronaut.http.netty.body.NettyWritableBodyWriter;
import io.micronaut.http.netty.body.StreamingNettyByteBody;
import io.micronaut.http.netty.channel.ChannelPipelineCustomizer;
import io.micronaut.http.netty.stream.DefaultStreamedHttpResponse;
import io.micronaut.http.netty.stream.JsonSubscriber;
import io.micronaut.http.netty.stream.StreamedHttpResponse;
import io.micronaut.http.reactive.execution.ReactiveExecutionFlow;
import io.micronaut.http.sse.Event;
import io.micronaut.http.uri.UriBuilder;
import io.micronaut.http.uri.UriTemplate;
import io.micronaut.http.util.HttpHeadersUtil;
import io.micronaut.json.JsonMapper;
import io.micronaut.json.codec.JsonMediaTypeCodec;
import io.micronaut.json.codec.JsonStreamMediaTypeCodec;
import io.micronaut.runtime.ApplicationConfiguration;
import io.micronaut.websocket.WebSocketClient;
import io.micronaut.websocket.annotation.ClientWebSocket;
import io.micronaut.websocket.annotation.OnMessage;
import io.micronaut.websocket.context.WebSocketBean;
import io.micronaut.websocket.context.WebSocketBeanRegistry;
import io.netty.buffer.ByteBuf;
import io.netty.buffer.ByteBufAllocator;
import io.netty.buffer.ByteBufHolder;
import io.netty.buffer.CompositeByteBuf;
import io.netty.buffer.EmptyByteBuf;
import io.netty.buffer.PooledByteBufAllocator;
import io.netty.buffer.Unpooled;
import io.netty.channel.Channel;
import io.netty.channel.ChannelFactory;
import io.netty.channel.ChannelFutureListener;
import io.netty.channel.ChannelHandlerContext;
import io.netty.channel.ChannelInboundHandlerAdapter;
import io.netty.channel.ChannelPipeline;
import io.netty.channel.EventLoop;
import io.netty.channel.EventLoopGroup;
import io.netty.channel.MultithreadEventLoopGroup;
import io.netty.channel.socket.DatagramChannel;
import io.netty.channel.socket.SocketChannel;
import io.netty.handler.codec.http.DefaultFullHttpRequest;
import io.netty.handler.codec.http.DefaultFullHttpResponse;
import io.netty.handler.codec.http.DefaultHttpContent;
import io.netty.handler.codec.http.DefaultHttpHeaders;
import io.netty.handler.codec.http.DefaultHttpRequest;
import io.netty.handler.codec.http.DefaultLastHttpContent;
import io.netty.handler.codec.http.EmptyHttpHeaders;
import io.netty.handler.codec.http.FullHttpRequest;
import io.netty.handler.codec.http.FullHttpResponse;
import io.netty.handler.codec.http.HttpContent;
import io.netty.handler.codec.http.HttpHeaderNames;
import io.netty.handler.codec.http.HttpHeaderValues;
import io.netty.handler.codec.http.HttpHeaders;
import io.netty.handler.codec.http.HttpMethod;
<<<<<<< HEAD
=======
import io.netty.handler.codec.http.HttpObject;
import io.netty.handler.codec.http.HttpObjectAggregator;
>>>>>>> 40b32557
import io.netty.handler.codec.http.HttpRequest;
import io.netty.handler.codec.http.HttpResponseStatus;
import io.netty.handler.codec.http.HttpUtil;
import io.netty.handler.codec.http.HttpVersion;
import io.netty.handler.codec.http.LastHttpContent;
import io.netty.handler.codec.http.multipart.DefaultHttpDataFactory;
import io.netty.handler.codec.http.multipart.FileUpload;
import io.netty.handler.codec.http.multipart.HttpData;
import io.netty.handler.codec.http.multipart.HttpDataFactory;
import io.netty.handler.codec.http.multipart.HttpPostRequestEncoder;
import io.netty.handler.codec.http.multipart.InterfaceHttpData;
import io.netty.handler.codec.http.websocketx.WebSocketClientHandshakerFactory;
import io.netty.handler.codec.http.websocketx.WebSocketVersion;
<<<<<<< HEAD
=======
import io.netty.handler.flow.FlowControlHandler;
>>>>>>> 40b32557
import io.netty.resolver.AddressResolverGroup;
import io.netty.util.AsciiString;
import io.netty.util.CharsetUtil;
import io.netty.util.ReferenceCountUtil;
import io.netty.util.concurrent.DefaultThreadFactory;
import io.netty.util.concurrent.FastThreadLocalThread;
import io.netty.util.concurrent.Future;
import io.netty.util.concurrent.Promise;
import org.reactivestreams.Publisher;
import org.reactivestreams.Subscriber;
import org.reactivestreams.Subscription;
import org.slf4j.Logger;
import org.slf4j.LoggerFactory;
import reactor.core.Disposable;
import reactor.core.publisher.Flux;
import reactor.core.publisher.FluxSink;
import reactor.core.publisher.Mono;
import reactor.core.scheduler.Schedulers;

import java.io.Closeable;
import java.io.File;
import java.io.IOException;
import java.io.InputStream;
import java.net.HttpURLConnection;
import java.net.InetSocketAddress;
import java.net.URI;
import java.net.URISyntaxException;
import java.nio.charset.Charset;
import java.nio.charset.StandardCharsets;
import java.time.Duration;
import java.util.Collection;
import java.util.List;
import java.util.Map;
import java.util.Objects;
import java.util.Optional;
import java.util.OptionalLong;
import java.util.concurrent.ExecutorService;
import java.util.concurrent.ThreadFactory;
import java.util.concurrent.TimeoutException;
import java.util.concurrent.atomic.AtomicReference;
import java.util.function.Consumer;
import java.util.function.Function;

/**
 * Default implementation of the {@link HttpClient} interface based on Netty.
 *
 * @author Graeme Rocher
 * @since 1.0
 */
@Internal
public class DefaultHttpClient implements
        WebSocketClient,
        HttpClient,
        StreamingHttpClient,
        SseClient,
        ProxyHttpClient,
        Closeable,
        AutoCloseable {

    /**
     * Default logger, use {@link #log} where possible.
     */
    private static final Logger DEFAULT_LOG = LoggerFactory.getLogger(DefaultHttpClient.class);
    private static final int DEFAULT_HTTP_PORT = 80;
    private static final int DEFAULT_HTTPS_PORT = 443;

    /**
     * Which headers <i>not</i> to copy from the first request when redirecting to a second request. There doesn't
     * appear to be a spec for this. {@link HttpURLConnection} seems to drop all headers, but that would be a
     * breaking change.
     * <p>
     * Stored as a {@link HttpHeaders} with empty values because presumably someone thought about optimizing those
     * already.
     */
    private static final HttpHeaders REDIRECT_HEADER_BLOCKLIST;

    static {
        REDIRECT_HEADER_BLOCKLIST = new DefaultHttpHeaders();
        // The host should be recalculated based on the location
        REDIRECT_HEADER_BLOCKLIST.add(HttpHeaderNames.HOST, "");
        // post body headers
        REDIRECT_HEADER_BLOCKLIST.add(HttpHeaderNames.CONTENT_TYPE, "");
        REDIRECT_HEADER_BLOCKLIST.add(HttpHeaderNames.CONTENT_LENGTH, "");
        REDIRECT_HEADER_BLOCKLIST.add(HttpHeaderNames.TRANSFER_ENCODING, "");
        REDIRECT_HEADER_BLOCKLIST.add(HttpHeaderNames.CONNECTION, "");
    }

    protected MediaTypeCodecRegistry mediaTypeCodecRegistry;
    protected ByteBufferFactory<ByteBufAllocator, ByteBuf> byteBufferFactory = new NettyByteBufferFactory();

    ConnectionManager connectionManager;

    private MessageBodyHandlerRegistry handlerRegistry;
    private final List<HttpFilterResolver.FilterEntry> clientFilterEntries;
    private final LoadBalancer loadBalancer;
    private final HttpClientConfiguration configuration;
    private final String contextPath;
    private final Charset defaultCharset;
    private final Logger log;
    private final HttpClientFilterResolver<ClientFilterResolutionContext> filterResolver;
    private final WebSocketBeanRegistry webSocketRegistry;
    private final RequestBinderRegistry requestBinderRegistry;
    private final String informationalServiceId;
    private final ConversionService conversionService;
    @Nullable
    private final ExecutorService blockingExecutor;

    /**
     * Construct a client for the given arguments.
     *
     * @param loadBalancer                    The {@link LoadBalancer} to use for selecting servers
     * @param configuration                   The {@link HttpClientConfiguration} object
     * @param contextPath                     The base URI to prepend to request uris
     * @param threadFactory                   The thread factory to use for client threads
     * @param nettyClientSslBuilder           The SSL builder
     * @param codecRegistry                   The {@link MediaTypeCodecRegistry} to use for encoding and decoding objects
     * @param handlerRegistry                 The handler registry for encoding and decoding
     * @param annotationMetadataResolver      The annotation metadata resolver
     * @param conversionService               The conversion service
     * @param filters                         The filters to use
     * @deprecated Please go through the {@link #builder()} instead. If you need access to properties that are not public in the builder, make them public in core and document their usage.
     */
    @Deprecated
    public DefaultHttpClient(@Nullable LoadBalancer loadBalancer,
                             @NonNull HttpClientConfiguration configuration,
                             @Nullable String contextPath,
                             @Nullable ThreadFactory threadFactory,
                             ClientSslBuilder nettyClientSslBuilder,
                             @NonNull MediaTypeCodecRegistry codecRegistry,
                             @NonNull MessageBodyHandlerRegistry handlerRegistry,
                             @Nullable AnnotationMetadataResolver annotationMetadataResolver,
                             ConversionService conversionService,
                             HttpClientFilter... filters) {
        this(
            builder()
                .loadBalancer(loadBalancer)
                .configuration(configuration)
                .contextPath(contextPath)
                .threadFactory(threadFactory)
                .nettyClientSslBuilder(nettyClientSslBuilder)
                .codecRegistry(codecRegistry)
                .handlerRegistry(handlerRegistry)
                .conversionService(conversionService)
                .annotationMetadataResolver(annotationMetadataResolver)
                .filters(filters)
        );
    }

    /**
     * Construct a client for the given arguments.
     * @param loadBalancer                    The {@link LoadBalancer} to use for selecting servers
     * @param explicitHttpVersion                     The HTTP version to use. Can be null and defaults to {@link io.micronaut.http.HttpVersion#HTTP_1_1}
     * @param configuration                   The {@link HttpClientConfiguration} object
     * @param contextPath                     The base URI to prepend to request uris
     * @param filterResolver                  The http client filter resolver
     * @param clientFilterEntries             The client filter entries
     * @param threadFactory                   The thread factory to use for client threads
     * @param nettyClientSslBuilder           The SSL builder
     * @param codecRegistry                   The {@link MediaTypeCodecRegistry} to use for encoding and decoding objects
     * @param handlerRegistry                 The handler registry for encoding and decoding
     * @param webSocketBeanRegistry           The websocket bean registry
     * @param requestBinderRegistry           The request binder registry
     * @param eventLoopGroup                  The event loop group to use
     * @param socketChannelFactory            The socket channel factory
     * @param udpChannelFactory               The UDP channel factory
     * @param clientCustomizer                The pipeline customizer
     * @param informationalServiceId          Optional service ID that will be passed to exceptions created by this client
     * @param conversionService               The conversion service
     * @param resolverGroup                   Optional predefined resolver group
     * @deprecated Please go through the {@link #builder()} instead. If you need access to properties that are not public in the builder, make them public in core and document their usage.
     */
    @Deprecated
    public DefaultHttpClient(@Nullable LoadBalancer loadBalancer,
                             @Nullable HttpVersionSelection explicitHttpVersion,
                             @NonNull HttpClientConfiguration configuration,
                             @Nullable String contextPath,
                             @NonNull HttpClientFilterResolver<ClientFilterResolutionContext> filterResolver,
                             @NonNull List<HttpFilterResolver.FilterEntry> clientFilterEntries,
                             @Nullable ThreadFactory threadFactory,
                             @NonNull ClientSslBuilder nettyClientSslBuilder,
                             @NonNull MediaTypeCodecRegistry codecRegistry,
                             @NonNull MessageBodyHandlerRegistry handlerRegistry,
                             @NonNull WebSocketBeanRegistry webSocketBeanRegistry,
                             @NonNull RequestBinderRegistry requestBinderRegistry,
                             @Nullable EventLoopGroup eventLoopGroup,
                             @NonNull ChannelFactory<? extends SocketChannel> socketChannelFactory,
                             @NonNull ChannelFactory<? extends DatagramChannel> udpChannelFactory,
                             NettyClientCustomizer clientCustomizer,
                             @Nullable String informationalServiceId,
                             ConversionService conversionService,
                             @Nullable AddressResolverGroup<?> resolverGroup
    ) {
        this(
            builder()
                .loadBalancer(loadBalancer)
                .explicitHttpVersion(explicitHttpVersion)
                .configuration(configuration)
                .contextPath(contextPath)
                .filterResolver(filterResolver)
                .clientFilterEntries(clientFilterEntries)
                .threadFactory(threadFactory)
                .nettyClientSslBuilder(nettyClientSslBuilder)
                .codecRegistry(codecRegistry)
                .handlerRegistry(handlerRegistry)
                .webSocketBeanRegistry(webSocketBeanRegistry)
                .requestBinderRegistry(requestBinderRegistry)
                .eventLoopGroup(eventLoopGroup)
                .socketChannelFactory(socketChannelFactory)
                .udpChannelFactory(udpChannelFactory)
                .clientCustomizer(clientCustomizer)
                .informationalServiceId(informationalServiceId)
                .conversionService(conversionService)
                .resolverGroup(resolverGroup)
        );
    }

    DefaultHttpClient(DefaultHttpClientBuilder builder) {
        this.loadBalancer = builder.loadBalancer;
        this.configuration = builder.configuration == null ? new DefaultHttpClientConfiguration() : builder.configuration;
        this.defaultCharset = configuration.getDefaultCharset();
        if (StringUtils.isNotEmpty(builder.contextPath)) {
            if (builder.contextPath.charAt(0) != '/') {
                builder.contextPath = '/' + builder.contextPath;
            }
            this.contextPath = builder.contextPath;
        } else {
            this.contextPath = null;
        }

        this.mediaTypeCodecRegistry = builder.codecRegistry == null ? createDefaultMediaTypeRegistry() : builder.codecRegistry;
        this.handlerRegistry = builder.handlerRegistry == null ? createDefaultMessageBodyHandlerRegistry() : builder.handlerRegistry;
        this.log = configuration.getLoggerName().map(LoggerFactory::getLogger).orElse(DEFAULT_LOG);
        if (builder.filterResolver == null) {
            builder.filters();
        }
        this.filterResolver = builder.filterResolver;
        if (builder.clientFilterEntries != null) {
            this.clientFilterEntries = builder.clientFilterEntries;
        } else {
            this.clientFilterEntries = builder.filterResolver.resolveFilterEntries(
                    new ClientFilterResolutionContext(null, AnnotationMetadata.EMPTY_METADATA)
            );
        }
        this.webSocketRegistry = builder.webSocketBeanRegistry;
        this.conversionService = builder.conversionService;
        this.requestBinderRegistry = builder.requestBinderRegistry == null ? new DefaultRequestBinderRegistry(conversionService) : builder.requestBinderRegistry;
        this.informationalServiceId = builder.informationalServiceId;
        this.blockingExecutor = builder.blockingExecutor;

        this.connectionManager = new ConnectionManager(
            log,
            builder.eventLoopGroup,
            builder.threadFactory == null ? new DefaultThreadFactory(MultithreadEventLoopGroup.class) : builder.threadFactory,
            configuration,
            builder.explicitHttpVersion,
            builder.socketChannelFactory,
            builder.udpChannelFactory,
            builder.nettyClientSslBuilder == null ? new NettyClientSslBuilder(new ResourceResolver()) : builder.nettyClientSslBuilder,
            builder.clientCustomizer,
            builder.informationalServiceId,
            builder.resolverGroup);
    }

    /**
     * @param uri The URL
     * @deprecated Please go through the {@link #builder()} instead.
     */
    @Deprecated
    public DefaultHttpClient(@Nullable URI uri) {
        this(builder().uri(uri));
    }

    /**
     * @deprecated Please go through the {@link #builder()} instead.
     */
    @Deprecated
    public DefaultHttpClient() {
        this(builder());
    }

    /**
     * @param uri           The URI
     * @param configuration The {@link HttpClientConfiguration} object
     * @deprecated Please go through the {@link #builder()} instead.
     */
    @Deprecated
    public DefaultHttpClient(@Nullable URI uri, @NonNull HttpClientConfiguration configuration) {
        this(
            builder()
                .uri(uri)
                .configuration(configuration)
        );
    }

    /**
     * Constructor used by micronaut-oracle-cloud.
     *
     * @param uri           The URI
     * @param configuration The {@link HttpClientConfiguration} object
     * @param clientSslBuilder The SSL builder
     * @deprecated Please go through the {@link #builder()} instead.
     */
    @Deprecated
    public DefaultHttpClient(@Nullable URI uri, @NonNull HttpClientConfiguration configuration, @NonNull ClientSslBuilder clientSslBuilder) {
        this(
            builder()
                .uri(uri)
                .configuration(configuration)
                .nettyClientSslBuilder(clientSslBuilder)
        );
    }

    /**
     * @param loadBalancer  The {@link LoadBalancer} to use for selecting servers
     * @param configuration The {@link HttpClientConfiguration} object
     * @deprecated Please go through the {@link #builder()} instead. If you need access to properties that are not public in the builder, make them public in core and document their usage.
     */
    @Deprecated
    public DefaultHttpClient(@Nullable LoadBalancer loadBalancer, HttpClientConfiguration configuration) {
        this(
            builder()
                .loadBalancer(loadBalancer)
                .configuration(configuration)
        );
    }

    /**
     * Create a new builder for a {@link DefaultHttpClient}.
     *
     * @return The builder
     * @since 4.7.0
     */
    @NonNull
    public static DefaultHttpClientBuilder builder() {
        return new DefaultHttpClientBuilder();
    }

    static boolean isAcceptEvents(io.micronaut.http.HttpRequest<?> request) {
        String acceptHeader = request.getHeaders().get(io.micronaut.http.HttpHeaders.ACCEPT);
        return acceptHeader != null && acceptHeader.equalsIgnoreCase(MediaType.TEXT_EVENT_STREAM);
    }

    /**
     * @return The configuration used by this client
     */
    public HttpClientConfiguration getConfiguration() {
        return configuration;
    }

    /**
     * @return The client-specific logger name
     */
    public Logger getLog() {
        return log;
    }

    /**
     * Access to the connection manager, for micronaut-oracle-cloud.
     *
     * @return The connection manager of this client
     */
    public ConnectionManager connectionManager() {
        return connectionManager;
    }

    @Override
    public HttpClient start() {
        if (!isRunning()) {
            connectionManager.start();
        }
        return this;
    }

    @Override
    public boolean isRunning() {
        return connectionManager.isRunning();
    }

    @Override
    public HttpClient stop() {
        if (isRunning()) {
            connectionManager.shutdown();
        }
        return this;
    }

    /**
     * @return The {@link MediaTypeCodecRegistry} used by this client
     * @deprecated Use body handlers instead
     */
    @Deprecated
    public MediaTypeCodecRegistry getMediaTypeCodecRegistry() {
        return mediaTypeCodecRegistry;
    }

    /**
     * Sets the {@link MediaTypeCodecRegistry} used by this client.
     *
     * @param mediaTypeCodecRegistry The registry to use. Should not be null
     * @deprecated Use builder instead
     */
    @Deprecated(forRemoval = true)
    public void setMediaTypeCodecRegistry(MediaTypeCodecRegistry mediaTypeCodecRegistry) {
        if (mediaTypeCodecRegistry != null) {
            this.mediaTypeCodecRegistry = mediaTypeCodecRegistry;
        }
    }

    /**
     * Get the handler registry for this client.
     *
     * @return The handler registry
     */
    @NonNull
    public final MessageBodyHandlerRegistry getHandlerRegistry() {
        return handlerRegistry;
    }

    /**
     * Set the handler registry for this client.
     *
     * @param handlerRegistry The handler registry
     * @deprecated Use builder instead
     */
    @Deprecated(forRemoval = true)
    public final void setHandlerRegistry(@NonNull MessageBodyHandlerRegistry handlerRegistry) {
        this.handlerRegistry = handlerRegistry;
    }

    @Override
    public BlockingHttpClient toBlocking() {
        return new BlockingHttpClient() {

            @Override
            public void close() {
                DefaultHttpClient.this.close();
            }

            @Override
            public <I, O, E> HttpResponse<O> exchange(io.micronaut.http.HttpRequest<I> request, Argument<O> bodyType, Argument<E> errorType) {
                if (!configuration.isAllowBlockEventLoop() && Thread.currentThread() instanceof FastThreadLocalThread) {
                    throw new HttpClientException("""
                        You are trying to run a BlockingHttpClient operation on a netty event \
                        loop thread. This is a common cause for bugs: Event loops should \
                        never be blocked. You can either mark your controller as \
                        @ExecuteOn(TaskExecutors.BLOCKING), or use the reactive HTTP client \
                        to resolve this bug. There is also a configuration option to \
                        disable this check if you are certain a blocking operation is fine \
                        here.""");
                }
                BlockHint blockHint = BlockHint.willBlockThisThread();
                return Flux.from(DefaultHttpClient.this.exchange(request, bodyType, errorType, blockHint))
                    .blockFirst();
                // We don't have to release client response buffer
            }

            @Override
            public <I, O, E> O retrieve(io.micronaut.http.HttpRequest<I> request, Argument<O> bodyType, Argument<E> errorType) {
                // mostly copied from super method, but with customizeException

                HttpResponse<O> response = exchange(request, bodyType, errorType);
                if (HttpStatus.class.isAssignableFrom(bodyType.getType())) {
                    return (O) response.getStatus();
                } else {
                    Optional<O> body = response.getBody();
                    if (body.isEmpty() && response.getBody(Argument.of(byte[].class)).isPresent()) {
                        throw decorate(new HttpClientResponseException(
                        "Failed to decode the body for the given content type [%s]".formatted(response.getContentType().orElse(null)),
                            response
                        ));
                    } else {
                        return body.orElseThrow(() -> decorate(new HttpClientResponseException(
                            "Empty body",
                            response
                        )));
                    }
                }
            }
        };
    }

    @NonNull
    private <I> MutableHttpRequest<?> toMutableRequest(io.micronaut.http.HttpRequest<I> request) {
        return MutableHttpRequestWrapper.wrapIfNecessary(conversionService, request);
    }

    @SuppressWarnings("SubscriberImplementation")
    @Override
    public <I> Publisher<Event<ByteBuffer<?>>> eventStream(@NonNull io.micronaut.http.HttpRequest<I> request) {
        setupConversionService(request);
        return eventStreamOrError(request, null);
    }

    private <I> Publisher<Event<ByteBuffer<?>>> eventStreamOrError(@NonNull io.micronaut.http.HttpRequest<I> request, @NonNull Argument<?> errorType) {

        if (request instanceof MutableHttpRequest<?> httpRequest) {
            httpRequest.accept(MediaType.TEXT_EVENT_STREAM_TYPE);
        }

        return Flux.create(emitter ->
                dataStream(request, errorType).subscribe(new Subscriber<>() {
                    private Subscription dataSubscription;
                    private CurrentEvent currentEvent;

                    @Override
                    public void onSubscribe(Subscription s) {
                        this.dataSubscription = s;
                        Disposable cancellable = () -> dataSubscription.cancel();
                        emitter.onCancel(cancellable);
                        if (!emitter.isCancelled() && emitter.requestedFromDownstream() > 0) {
                            // request the first chunk
                            dataSubscription.request(1);
                        }
                    }

                    @Override
                    public void onNext(ByteBuffer<?> buffer) {

                        try {
                            int len = buffer.readableBytes();

                            // a length of zero indicates the start of a new event
                            // emit the current event
                            if (len == 0) {
                                try {
                                    Event event = Event.of(byteBufferFactory.wrap(currentEvent.data))
                                            .name(currentEvent.name)
                                            .retry(currentEvent.retry)
                                            .id(currentEvent.id);
                                    emitter.next(
                                            event
                                    );
                                } finally {
                                    currentEvent = null;
                                }
                            } else {
                                if (currentEvent == null) {
                                    currentEvent = new CurrentEvent();
                                }
                                int colonIndex = buffer.indexOf((byte) ':');
                                // SSE comments start with colon, so skip
                                if (colonIndex > 0) {
                                    // obtain the type
                                    String type = buffer.slice(0, colonIndex).toString(StandardCharsets.UTF_8).trim();
                                    int fromIndex = colonIndex + 1;
                                    // skip the white space before the actual data
                                    if (buffer.getByte(fromIndex) == ((byte) ' ')) {
                                        fromIndex++;
                                    }
                                    if (fromIndex < len) {
                                        int toIndex = len - fromIndex;
                                        switch (type) {
                                            case "data" -> {
                                                ByteBuffer<?> content = buffer.slice(fromIndex, toIndex);
                                                byte[] d = currentEvent.data;
                                                if (d == null) {
                                                    currentEvent.data = content.toByteArray();
                                                } else {
                                                    currentEvent.data = ArrayUtils.concat(d, content.toByteArray());
                                                }
                                            }
                                            case "id" -> {
                                                ByteBuffer<?> id = buffer.slice(fromIndex, toIndex);
                                                currentEvent.id = id.toString(StandardCharsets.UTF_8).trim();
                                            }
                                            case "event" -> {
                                                ByteBuffer<?> event = buffer.slice(fromIndex, toIndex);
                                                currentEvent.name = event.toString(StandardCharsets.UTF_8).trim();
                                            }
                                            case "retry" -> {
                                                ByteBuffer<?> retry = buffer.slice(fromIndex, toIndex);
                                                String text = retry.toString(StandardCharsets.UTF_8);
                                                if (!StringUtils.isEmpty(text)) {
                                                    currentEvent.retry = Duration.ofMillis(Long.parseLong(text));
                                                }
                                            }
                                            default -> {
                                                // ignore message
                                            }
                                        }
                                    }
                                }
                            }

                            if (emitter.requestedFromDownstream() > 0 && !emitter.isCancelled()) {
                                dataSubscription.request(1);
                            }
                        } catch (Throwable e) {
                            onError(e);
                        } finally {
                            if (buffer instanceof ReferenceCounted counted) {
                                counted.release();
                            }
                        }
                    }

                    @Override
                    public void onError(Throwable t) {
                        dataSubscription.cancel();
                        if (t instanceof HttpClientException) {
                            emitter.error(t);
                        } else {
                            emitter.error(decorate(new HttpClientException("Error consuming Server Sent Events: " + t.getMessage(), t)));
                        }
                    }

                    @Override
                    public void onComplete() {
                        emitter.complete();
                    }
                }), FluxSink.OverflowStrategy.BUFFER);
    }

    @Override
    public <I, B> Publisher<Event<B>> eventStream(@NonNull io.micronaut.http.HttpRequest<I> request,
                                                  @NonNull Argument<B> eventType) {
        setupConversionService(request);
        return eventStream(request, eventType, DEFAULT_ERROR_TYPE);
    }

    @Override
    public <I, B> Publisher<Event<B>> eventStream(@NonNull io.micronaut.http.HttpRequest<I> request, @NonNull Argument<B> eventType, @NonNull Argument<?> errorType) {
        setupConversionService(request);
        MessageBodyReader<B> reader = handlerRegistry.getReader(eventType, List.of(MediaType.APPLICATION_JSON_TYPE));
        return Flux.from(eventStreamOrError(request, errorType)).map(byteBufferEvent -> {
            ByteBuffer<?> data = byteBufferEvent.getData();

            B decoded = reader.read(eventType, MediaType.APPLICATION_JSON_TYPE, request.getHeaders(), data);
            return Event.of(byteBufferEvent, decoded);
        });
    }

    @Override
    public <I> Publisher<ByteBuffer<?>> dataStream(@NonNull io.micronaut.http.HttpRequest<I> request) {
        setupConversionService(request);
        return dataStream(request, DEFAULT_ERROR_TYPE);
    }

    @Override
    public <I> Publisher<ByteBuffer<?>> dataStream(@NonNull io.micronaut.http.HttpRequest<I> request, @NonNull Argument<?> errorType) {
        setupConversionService(request);
        final io.micronaut.http.HttpRequest<Object> parentRequest = ServerRequestContext.currentRequest().orElse(null);
        return new MicronautFlux<>(Flux.from(resolveRequestURI(request))
                .flatMap(requestURI -> dataStreamImpl(toMutableRequest(request), errorType, parentRequest, requestURI)))
                .doAfterNext(buffer -> {
                    Object o = buffer.asNativeBuffer();
                    if (o instanceof ByteBuf byteBuf) {
                        if (byteBuf.refCnt() > 0) {
                            ReferenceCountUtil.safeRelease(byteBuf);
                        }
                    }
                });
    }

    @Override
    public <I> Publisher<HttpResponse<ByteBuffer<?>>> exchangeStream(@NonNull io.micronaut.http.HttpRequest<I> request) {
        return exchangeStream(request, DEFAULT_ERROR_TYPE);
    }

    @Override
    public <I> Publisher<HttpResponse<ByteBuffer<?>>> exchangeStream(@NonNull io.micronaut.http.HttpRequest<I> request, @NonNull Argument<?> errorType) {
        setupConversionService(request);
        io.micronaut.http.HttpRequest<Object> parentRequest = ServerRequestContext.currentRequest().orElse(null);
        return new MicronautFlux<>(Flux.from(resolveRequestURI(request))
                .flatMap(uri -> exchangeStreamImpl(parentRequest, toMutableRequest(request), errorType, uri)))
                .doAfterNext(byteBufferHttpResponse -> {
                    ByteBuffer<?> buffer = byteBufferHttpResponse.body();
                    if (buffer instanceof ReferenceCounted counted) {
                        counted.release();
                    }
                });
    }

    @Override
    public <I, O> Publisher<O> jsonStream(@NonNull io.micronaut.http.HttpRequest<I> request, @NonNull Argument<O> type) {
        return jsonStream(request, type, DEFAULT_ERROR_TYPE);
    }

    @Override
    public <I, O> Publisher<O> jsonStream(@NonNull io.micronaut.http.HttpRequest<I> request, @NonNull Argument<O> type, @NonNull Argument<?> errorType) {
        setupConversionService(request);
        final io.micronaut.http.HttpRequest<Object> parentRequest = ServerRequestContext.currentRequest().orElse(null);
        setupConversionService(parentRequest);
        return Flux.from(resolveRequestURI(request))
                .flatMap(requestURI -> jsonStreamImpl(parentRequest, toMutableRequest(request), type, errorType, requestURI));
    }

    @SuppressWarnings("unchecked")
    @Override
    public <I> Publisher<Map<String, Object>> jsonStream(@NonNull io.micronaut.http.HttpRequest<I> request) {
        return (Publisher) jsonStream(request, Map.class);
    }

    @Override
    public <I, O> Publisher<O> jsonStream(@NonNull io.micronaut.http.HttpRequest<I> request, @NonNull Class<O> type) {
        setupConversionService(request);
        return jsonStream(request, Argument.of(type));
    }

    @Override
    public <I, O, E> Publisher<HttpResponse<O>> exchange(@NonNull io.micronaut.http.HttpRequest<I> request, @NonNull Argument<O> bodyType, @NonNull Argument<E> errorType) {
        return exchange(request, bodyType, errorType, null);
    }

    @NonNull
    private <I, O, E> Flux<HttpResponse<O>> exchange(io.micronaut.http.HttpRequest<I> request, Argument<O> bodyType, Argument<E> errorType, @Nullable BlockHint blockHint) {
        setupConversionService(request);
        final io.micronaut.http.HttpRequest<Object> parentRequest = ServerRequestContext.currentRequest().orElse(null);
        Publisher<URI> uriPublisher = resolveRequestURI(request);
        return Flux.from(uriPublisher)
            .switchMap(uri -> (Publisher) exchangeImpl(uri, parentRequest, toMutableRequest(request), bodyType, errorType, blockHint));
    }

    @Override
    public <I, O, E> Publisher<O> retrieve(io.micronaut.http.HttpRequest<I> request, Argument<O> bodyType, Argument<E> errorType) {
        setupConversionService(request);
        // mostly same as default impl, but with exception customization
        Flux<HttpResponse<O>> exchange = Flux.from(exchange(request, bodyType, errorType));
        if (bodyType.getType() == void.class) {
            // exchange() returns a HttpResponse<Void>, we can't map the Void body properly, so just drop it and complete
            return (Publisher<O>) exchange.ignoreElements();
        }
        return exchange.map(response -> {
            if (bodyType.getType() == HttpStatus.class) {
                return (O) response.getStatus();
            } else {
                Optional<O> body = response.getBody();
                if (body.isEmpty() && response.getBody(byte[].class).isPresent()) {
                    throw decorate(new HttpClientResponseException(
                    "Failed to decode the body for the given content type [%s]".formatted(response.getContentType().orElse(null)),
                        response
                    ));
                } else {
                    return body.orElseThrow(() -> decorate(new HttpClientResponseException(
                        "Empty body",
                        response
                    )));
                }
            }
        });
    }

    @Override
    public <T extends AutoCloseable> Publisher<T> connect(Class<T> clientEndpointType, MutableHttpRequest<?> request) {
        setupConversionService(request);
        Publisher<URI> uriPublisher = resolveRequestURI(request);
        return Flux.from(uriPublisher)
                .switchMap(resolvedURI -> connectWebSocket(resolvedURI, request, clientEndpointType, null));
    }

    @Override
    public <T extends AutoCloseable> Publisher<T> connect(Class<T> clientEndpointType, Map<String, Object> parameters) {
        WebSocketBean<T> webSocketBean = webSocketRegistry.getWebSocket(clientEndpointType);
        String uri = webSocketBean.getBeanDefinition().stringValue(ClientWebSocket.class).orElse("/ws");
        uri = UriTemplate.of(uri).expand(parameters);
        MutableHttpRequest<Object> request = io.micronaut.http.HttpRequest.GET(uri);
        Publisher<URI> uriPublisher = resolveRequestURI(request);

        return Flux.from(uriPublisher)
                .switchMap(resolvedURI -> connectWebSocket(resolvedURI, request, clientEndpointType, webSocketBean));

    }

    @Override
    public void close() {
        stop();
    }

    private <T> Publisher<T> connectWebSocket(URI uri, MutableHttpRequest<?> request, Class<T> clientEndpointType, WebSocketBean<T> webSocketBean) {
        RequestKey requestKey;
        try {
            requestKey = new RequestKey(this, uri);
        } catch (HttpClientException e) {
            return Flux.error(e);
        }

        if (webSocketBean == null) {
            webSocketBean = webSocketRegistry.getWebSocket(clientEndpointType);
        }

        WebSocketVersion protocolVersion = webSocketBean.getBeanDefinition().enumValue(ClientWebSocket.class, "version", WebSocketVersion.class).orElse(WebSocketVersion.V13);
        int maxFramePayloadLength = webSocketBean.messageMethod()
            .map(m -> m.intValue(OnMessage.class, "maxPayloadLength")
                .orElse(65536)).orElse(65536);
        String subprotocol = webSocketBean.getBeanDefinition().stringValue(ClientWebSocket.class, "subprotocol").orElse(StringUtils.EMPTY_STRING);
        URI webSocketURL = UriBuilder.of(uri)
            .scheme(!requestKey.isSecure() ? "ws" : "wss")
            .host(requestKey.getHost())
            .port(requestKey.getPort())
            .build();

        MutableHttpHeaders headers = request.getHeaders();
        HttpHeaders customHeaders = EmptyHttpHeaders.INSTANCE;
        if (headers instanceof NettyHttpHeaders httpHeaders) {
            customHeaders = httpHeaders.getNettyHeaders();
        }
        if (StringUtils.isNotEmpty(subprotocol)) {
            NettyHttpHeaders.validateHeader("Sec-WebSocket-Protocol", subprotocol);
            customHeaders.add("Sec-WebSocket-Protocol", subprotocol);
        }

        NettyWebSocketClientHandler<T> handler = new NettyWebSocketClientHandler<>(
            request,
            webSocketBean,
            WebSocketClientHandshakerFactory.newHandshaker(
                webSocketURL, protocolVersion, subprotocol, true, customHeaders, maxFramePayloadLength),
            requestBinderRegistry,
            mediaTypeCodecRegistry,
            handlerRegistry,
            conversionService);

        return connectionManager.connectForWebsocket(requestKey, handler)
            .then(handler.getHandshakeCompletedMono());
    }

    private <I> Flux<HttpResponse<ByteBuffer<?>>> exchangeStreamImpl(io.micronaut.http.HttpRequest<Object> parentRequest, MutableHttpRequest<I> request, Argument<?> errorType, URI requestURI) {
        Flux<HttpResponse<?>> streamResponsePublisher = Flux.from(buildStreamExchange(parentRequest, request, requestURI, errorType));
        return streamResponsePublisher.switchMap(response -> {
            StreamedHttpResponse streamedHttpResponse = NettyHttpResponseBuilder.toStreamResponse(response);
            Flux<HttpContent> httpContentReactiveSequence = Flux.from(streamedHttpResponse);
            return httpContentReactiveSequence
                    .filter(message -> !(message.content() instanceof EmptyByteBuf))
                    .map(message -> {
                        ByteBuf byteBuf = message.content();
                        if (log.isTraceEnabled()) {
                            log.trace("HTTP Client Streaming Response Received Chunk (length: {}) for Request: {} {}",
                                    byteBuf.readableBytes(), request.getMethodName(), request.getUri());
                            traceBody("Response", byteBuf);
                        }
                        ByteBuffer<?> byteBuffer = byteBufferFactory.wrap(byteBuf);
                        NettyStreamedHttpResponse<ByteBuffer<?>> thisResponse = new NettyStreamedHttpResponse<>(streamedHttpResponse, conversionService);
                        thisResponse.setBody(byteBuffer);
                        return (HttpResponse<ByteBuffer<?>>) new HttpResponseWrapper<>(thisResponse);
                    });
        });
    }

    private <I, O> Flux<O> jsonStreamImpl(io.micronaut.http.HttpRequest<?> parentRequest, MutableHttpRequest<I> request, Argument<O> type, Argument<?> errorType, URI requestURI) {
        Flux<HttpResponse<?>> streamResponsePublisher =
                Flux.from(buildStreamExchange(parentRequest, request, requestURI, errorType));
        return streamResponsePublisher.switchMap(response -> {
            if (!(response instanceof NettyStreamedHttpResponse)) {
                throw new IllegalStateException("Response has been wrapped in non streaming type. Do not wrap the response in client filters for stream requests");
            }

            StreamedHttpResponse streamResponse = NettyHttpResponseBuilder.toStreamResponse(response);

            // could also be application/json, in which case we will stream an array
            MediaType mediaType = response.getContentType().orElse(MediaType.APPLICATION_JSON_STREAM_TYPE);
            ChunkedMessageBodyReader<O> reader = (ChunkedMessageBodyReader<O>) handlerRegistry.getReader(type, List.of(mediaType));
            return reader.readChunked(type, mediaType, response.getHeaders(), Flux.from(streamResponse).map(c -> NettyByteBufferFactory.DEFAULT.wrap(c.content())));
        });
    }

    private <I> Flux<ByteBuffer<?>> dataStreamImpl(MutableHttpRequest<I> request, Argument<?> errorType, io.micronaut.http.HttpRequest<Object> parentRequest, URI requestURI) {
        Flux<HttpResponse<?>> streamResponsePublisher = Flux.from(buildStreamExchange(parentRequest, request, requestURI, errorType));
        Function<HttpContent, ByteBuffer<?>> contentMapper = message -> {
            ByteBuf byteBuf = message.content();
            return byteBufferFactory.wrap(byteBuf);
        };
        return streamResponsePublisher.switchMap(response -> {
                    if (!(response instanceof NettyStreamedHttpResponse)) {
                        throw new IllegalStateException("Response has been wrapped in non streaming type. Do not wrap the response in client filters for stream requests");
                    }
                    NettyStreamedHttpResponse nettyStreamedHttpResponse = (NettyStreamedHttpResponse) response;
                    Flux<HttpContent> httpContentReactiveSequence = Flux.from(nettyStreamedHttpResponse.getNettyResponse());
                    return httpContentReactiveSequence
                            .filter(message -> !(message.content() instanceof EmptyByteBuf))
                            .map(contentMapper);
                });
    }

    /**
     * Implementation of {@link #jsonStream}, {@link #dataStream}, {@link #exchangeStream}.
     */
    @SuppressWarnings("MagicNumber")
    private <I> Publisher<HttpResponse<?>> buildStreamExchange(
            @Nullable io.micronaut.http.HttpRequest<?> parentRequest,
            @NonNull MutableHttpRequest<I> request,
            @NonNull URI requestURI,
            @Nullable Argument<?> errorType) {

        AtomicReference<MutableHttpRequest<?>> requestWrapper = new AtomicReference<>(request);
        Flux<HttpResponse<?>> streamResponsePublisher = connectAndStream(parentRequest, request, requestURI, requestWrapper, false, true);

        streamResponsePublisher = readBodyOnError(errorType, streamResponsePublisher);

        // apply filters
        streamResponsePublisher = Flux.from(
                applyFilterToResponsePublisher(parentRequest, request, requestURI, streamResponsePublisher)
        );

        return streamResponsePublisher;
    }

    @Override
    public Publisher<MutableHttpResponse<?>> proxy(@NonNull io.micronaut.http.HttpRequest<?> request) {
        return proxy(request, ProxyRequestOptions.getDefault());
    }

    @Override
    public Publisher<MutableHttpResponse<?>> proxy(@NonNull io.micronaut.http.HttpRequest<?> request, @NonNull ProxyRequestOptions options) {
        Objects.requireNonNull(options, "options");
        setupConversionService(request);
        return Flux.from(resolveRequestURI(request))
                .flatMap(requestURI -> {
                    MutableHttpRequest<?> httpRequest = toMutableRequest(request);
                    if (!options.isRetainHostHeader()) {
                        httpRequest.headers(headers -> headers.remove(HttpHeaderNames.HOST));
                    }

                    AtomicReference<MutableHttpRequest<?>> requestWrapper = new AtomicReference<>(httpRequest);
                    Flux<HttpResponse<?>> proxyResponsePublisher = connectAndStream(request, request, requestURI, requestWrapper, true, false);
                    // apply filters
                    //noinspection
                    proxyResponsePublisher = Flux.from(
                            applyFilterToResponsePublisher(
                                    request,
                                    requestWrapper.get(),
                                    requestURI,
                                    proxyResponsePublisher
                            )
                    );
                    return proxyResponsePublisher.map(HttpResponse::toMutableResponse);
                });
    }

    private void setupConversionService(io.micronaut.http.HttpRequest<?> httpRequest) {
        if (httpRequest instanceof ConversionServiceAware aware) {
            aware.setConversionService(conversionService);
        }
    }

    private <I> Flux<HttpResponse<?>> connectAndStream(
            io.micronaut.http.HttpRequest<?> parentRequest,
            io.micronaut.http.HttpRequest<I> request,
            URI requestURI,
            AtomicReference<MutableHttpRequest<?>> requestWrapper,
            boolean isProxy,
            boolean failOnError
    ) {
        RequestKey requestKey;
        try {
            requestKey = new RequestKey(this, requestURI);
        } catch (Exception e) {
            return Flux.error(e);
        }
        return connectionManager.connect(requestKey, null).flatMapMany(poolHandle -> {
            request.setAttribute(NettyClientHttpRequest.CHANNEL, poolHandle.channel);

            boolean sse = !isProxy && isAcceptEvents(request);
            return this.streamRequestThroughChannel(
                parentRequest,
                requestWrapper.get(),
                poolHandle,
                failOnError,
                sse
            );
        });
    }

    /**
     * Implementation of {@link #exchange(io.micronaut.http.HttpRequest, Argument, Argument)} (after URI resolution).
     */
    private <I, E> Publisher<HttpResponse<?>> exchangeImpl(
        URI requestURI,
        io.micronaut.http.HttpRequest<?> parentRequest,
        MutableHttpRequest<I> request,
        @NonNull Argument<?> bodyType,
        @NonNull Argument<E> errorType,
        @Nullable BlockHint blockHint) {
        AtomicReference<MutableHttpRequest<?>> requestWrapper = new AtomicReference<>(request);

        RequestKey requestKey;
        try {
            requestKey = new RequestKey(this, requestURI);
        } catch (HttpClientException e) {
            return Flux.error(e);
        }

        Mono<ConnectionManager.PoolHandle> handlePublisher = connectionManager.connect(requestKey, blockHint);

<<<<<<< HEAD
        Flux<HttpResponse<?>> responsePublisher = handlePublisher.flatMapMany(poolHandle -> Flux.create(emitter -> {
            try {
                sendRequestThroughChannel(
                    requestWrapper.get(),
                    bodyType,
                    errorType,
                    emitter,
                    poolHandle
                );
            } catch (Exception e) {
                emitter.error(e);
            }
        }));
=======
        Flux<HttpResponse<?>> responsePublisher = handlePublisher.flatMapMany(poolHandle -> {
            poolHandle.channel.pipeline()
                .addLast(ChannelPipelineCustomizer.HANDLER_HTTP_AGGREGATOR, new HttpObjectAggregator(configuration.getMaxContentLength()) {
                    @Override
                    protected void finishAggregation(FullHttpMessage aggregated) throws Exception {
                        // only set content-length if there's any content
                        if (!HttpUtil.isContentLengthSet(aggregated) &&
                            aggregated.content().readableBytes() > 0) {
                            super.finishAggregation(aggregated);
                        }
                    }
                });

            return Flux.create(emitter -> {
                try {
                    sendRequestThroughChannel(
                        requestWrapper.get(),
                        bodyType,
                        errorType,
                        emitter,
                        poolHandle
                    );
                } catch (Exception e) {
                    emitter.error(e);
                }
            });
        });
>>>>>>> 40b32557

        Publisher<HttpResponse<?>> finalPublisher = applyFilterToResponsePublisher(
            parentRequest,
            request,
            requestURI,
            responsePublisher
        );
        Flux<HttpResponse<?>> finalReactiveSequence = Flux.from(finalPublisher);
        Duration requestTimeout = configuration.getRequestTimeout();
        if (requestTimeout == null) {
            // for compatibility
            requestTimeout = configuration.getReadTimeout()
                .filter(d -> !d.isNegative())
                .map(d -> d.plusSeconds(1)).orElse(null);
        }
        if (requestTimeout != null) {
            if (!requestTimeout.isNegative()) {
                finalReactiveSequence = finalReactiveSequence.timeout(requestTimeout)
                    .onErrorResume(throwable -> {
                        if (throwable instanceof TimeoutException) {
                            return Flux.error(ReadTimeoutException.TIMEOUT_EXCEPTION);
                        }
                        return Flux.error(throwable);
                    });
            }
        }
        return finalReactiveSequence;
    }

    /**
     * @param request The request
     * @param <I>     The input type
     * @return A {@link Publisher} with the resolved URI
     */
    protected <I> Publisher<URI> resolveRequestURI(io.micronaut.http.HttpRequest<I> request) {
        return resolveRequestURI(request, true);
    }

    /**
     * @param request            The request
     * @param includeContextPath Whether to prepend the client context path
     * @param <I>                The input type
     * @return A {@link Publisher} with the resolved URI
     */
    protected <I> Publisher<URI> resolveRequestURI(io.micronaut.http.HttpRequest<I> request, boolean includeContextPath) {
        URI requestURI = request.getUri();
        if (requestURI.getScheme() != null) {
            // if the request URI includes a scheme then it is fully qualified so use the direct server
            return Flux.just(requestURI);
        } else {
            return resolveURI(request, includeContextPath);
        }
    }

    /**
     * @param parentRequest      The parent request
     * @param request            The redirect location request
     * @param <I>                The input type
     * @return A {@link Publisher} with the resolved URI
     */
    protected <I> Publisher<URI> resolveRedirectURI(io.micronaut.http.HttpRequest<?> parentRequest, io.micronaut.http.HttpRequest<I> request) {
        URI requestURI = request.getUri();
        if (requestURI.getScheme() != null) {
            // if the request URI includes a scheme then it is fully qualified so use the direct server
            return Flux.just(requestURI);
        } else {
            if (parentRequest == null || parentRequest.getUri().getHost() == null) {
                return resolveURI(request, false);
            } else {
                URI parentURI = parentRequest.getUri();
                UriBuilder uriBuilder = UriBuilder.of(requestURI)
                        .scheme(parentURI.getScheme())
                        .userInfo(parentURI.getUserInfo())
                        .host(parentURI.getHost())
                        .port(parentURI.getPort());
                return Flux.just(uriBuilder.build());
            }
        }
    }

    /**
     * @return The discriminator to use when selecting a server for the purposes of load balancing (defaults to null)
     */
    protected Object getLoadBalancerDiscriminator() {
        return null;
    }

    private <I> Publisher<HttpResponse<?>> applyFilterToResponsePublisher(
            io.micronaut.http.HttpRequest<?> parentRequest,
            io.micronaut.http.HttpRequest<I> request,
            URI requestURI,
            Publisher<HttpResponse<?>> responsePublisher) {

        if (!(request instanceof MutableHttpRequest<?> mutRequest)) {
            return responsePublisher;
        }

        mutRequest.uri(requestURI);
        if (informationalServiceId != null && mutRequest.getAttribute(HttpAttributes.SERVICE_ID).isEmpty()) {

            mutRequest.setAttribute(HttpAttributes.SERVICE_ID, informationalServiceId);
        }

        List<GenericHttpFilter> filters =
                filterResolver.resolveFilters(request, clientFilterEntries);
        if (parentRequest != null) {
            // todo: migrate to new filter
            filters.add(
                GenericHttpFilter.createLegacyFilter(new ClientServerContextFilter(parentRequest), new FilterOrder.Fixed(Ordered.HIGHEST_PRECEDENCE))
            );
        }

        FilterRunner.sortReverse(filters);

        FilterRunner runner = new FilterRunner(filters) {
            @Override
            protected ExecutionFlow<HttpResponse<?>> provideResponse(io.micronaut.http.HttpRequest<?> request, PropagatedContext propagatedContext) {
                try {
                    try (PropagatedContext.Scope ignore = propagatedContext.propagate()) {
                        return ReactiveExecutionFlow.fromPublisher(responsePublisher);
                    }
                } catch (Throwable e) {
                    return ExecutionFlow.error(e);
                }
            }
        };
        Mono<HttpResponse<?>> responseMono = Mono.from(ReactiveExecutionFlow.fromFlow(runner.run(request)).toPublisher());
        if (parentRequest != null) {
            responseMono = responseMono.contextWrite(c -> {
                // existing entry takes precedence. The parentRequest is derived from a thread
                // local, and is more likely to be wrong than any reactive context we are fed.
                if (c.hasKey(ServerRequestContext.KEY)) {
                    return c;
                } else {
                    return c.put(ServerRequestContext.KEY, parentRequest);
                }
            });
        }
        return responseMono;
    }

    /**
     * @param request                The request
     * @param requestURI             The URI of the request
     * @param requestContentType     The request content type
     * @param permitsBody            Whether permits body
     * @param onError                Called when the body publisher encounters an error
     * @return The body
     * @throws HttpPostRequestEncoder.ErrorDataEncoderException if there is an encoder exception
     */
    private NettyByteBody buildNettyRequest(
        MutableHttpRequest<?> request,
        URI requestURI,
        MediaType requestContentType,
        boolean permitsBody,
        Consumer<? super Throwable> onError,
        EventLoop eventLoop) throws HttpPostRequestEncoder.ErrorDataEncoderException {

        if (!request.getHeaders().contains(io.micronaut.http.HttpHeaders.HOST)) {
            request.getHeaders().set(HttpHeaderNames.HOST, getHostHeader(requestURI));
        }

        if (permitsBody) {
            Optional<?> body = request.getBody();
            if (body.isPresent()) {
                if (!request.getHeaders().contains(io.micronaut.http.HttpHeaders.CONTENT_TYPE)) {
                    MediaType mediaType = request.getContentType().orElse(MediaType.APPLICATION_JSON_TYPE);
                    request.getHeaders().set(HttpHeaderNames.CONTENT_TYPE, mediaType);
                }
            }
        }

        NettyHttpRequestBuilder nettyRequestBuilder = NettyHttpRequestBuilder.asBuilder(request);
        Optional<ByteBody> direct = nettyRequestBuilder.byteBodyDirect();
        if (direct.isPresent()) {
            return NettyBodyAdapter.adapt(direct.get(), eventLoop);
        }

        if (permitsBody) {
            Optional<?> body = request.getBody();
            boolean hasBody = body.isPresent();
            if (requestContentType.equals(MediaType.APPLICATION_FORM_URLENCODED_TYPE) && hasBody) {
                Object bodyValue = body.get();
                if (bodyValue instanceof CharSequence sequence) {
                    ByteBuf byteBuf = charSequenceToByteBuf(sequence, requestContentType);
                    return new AvailableNettyByteBody(byteBuf);
                } else {
                    return buildFormRequest(request, eventLoop, r -> buildFormDataRequest(r, bodyValue));
                }
            } else if (requestContentType.equals(MediaType.MULTIPART_FORM_DATA_TYPE) && hasBody) {
                return buildFormRequest(request, eventLoop, r -> buildMultipartRequest(r, body.get()));
            } else {
                ByteBuf bodyContent;
                if (hasBody) {
                    Object bodyValue = body.get();
                    if (Publishers.isConvertibleToPublisher(bodyValue)) {
                        boolean isSingle = Publishers.isSingle(bodyValue.getClass());

                        Publisher<?> publisher = conversionService.convert(bodyValue, Publisher.class).orElseThrow(() ->
                            new IllegalArgumentException("Unconvertible reactive type: " + bodyValue)
                        );

                        Flux<HttpContent> requestBodyPublisher = Flux.from(publisher).map(value -> {
                            Argument<Object> type = Argument.ofInstance(value);
                            ByteBuffer<?> buffer = handlerRegistry.getWriter(type, List.of(requestContentType))
                                .writeTo(type, requestContentType, value, request.getHeaders(), byteBufferFactory);
                            return new DefaultHttpContent(((ByteBuf) buffer.asNativeBuffer()));
                        });

                        if (!isSingle && MediaType.APPLICATION_JSON_TYPE.equals(requestContentType)) {
                            requestBodyPublisher = JsonSubscriber.lift(requestBodyPublisher);
                        }

                        requestBodyPublisher = requestBodyPublisher.doOnError(onError);

                        return NettyBodyAdapter.adapt(requestBodyPublisher.map(ByteBufHolder::content), eventLoop, nettyRequestBuilder.toHttpRequestWithoutBody().headers(), null);
                    } else if (bodyValue instanceof CharSequence sequence) {
                        bodyContent = charSequenceToByteBuf(sequence, requestContentType);
                    } else {
                        Argument<Object> type = Argument.ofInstance(bodyValue);
                        ByteBuffer<?> buffer = handlerRegistry.getWriter(type, List.of(requestContentType))
                            .writeTo(type, requestContentType, bodyValue, request.getHeaders(), byteBufferFactory);
                        bodyContent = (ByteBuf) buffer.asNativeBuffer();
                    }
                    if (bodyContent == null) {
                        bodyContent = conversionService.convert(bodyValue, ByteBuf.class).orElseThrow(() ->
                            decorate(new HttpClientException("Body [" + bodyValue + "] cannot be encoded to content type [" + requestContentType + "]. No possible codecs or converters found."))
                        );
                    }
                } else {
                    bodyContent = Unpooled.EMPTY_BUFFER;
                }
                return new AvailableNettyByteBody(bodyContent);
            }
        } else {
            return (NettyByteBody) AvailableNettyByteBody.empty();
        }
    }

    private static boolean requiresRequestBody(HttpMethod method) {
        return method != null && (method.equals(HttpMethod.POST) || method.equals(HttpMethod.PUT) || method.equals(HttpMethod.PATCH));
    }

    private static boolean permitsRequestBody(HttpMethod method) {
        return method != null && (requiresRequestBody(method)
            || method.equals(HttpMethod.OPTIONS)
            || method.equals(HttpMethod.DELETE)
        );
    }

    private Flux<HttpResponse<?>> readBodyOnError(@Nullable Argument<?> errorType, @NonNull Flux<HttpResponse<?>> publisher) {
        if (errorType != null && errorType != HttpClient.DEFAULT_ERROR_TYPE) {
            return publisher.onErrorResume(clientException -> {
                if (clientException instanceof HttpClientResponseException exception) {
                    final HttpResponse<?> response = exception.getResponse();
                    if (response instanceof NettyStreamedHttpResponse<?> streamedResponse) {
                        return Mono.create(emitter -> {
                            final StreamedHttpResponse nettyResponse = streamedResponse.getNettyResponse();
                            nettyResponse.subscribe(new Subscriber<>() {
                                final CompositeByteBuf buffer = byteBufferFactory.getNativeAllocator().compositeBuffer();
                                Subscription s;
                                @Override
                                public void onSubscribe(Subscription s) {
                                    this.s = s;
                                    s.request(1);
                                }

                                @Override
                                public void onNext(HttpContent httpContent) {
                                    buffer.addComponent(true, httpContent.content());
                                    s.request(1);
                                }

                                @Override
                                public void onError(Throwable t) {
                                    buffer.release();
                                    emitter.error(t);
                                }

                                @Override
                                public void onComplete() {
                                    try {
                                        FullHttpResponse fullHttpResponse = new DefaultFullHttpResponse(nettyResponse.protocolVersion(), nettyResponse.status(), buffer, nettyResponse.headers(), new DefaultHttpHeaders(true));
                                        final FullNettyClientHttpResponse<Object> fullNettyClientHttpResponse = new FullNettyClientHttpResponse<>(fullHttpResponse, handlerRegistry, (Argument<Object>) errorType, true, conversionService);
                                        emitter.error(decorate(new HttpClientResponseException(
                                            fullHttpResponse.status().reasonPhrase(),
                                            null,
                                            fullNettyClientHttpResponse,
                                            new HttpClientErrorDecoder() {
                                                @Override
                                                public Argument<?> getErrorType(MediaType mediaType) {
                                                    return errorType;
                                                }
                                            }
                                        )));
                                    } finally {
                                        buffer.release();
                                    }
                                }
                            });
                        });
                    }
                }
                return Mono.error(clientException);
            });
        }
        return publisher;
    }

    private <I> Publisher<URI> resolveURI(io.micronaut.http.HttpRequest<I> request, boolean includeContextPath) {
        URI requestURI = request.getUri();
        if (loadBalancer == null) {
            return Flux.error(decorate(new NoHostException("Request URI specifies no host to connect to")));
        }

        return Flux.from(loadBalancer.select(getLoadBalancerDiscriminator())).map(server -> {
                    Optional<String> authInfo = server.getMetadata().get(io.micronaut.http.HttpHeaders.AUTHORIZATION_INFO, String.class);
                    if (request instanceof MutableHttpRequest<?> httpRequest && authInfo.isPresent()) {
                        httpRequest.getHeaders().auth(authInfo.get());
                    }

                    try {
                        return server.resolve(includeContextPath ? ContextPathUtils.prepend(requestURI, contextPath) : requestURI);
                    } catch (URISyntaxException e) {
                        throw decorate(new HttpClientException("Failed to construct the request URI", e));
                    }
                }
        );
    }

    private <I, O, E> void sendRequestThroughChannel(
            io.micronaut.http.HttpRequest<I> finalRequest,
            Argument<O> bodyType,
            Argument<E> errorType,
            FluxSink<? super HttpResponse<O>> emitter,
            ConnectionManager.PoolHandle poolHandle) throws HttpPostRequestEncoder.ErrorDataEncoderException {
        URI requestURI = finalRequest.getUri();
        MediaType requestContentType = finalRequest
                .getContentType()
                .orElse(MediaType.APPLICATION_JSON_TYPE);

        boolean permitsBody = io.micronaut.http.HttpMethod.permitsRequestBody(finalRequest.getMethod());

        NettyByteBody bytes = buildNettyRequest(
            (MutableHttpRequest) finalRequest,
            requestURI,
            requestContentType,
            permitsBody,
            throwable -> {
                if (!emitter.isCancelled()) {
                    emitter.error(throwable);
                }
            },
            poolHandle.channel.eventLoop()
        );
        String newUri = requestURI.getRawPath();
        if (requestURI.getRawQuery() != null) {
            newUri += "?" + requestURI.getRawQuery();
        }
        HttpRequest nettyRequest = NettyHttpRequestBuilder.asBuilder(finalRequest).toHttpRequestWithoutBody().setUri(newUri);

        if (log.isDebugEnabled()) {
            debugRequest(requestURI, nettyRequest);
        }

        if (log.isTraceEnabled()) {
            traceRequest(finalRequest, nettyRequest);
        }

        Promise<HttpResponse<O>> responsePromise = poolHandle.channel.eventLoop().newPromise();
        poolHandle.channel.pipeline().addLast(ChannelPipelineCustomizer.HANDLER_MICRONAUT_HTTP_RESPONSE,
            new Http1ResponseHandler(new FullHttpResponseListener<>(responsePromise, poolHandle, finalRequest, bodyType, errorType)));
        poolHandle.notifyRequestPipelineBuilt();
        Publisher<HttpResponse<O>> publisher = new NettyFuturePublisher<>(responsePromise, true);
        publisher.subscribe(new ForwardingSubscriber<>(emitter));

        new ByteBodyRequestWriter(nettyRequest, bytes).write(poolHandle);
    }

    private Flux<MutableHttpResponse<?>> streamRequestThroughChannel(
            io.micronaut.http.HttpRequest<?> parentRequest,
            MutableHttpRequest<?> request,
            ConnectionManager.PoolHandle poolHandle,
            boolean failOnError,
            boolean sse) {
        return Flux.<MutableHttpResponse<?>>create(sink -> {
            try {
                streamRequestThroughChannel0(parentRequest, request, sink, poolHandle, sse);
            } catch (HttpPostRequestEncoder.ErrorDataEncoderException e) {
                sink.error(e);
            }
        }).flatMap(resp -> handleStreamHttpError(resp, failOnError));
    }

    private <R extends HttpResponse<?>> Flux<R> handleStreamHttpError(
            R response,
            boolean failOnError
    ) {
        boolean errorStatus = response.code() >= 400;
        if (errorStatus && failOnError) {
            // todo: close response properly
            return Flux.error(decorate(new HttpClientResponseException(response.reason(), response)));
        } else {
            return Flux.just(response);
        }
    }

    private void streamRequestThroughChannel0(
        io.micronaut.http.HttpRequest<?> parentRequest,
        MutableHttpRequest<?> request,
        FluxSink<? super MutableHttpResponse<?>> emitter,
        ConnectionManager.PoolHandle poolHandle,
        boolean sse) throws HttpPostRequestEncoder.ErrorDataEncoderException {

        URI requestURI = request.getUri();
        boolean permitsBody = io.micronaut.http.HttpMethod.permitsRequestBody(request.getMethod());
        NettyByteBody byteBody = buildNettyRequest(
            request,
            requestURI,
            request
                .getContentType()
                .orElse(MediaType.APPLICATION_JSON_TYPE),
            permitsBody,
            throwable -> {
                if (!emitter.isCancelled()) {
                    emitter.error(throwable);
                }
            },
            poolHandle.channel.eventLoop()
        );
        String newUri = requestURI.getRawPath();
        if (requestURI.getRawQuery() != null) {
            newUri += "?" + requestURI.getRawQuery();
        }
        HttpRequest nettyRequest = NettyHttpRequestBuilder.asBuilder(request).toHttpRequestWithoutBody().setUri(newUri);

        Promise<MutableHttpResponse<?>> responsePromise = poolHandle.channel.eventLoop().newPromise();
        ChannelPipeline pipeline = poolHandle.channel.pipeline();
        pipeline.addLast(ChannelPipelineCustomizer.HANDLER_MICRONAUT_HTTP_RESPONSE, new Http1ResponseHandler(new StreamHttpResponseListener(responsePromise, parentRequest, request, poolHandle, sse)));
        poolHandle.notifyRequestPipelineBuilt();

        if (log.isDebugEnabled()) {
            debugRequest(request.getUri(), nettyRequest);
        }

        if (log.isTraceEnabled()) {
            traceRequest(request, nettyRequest);
        }

        new ByteBodyRequestWriter(nettyRequest, byteBody).write(poolHandle);
        responsePromise.addListener((Future<MutableHttpResponse<?>> future) -> {
            if (future.isSuccess()) {
                emitter.next(future.getNow());
                emitter.complete();
            } else {
                emitter.error(future.cause());
            }
        });
    }

    private ByteBuf charSequenceToByteBuf(CharSequence bodyValue, MediaType requestContentType) {
        return byteBufferFactory.copiedBuffer(
                bodyValue.toString().getBytes(
                        requestContentType.getCharset().orElse(defaultCharset)
                )
        ).asNativeBuffer();
    }

    private String getHostHeader(URI requestURI) {
        RequestKey requestKey = new RequestKey(this, requestURI);
        StringBuilder host = new StringBuilder(requestKey.getHost());
        int port = requestKey.getPort();
        if (port > -1 && port != 80 && port != 443) {
            host.append(":").append(port);
        }
        return host.toString();
    }

    private NettyByteBody buildFormRequest(
        MutableHttpRequest<?> request,
        EventLoop eventLoop,
        ThrowingFunction<HttpRequest, HttpPostRequestEncoder, HttpPostRequestEncoder.ErrorDataEncoderException> buildMethod
    ) throws HttpPostRequestEncoder.ErrorDataEncoderException {
        // this function acts like a wrapper around HttpPostRequestEncoder. HttpPostRequestEncoder
        // takes a request + form data and transforms it to a request + bytes. Because we only want
        // the bytes, we need to copy the data from the netty request back to the original
        // MutableHttpRequest. This is just the Content-Type header, which sometimes gets an extra
        // boundary specifier that we need.

        // build the mock netty request (only the content-type matters)
        HttpRequest nettyRequest = new DefaultHttpRequest(HttpVersion.HTTP_1_1, HttpMethod.GET, "/");
        List<AsciiString> relevantHeaders = List.of(HttpHeaderNames.CONTENT_TYPE);
        for (AsciiString header : relevantHeaders) {
            nettyRequest.headers().add(header, request.getHeaders().getAll(header));
        }

        HttpPostRequestEncoder encoder = buildMethod.apply(nettyRequest);
        HttpRequest finalized = encoder.finalizeRequest();
        // copy back the content-type
        for (AsciiString header : relevantHeaders) {
            request.getHeaders().remove(header);
            for (String value : finalized.headers().getAll(header)) {
                request.getHeaders().add(header, value);
            }
        }
        // return the body bytes
        if (encoder.isChunked()) {
            Flux<ByteBuf> bytes = Flux.create(em -> {
                em.onRequest(n -> {
                    try {
                        while (n-- > 0) {
                            HttpContent chunk = encoder.readChunk(PooledByteBufAllocator.DEFAULT);
                            if (chunk == null) {
                                assert encoder.isEndOfInput();
                                em.complete();
                                break;
                            }
                            em.next(chunk.content());
                        }
                    } catch (Exception e) {
                        em.error(e);
                    }
                });
                em.onDispose(encoder::cleanFiles);
            });
            if (blockingExecutor != null &&
                encoder.getBodyListAttributes().stream().anyMatch(d -> !(d instanceof HttpData hd) || !hd.isInMemory())) {
                // readChunk in the above code can block.
                bytes = bytes.subscribeOn(Schedulers.fromExecutor(blockingExecutor));
            }
            return NettyBodyAdapter.adapt(bytes, eventLoop);
        } else {
            return new AvailableNettyByteBody(((FullHttpRequest) finalized).content());
        }
    }

    private HttpPostRequestEncoder buildFormDataRequest(HttpRequest baseRequest, Object bodyValue) throws HttpPostRequestEncoder.ErrorDataEncoderException {
        HttpPostRequestEncoder postRequestEncoder = new HttpPostRequestEncoder(baseRequest, false);

        Map<String, Object> formData;
        if (bodyValue instanceof Map) {
            formData = (Map<String, Object>) bodyValue;
        } else {
            formData = BeanMap.of(bodyValue);
        }
        for (Map.Entry<String, Object> entry : formData.entrySet()) {
            Object value = entry.getValue();
            if (value != null) {
                if (value instanceof Collection<?> collection) {
                    for (Object val : collection) {
                        addBodyAttribute(postRequestEncoder, entry.getKey(), val);
                    }
                } else {
                    addBodyAttribute(postRequestEncoder, entry.getKey(), value);
                }
            }
        }
        return postRequestEncoder;
    }

    private void addBodyAttribute(HttpPostRequestEncoder postRequestEncoder, String key, Object value) throws HttpPostRequestEncoder.ErrorDataEncoderException {
        Optional<String> converted = conversionService.convert(value, String.class);
        if (converted.isPresent()) {
            postRequestEncoder.addBodyAttribute(key, converted.get());
        }
    }

    private HttpPostRequestEncoder buildMultipartRequest(HttpRequest baseRequest, Object bodyValue) throws HttpPostRequestEncoder.ErrorDataEncoderException {
        HttpDataFactory factory = new DefaultHttpDataFactory(DefaultHttpDataFactory.MINSIZE);
        HttpPostRequestEncoder postRequestEncoder = new HttpPostRequestEncoder(factory, baseRequest, true, CharsetUtil.UTF_8, HttpPostRequestEncoder.EncoderMode.HTML5);
        if (bodyValue instanceof MultipartBody.Builder builder) {
            bodyValue = builder.build();
        }
        if (bodyValue instanceof MultipartBody multipartBody) {
            postRequestEncoder.setBodyHttpDatas(multipartBody.getData(new MultipartDataFactory<>() {
                @NonNull
                @Override
                public InterfaceHttpData createFileUpload(@NonNull String name, @NonNull String filename, @NonNull MediaType contentType, @Nullable String encoding, @Nullable Charset charset, long length) {
                    return factory.createFileUpload(
                            baseRequest,
                            name,
                            filename,
                            contentType.toString(),
                            encoding,
                            charset,
                            length
                    );
                }

                @NonNull
                @Override
                public InterfaceHttpData createAttribute(@NonNull String name, @NonNull String value) {
                    return factory.createAttribute(
                            baseRequest,
                            name,
                            value
                    );
                }

                @Override
                public void setContent(InterfaceHttpData fileUploadObject, Object content) throws IOException {
                    if (fileUploadObject instanceof FileUpload fu) {
                        if (content instanceof InputStream stream) {
                            fu.setContent(stream);
                        } else if (content instanceof File file) {
                            fu.setContent(file);
                        } else if (content instanceof byte[] bytes) {
                            final ByteBuf buffer = Unpooled.wrappedBuffer(bytes);
                            fu.setContent(buffer);
                        }
                    }
                }
            }));
        } else {
            throw new MultipartException("The type %s is not a supported type for a multipart request body".formatted(bodyValue.getClass().getName()));
        }

        return postRequestEncoder;
    }

    private void debugRequest(URI requestURI, HttpRequest nettyRequest) {
        log.debug("Sending HTTP {} to {}",
                nettyRequest.method(),
                requestURI.toString());
    }

    private void traceRequest(io.micronaut.http.HttpRequest<?> request, HttpRequest nettyRequest) {
        HttpHeaders headers = nettyRequest.headers();
        HttpHeadersUtil.trace(log, headers.names(), headers::getAll);
        if (io.micronaut.http.HttpMethod.permitsRequestBody(request.getMethod()) && request.getBody().isPresent() && nettyRequest instanceof FullHttpRequest fullHttpRequest) {
            ByteBuf content = fullHttpRequest.content();
            if (log.isTraceEnabled()) {
                traceBody("Request", content);
            }
        }
    }

    private void traceBody(String type, ByteBuf content) {
        log.trace("{} Body", type);
        log.trace("----");
        log.trace(content.toString(defaultCharset));
        log.trace("----");
    }

    private void traceChunk(ByteBuf content) {
        log.trace("Sending Chunk");
        log.trace("----");
        log.trace(content.toString(defaultCharset));
        log.trace("----");
    }

    private static MediaTypeCodecRegistry createDefaultMediaTypeRegistry() {
        JsonMapper mapper = JsonMapper.createDefault();
        ApplicationConfiguration configuration = new ApplicationConfiguration();
        return MediaTypeCodecRegistry.of(
            new JsonMediaTypeCodec(mapper, configuration, null),
            new JsonStreamMediaTypeCodec(mapper, configuration, null)
        );
    }

    private static MessageBodyHandlerRegistry createDefaultMessageBodyHandlerRegistry() {
        ApplicationConfiguration applicationConfiguration = new ApplicationConfiguration();
        ContextlessMessageBodyHandlerRegistry registry = new ContextlessMessageBodyHandlerRegistry(
            applicationConfiguration,
            NettyByteBufferFactory.DEFAULT,
            new NettyByteBufMessageBodyHandler(),
            new NettyWritableBodyWriter(applicationConfiguration)
        );
        JsonMapper mapper = JsonMapper.createDefault();
        registry.add(MediaType.APPLICATION_JSON_TYPE, new NettyJsonHandler<>(mapper));
        registry.add(MediaType.APPLICATION_JSON_TYPE, new NettyCharSequenceBodyWriter());
        registry.add(MediaType.APPLICATION_JSON_STREAM_TYPE, new NettyJsonStreamHandler<>(mapper));
        return registry;
    }

    static boolean isSecureScheme(String scheme) {
        return io.micronaut.http.HttpRequest.SCHEME_HTTPS.equalsIgnoreCase(scheme) || SCHEME_WSS.equalsIgnoreCase(scheme);
    }

    private <E extends HttpClientException> E decorate(E exc) {
        return HttpClientExceptionUtils.populateServiceId(exc, informationalServiceId, configuration);
    }

    /**
     * Key used for connection pooling and determining host/port.
     */
    public static final class RequestKey {
        private final String host;
        private final int port;
        private final boolean secure;

        /**
         * @param ctx The HTTP client that created this request key. Only used for exception
         *            context, not stored
         * @param requestURI The request URI
         */
        public RequestKey(DefaultHttpClient ctx, URI requestURI) {
            this.secure = isSecureScheme(requestURI.getScheme());
            String host = requestURI.getHost();
            int port;
            if (host == null) {
                host = requestURI.getAuthority();
                if (host == null) {
                    throw decorate(ctx, new NoHostException("URI specifies no host to connect to"));
                }

                final int i = host.indexOf(':');
                if (i > -1) {
                    final String portStr = host.substring(i + 1);
                    host = host.substring(0, i);
                    try {
                        port = Integer.parseInt(portStr);
                    } catch (NumberFormatException e) {
                        throw decorate(ctx, new HttpClientException("URI specifies an invalid port: " + portStr));
                    }
                } else {
                    port = requestURI.getPort() > -1 ? requestURI.getPort() : secure ? DEFAULT_HTTPS_PORT : DEFAULT_HTTP_PORT;
                }
            } else {
                port = requestURI.getPort() > -1 ? requestURI.getPort() : secure ? DEFAULT_HTTPS_PORT : DEFAULT_HTTP_PORT;
            }

            this.host = host;
            this.port = port;
        }

        public InetSocketAddress getRemoteAddress() {
            return InetSocketAddress.createUnresolved(host, port);
        }

        public boolean isSecure() {
            return secure;
        }

        public String getHost() {
            return host;
        }

        public int getPort() {
            return port;
        }

        @Override
        public boolean equals(Object o) {
            if (this == o) {
                return true;
            }
            if (o == null || getClass() != o.getClass()) {
                return false;
            }
            RequestKey that = (RequestKey) o;
            return port == that.port &&
                    secure == that.secure &&
                    Objects.equals(host, that.host);
        }

        @Override
        public int hashCode() {
            return ObjectUtils.hash(host, port, secure);
        }

        private <E extends HttpClientException> E decorate(DefaultHttpClient ctx, E exc) {
            return HttpClientExceptionUtils.populateServiceId(exc, ctx.informationalServiceId, ctx.configuration);
        }
    }

    private abstract static class ContinueHandler extends ChannelInboundHandlerAdapter {
        private boolean continued;

        @Override
        public void handlerRemoved(ChannelHandlerContext ctx) throws Exception {
            if (!continued) {
                discard();
            }
        }

        @Override
        public void channelRead(ChannelHandlerContext ctx, Object msg) throws Exception {
            if (!continued) {
                io.netty.handler.codec.http.HttpResponse response = (io.netty.handler.codec.http.HttpResponse) msg;
                if (response.status() == HttpResponseStatus.CONTINUE) {
                    continued = true;
                    continueBody(ctx);
                } else {
                    ctx.pipeline().remove(this);
                    ctx.fireChannelRead(msg);
                }
            } else {
                ((HttpContent) msg).release();
                if (msg instanceof LastHttpContent) {
                    ctx.pipeline().remove(this);
                }
            }
        }

        protected abstract void discard();

        protected abstract void continueBody(ChannelHandlerContext ctx);
    }

    private record ByteBodyRequestWriter(HttpRequest nettyRequest, NettyByteBody byteBody) {
        ByteBodyRequestWriter {
            HttpHeaders headers = nettyRequest.headers();
            OptionalLong length = byteBody.expectedLength();
            if (length.isPresent()) {
                headers.remove(HttpHeaderNames.TRANSFER_ENCODING);
                if (length.getAsLong() != 0 || permitsRequestBody(nettyRequest.method())) {
                    headers.set(HttpHeaderNames.CONTENT_LENGTH, length.getAsLong());
                }
            } else {
                headers.remove(HttpHeaderNames.CONTENT_LENGTH);
                headers.set(HttpHeaderNames.TRANSFER_ENCODING, HttpHeaderValues.CHUNKED);
            }
        }

        public void write(ConnectionManager.PoolHandle poolHandle) {
            if (!poolHandle.http2) {
                if (poolHandle.canReturn()) {
                    nettyRequest.headers().set(HttpHeaderNames.CONNECTION, HttpHeaderValues.KEEP_ALIVE);
                } else {
                    nettyRequest.headers().set(HttpHeaderNames.CONNECTION, HttpHeaderValues.CLOSE);
                }
            }

            Channel channel = poolHandle.channel();
            if (byteBody instanceof AvailableNettyByteBody available) {
                ByteBuf byteBuf = AvailableNettyByteBody.toByteBuf(available);
                if (HttpUtil.is100ContinueExpected(nettyRequest)) {
                    channel.writeAndFlush(nettyRequest, channel.voidPromise());
                    channel.pipeline().addBefore(ChannelPipelineCustomizer.HANDLER_MICRONAUT_HTTP_RESPONSE, "continue-handler", new ContinueHandler() {
                        @Override
                        protected void discard() {
                            byteBuf.release();
                        }

                        @Override
                        protected void continueBody(ChannelHandlerContext ctx) {
                            ctx.writeAndFlush(new DefaultLastHttpContent(byteBuf), ctx.voidPromise());
                        }
                    });
                } else {
                    // it's a bit more efficient to use a full request for HTTP/2
                    channel.writeAndFlush(new DefaultFullHttpRequest(
                        nettyRequest.protocolVersion(),
                        nettyRequest.method(),
                        nettyRequest.uri(),
                        byteBuf,
                        nettyRequest.headers(),
                        EmptyHttpHeaders.INSTANCE
                    ), channel.voidPromise());
                }
            } else {
                StreamWriter streamWriter = new StreamWriter();
                streamWriter.upstream = ((StreamingNettyByteBody) byteBody).primary(streamWriter);

                channel.writeAndFlush(nettyRequest, channel.voidPromise());
                if (HttpUtil.is100ContinueExpected(nettyRequest)) {
                    channel.pipeline().addBefore(ChannelPipelineCustomizer.HANDLER_MICRONAUT_HTTP_RESPONSE, "continue-handler", new ContinueHandler() {
                        @Override
                        protected void discard() {
                            streamWriter.upstream.allowDiscard();
                            streamWriter.upstream.disregardBackpressure();
                        }

                        @Override
                        protected void continueBody(ChannelHandlerContext ctx) {
                            channel.pipeline().addLast(streamWriter);
                        }
                    });
                } else {
                    channel.pipeline().addLast(streamWriter);
                }
            }
        }
    }

    private static class StreamWriter extends ChannelInboundHandlerAdapter implements BufferConsumer {
        ChannelHandlerContext ctx;
        EventLoopFlow flow;
        Upstream upstream;
        long unwritten = 0;

        @Override
        public void handlerAdded(ChannelHandlerContext ctx) throws Exception {
            this.ctx = ctx;
            this.flow = new EventLoopFlow(ctx.channel().eventLoop());

            upstream.start();
        }

        @Override
        public void add(ByteBuf buf) {
            if (flow.executeNow(() -> add0(buf))) {
                add0(buf);
            }
        }

        private void add0(ByteBuf buf) {
            if (ctx == null) {
                // discarded
                buf.release();
                return;
            }

            int readable = buf.readableBytes();
            ctx.writeAndFlush(buf).addListener((ChannelFutureListener) future -> {
                assert ctx.executor().inEventLoop();
                if (future.isSuccess()) {
                    if (ctx.channel().isWritable()) {
                        upstream.onBytesConsumed(readable);
                    } else {
                        unwritten += readable;
                    }
                }
            });
        }

        @Override
        public void channelWritabilityChanged(ChannelHandlerContext ctx) throws Exception {
            long unwritten = this.unwritten;
            if (ctx.channel().isWritable() && unwritten != 0) {
                this.unwritten = 0;
                upstream.onBytesConsumed(unwritten);
            }
            super.channelWritabilityChanged(ctx);
        }

        @Override
        public void complete() {
            if (flow.executeNow(this::complete0)) {
                complete0();
            }
        }

        private void complete0() {
            if (ctx == null) {
                // discarded
                return;
            }

            ctx.writeAndFlush(LastHttpContent.EMPTY_LAST_CONTENT, ctx.voidPromise());
            ctx.pipeline().remove(ctx.name());
        }

        @Override
        public void discard() {
        }

        @Override
        public void error(Throwable e) {
            if (ctx == null) {
                // discarded
                return;
            }

            ctx.fireExceptionCaught(e);
            ctx.pipeline().remove(ctx.name());
        }
    }

    /**
     * Used as a holder for the current SSE event.
     */
    private static class CurrentEvent {
        byte[] data;
        String id;
        String name;
        Duration retry;
    }

    private abstract class BaseHttpResponseListener<O> implements Http1ResponseHandler.ResponseListener {
        final Promise<? super O> responsePromise;
        final io.micronaut.http.HttpRequest<?> parentRequest;
        final io.micronaut.http.HttpRequest<?> finalRequest;

        public BaseHttpResponseListener(Promise<? super O> responsePromise, io.micronaut.http.HttpRequest<?> parentRequest, io.micronaut.http.HttpRequest<?> finalRequest) {
            this.responsePromise = responsePromise;
            this.parentRequest = parentRequest;
            this.finalRequest = finalRequest;
        }

        private static void setRedirectHeaders(@Nullable io.micronaut.http.HttpRequest<?> request, MutableHttpRequest<Object> redirectRequest) {
            if (request != null) {
                for (Map.Entry<String, List<String>> originalHeader : request.getHeaders()) {
                    if (!REDIRECT_HEADER_BLOCKLIST.contains(originalHeader.getKey())) {
                        final List<String> originalHeaderValue = originalHeader.getValue();
                        if (originalHeaderValue != null && !originalHeaderValue.isEmpty()) {
                            for (String value : originalHeaderValue) {
                                if (value != null) {
                                    redirectRequest.header(originalHeader.getKey(), value);
                                }
                            }
                        }
                    }
                }
            }
        }

        @Override
        public final void fail(ChannelHandlerContext ctx, Throwable cause) {
            fail(cause);
        }

        protected void fail(Throwable cause) {
            String message = cause.getMessage();
            if (message == null) {
                message = cause.getClass().getSimpleName();
            }
            if (log.isTraceEnabled()) {
                log.trace("HTTP Client exception ({}) occurred for request : {} {}",
                    message, finalRequest.getMethodName(), finalRequest.getUri());
            }

            HttpClientException result;
            if (cause instanceof io.micronaut.http.exceptions.ContentLengthExceededException clee) {
                result = decorate(new ContentLengthExceededException(clee.getMessage()));
            } else if (cause instanceof io.micronaut.http.exceptions.BufferLengthExceededException blee) {
                result = decorate(new ContentLengthExceededException(blee.getAdvertisedLength(), blee.getReceivedLength()));
            } else if (cause instanceof io.netty.handler.timeout.ReadTimeoutException) {
                result = ReadTimeoutException.TIMEOUT_EXCEPTION;
            } else if (cause instanceof HttpClientException hce) {
                result = decorate(hce);
            } else {
                result = decorate(new HttpClientException("Error occurred reading HTTP response: " + message, cause));
            }
            responsePromise.tryFailure(result);
        }

        @Override
        public void continueReceived(ChannelHandlerContext ctx) {
            // TODO: move continue implementation here from its own handler
            throw new UnsupportedOperationException();
        }

        @Override
        public void complete(io.netty.handler.codec.http.HttpResponse response, CloseableByteBody body) {
            int code = response.status().code();
            HttpHeaders headers1 = response.headers();
            if (code > 300 && code < 400 && configuration.isFollowRedirects() && headers1.contains(HttpHeaderNames.LOCATION)) {
                body.close();
                String location = headers1.get(HttpHeaderNames.LOCATION);

                MutableHttpRequest<Object> redirectRequest;
                if (code == 307 || code == 308) {
                    redirectRequest = io.micronaut.http.HttpRequest.create(finalRequest.getMethod(), location);
                    finalRequest.getBody().ifPresent(redirectRequest::body);
                } else {
                    redirectRequest = io.micronaut.http.HttpRequest.GET(location);
                }

                setRedirectHeaders(finalRequest, redirectRequest);
                Flux.from(resolveRedirectURI(parentRequest, redirectRequest))
                    .flatMap(makeRedirectHandler(parentRequest, redirectRequest))
                    .subscribe(new NettyPromiseSubscriber<>(responsePromise));
            } else {
                HttpHeaders headers = response.headers();
                if (log.isTraceEnabled()) {
                    log.trace("HTTP Client Response Received ({}) for Request: {} {}", response.status(), finalRequest.getMethodName(), finalRequest.getUri());
                    HttpHeadersUtil.trace(log, headers.names(), headers::getAll);
                }
                complete0(response, body);
            }
        }

        @Override
        public BodySizeLimits sizeLimits() {
            return new BodySizeLimits(Long.MAX_VALUE, configuration.getMaxContentLength());
        }

        @Override
        public boolean isHeadResponse() {
            return finalRequest.getMethod() == io.micronaut.http.HttpMethod.HEAD;
        }

        protected abstract void complete0(io.netty.handler.codec.http.HttpResponse response, CloseableByteBody body);

        protected abstract Function<URI, Publisher<? extends O>> makeRedirectHandler(io.micronaut.http.HttpRequest<?> parentRequest, MutableHttpRequest<Object> redirectRequest);
    }

    private final class FullHttpResponseListener<O> extends BaseHttpResponseListener<HttpResponse<O>> {
        private final Argument<O> bodyType;
        private final Argument<?> errorType;
        private final ConnectionManager.PoolHandle poolHandle;

        public FullHttpResponseListener(
            Promise<HttpResponse<O>> responsePromise,
            ConnectionManager.PoolHandle poolHandle,
            io.micronaut.http.HttpRequest<?> request,
            Argument<O> bodyType,
            Argument<?> errorType) {
            super(responsePromise, request, request);
            this.bodyType = bodyType;
            this.errorType = errorType;
            this.poolHandle = poolHandle;
        }

        private static <O, E> boolean shouldConvertWithBodyType(io.netty.handler.codec.http.HttpResponse msg,
                                                                HttpClientConfiguration configuration,
                                                                Argument<O> bodyType,
                                                                Argument<E> errorType) {
            if (msg.status().code() < 400) {
                return true;
            }
            return !configuration.isExceptionOnErrorStatus() && bodyType.equalsType(errorType);

        }

        @Override
        protected void complete0(io.netty.handler.codec.http.HttpResponse r, CloseableByteBody body) {
            if (!HttpUtil.isKeepAlive(r)) {
                poolHandle.taint();
            }

            InternalByteBody.bufferFlow(body).onComplete((av, err) -> {
                if (err != null) {
                    fail(err);
                    return;
                }

                DefaultFullHttpResponse fullHttpResponse = new DefaultFullHttpResponse(
                    r.protocolVersion(),
                    r.status(),
                    AvailableNettyByteBody.toByteBuf(av),
                    r.headers(),
                    EmptyHttpHeaders.INSTANCE
                );

                try {
                    if (log.isTraceEnabled()) {
                        traceBody("Response", fullHttpResponse.content());
                    }

                    boolean convertBodyWithBodyType = shouldConvertWithBodyType(r, DefaultHttpClient.this.configuration, bodyType, errorType);
                    FullNettyClientHttpResponse<O> response = new FullNettyClientHttpResponse<>(fullHttpResponse, handlerRegistry, bodyType, convertBodyWithBodyType, conversionService);

                    if (convertBodyWithBodyType) {
                        responsePromise.trySuccess(response);
                    } else { // error flow
                        try {
                            responsePromise.tryFailure(makeErrorFromRequestBody(r.status(), response));
                        } catch (HttpClientResponseException t) {
                            responsePromise.tryFailure(t);
                        } catch (Exception t) {
                            responsePromise.tryFailure(makeErrorBodyParseError(fullHttpResponse, t));
                        }
                    }
                } catch (HttpClientResponseException t) {
                    responsePromise.tryFailure(t);
                } catch (Exception t) {
                    makeNormalBodyParseError(fullHttpResponse, t, cause -> {
                        if (!responsePromise.tryFailure(cause) && log.isWarnEnabled()) {
                            log.warn("Exception fired after handler completed: {}", t.getMessage(), t);
                        }
                    });
                } finally {
                    fullHttpResponse.release();
                }
            });
        }

        @Override
        protected void fail(Throwable cause) {
            poolHandle.taint();
            super.fail(cause);
        }

        @Override
        public void finish(ChannelHandlerContext ctx) {
            ctx.pipeline().remove(ChannelPipelineCustomizer.HANDLER_MICRONAUT_HTTP_RESPONSE);
            poolHandle.release();
        }

        @Override
        protected Function<URI, Publisher<? extends HttpResponse<O>>> makeRedirectHandler(io.micronaut.http.HttpRequest<?> parentRequest, MutableHttpRequest<Object> redirectRequest) {
            return uri -> (Publisher) exchangeImpl(uri, parentRequest, redirectRequest, bodyType, errorType, null);
        }

        /**
         * Create a {@link HttpClientResponseException} from a response with a failed HTTP status.
         */
        private HttpClientResponseException makeErrorFromRequestBody(HttpResponseStatus status, FullNettyClientHttpResponse<?> response) {
            if (errorType != null && errorType != HttpClient.DEFAULT_ERROR_TYPE) {
                return decorate(new HttpClientResponseException(
                    status.reasonPhrase(),
                    null,
                    response,
                    new HttpClientErrorDecoder() {
                        @Override
                        public Argument<?> getErrorType(MediaType mediaType) {
                            return errorType;
                        }
                    }
                ));
            } else {
                return decorate(new HttpClientResponseException(status.reasonPhrase(), response));
            }
        }

        /**
         * Create a {@link HttpClientResponseException} if parsing of the HTTP error body failed.
         */
        private HttpClientResponseException makeErrorBodyParseError(FullHttpResponse fullResponse, Throwable t) {
            FullNettyClientHttpResponse<Object> errorResponse = new FullNettyClientHttpResponse<>(
                fullResponse,
                handlerRegistry,
                null,
                false,
                conversionService
            );
            return decorate(new HttpClientResponseException(
                "Error decoding HTTP error response body: " + t.getMessage(),
                t,
                errorResponse,
                null
            ));
        }

        private void makeNormalBodyParseError(FullHttpResponse fullResponse, Throwable t, Consumer<HttpClientResponseException> forward) {
            FullNettyClientHttpResponse<Object> response = new FullNettyClientHttpResponse<>(
                fullResponse,
                handlerRegistry,
                null,
                false,
                conversionService
            );
            HttpClientResponseException clientResponseError = decorate(new HttpClientResponseException(
                "Error decoding HTTP response body: " + t.getMessage(),
                t,
                response,
                new HttpClientErrorDecoder() {
                    @Override
                    public Argument<?> getErrorType(MediaType mediaType) {
                        return errorType;
                    }
                }
            ));
            forward.accept(clientResponseError);
        }
    }

    private final class StreamHttpResponseListener extends BaseHttpResponseListener<MutableHttpResponse<?>> {
        private final ConnectionManager.PoolHandle poolHandle;
        private final boolean sse;

        public StreamHttpResponseListener(
            Promise<? super MutableHttpResponse<?>> responsePromise,
            io.micronaut.http.HttpRequest<?> parentRequest,
            io.micronaut.http.HttpRequest<?> finalRequest, ConnectionManager.PoolHandle poolHandle,
            boolean sse) {
            super(responsePromise, parentRequest, finalRequest);
            this.poolHandle = poolHandle;
            this.sse = sse;
        }

        private static boolean hasBody(io.netty.handler.codec.http.HttpResponse response) {
            if (response.status().code() >= HttpStatus.CONTINUE.getCode() && response.status().code() < HttpStatus.OK.getCode()) {
                return false;
            }

            if (response.status().equals(HttpResponseStatus.NO_CONTENT) ||
                response.status().equals(HttpResponseStatus.NOT_MODIFIED)) {
                return false;
            }

            if (HttpUtil.isTransferEncodingChunked(response)) {
                return true;
            }

            if (HttpUtil.isContentLengthSet(response)) {
                return HttpUtil.getContentLength(response) > 0;
            }

            return true;
        }

        @Override
        protected void complete0(io.netty.handler.codec.http.HttpResponse msg, CloseableByteBody bb) {
            Publisher<HttpContent> body;
            if (!hasBody(msg)) {
                bb.close();
                body = Publishers.empty();
            } else {
                if (sse) {
                    if (bb instanceof AvailableNettyByteBody anbb) {
                        // same semantics as the streaming branch, but this is eager so it's more
                        // lax wrt unclosed responses.
                        ByteBuf single = AvailableNettyByteBody.toByteBuf(anbb);
                        List<ByteBuf> parts = SseSplitter.split(single);
                        parts.get(parts.size() - 1).release();
                        body = Flux.fromIterable(parts.subList(0, parts.size() - 1)).map(DefaultHttpContent::new);
                    } else {
                        body = SseSplitter.split(NettyByteBody.toByteBufs(bb), sizeLimits()).map(DefaultHttpContent::new);
                    }
                } else {
                    body = NettyByteBody.toByteBufs(bb).map(DefaultHttpContent::new);
                }
            }

            DefaultStreamedHttpResponse nettyResponse = new DefaultStreamedHttpResponse(msg.protocolVersion(), msg.status(), msg.headers(), body);
            responsePromise.trySuccess(new NettyStreamedHttpResponse<>(nettyResponse, conversionService));
        }

        @Override
        protected Function<URI, Publisher<? extends MutableHttpResponse<?>>> makeRedirectHandler(io.micronaut.http.HttpRequest<?> parentRequest, MutableHttpRequest<Object> redirectRequest) {
            return uri -> Mono.from(buildStreamExchange(parentRequest, redirectRequest, uri, null)).map(HttpResponse::toMutableResponse);
        }

        @Override
        protected void fail(Throwable cause) {
            poolHandle.taint();
            super.fail(cause);
        }

        @Override
        public void finish(ChannelHandlerContext ctx) {
            ctx.pipeline().remove(ChannelPipelineCustomizer.HANDLER_MICRONAUT_HTTP_RESPONSE);
            poolHandle.release();
        }
    }
}<|MERGE_RESOLUTION|>--- conflicted
+++ resolved
@@ -93,10 +93,7 @@
 import io.micronaut.http.netty.NettyHttpRequestBuilder;
 import io.micronaut.http.netty.NettyHttpResponseBuilder;
 import io.micronaut.http.netty.body.AvailableNettyByteBody;
-<<<<<<< HEAD
 import io.micronaut.http.netty.body.BodySizeLimits;
-=======
->>>>>>> 40b32557
 import io.micronaut.http.netty.body.BufferConsumer;
 import io.micronaut.http.netty.body.NettyBodyAdapter;
 import io.micronaut.http.netty.body.NettyByteBody;
@@ -156,11 +153,7 @@
 import io.netty.handler.codec.http.HttpHeaderValues;
 import io.netty.handler.codec.http.HttpHeaders;
 import io.netty.handler.codec.http.HttpMethod;
-<<<<<<< HEAD
-=======
-import io.netty.handler.codec.http.HttpObject;
-import io.netty.handler.codec.http.HttpObjectAggregator;
->>>>>>> 40b32557
+import io.netty.handler.codec.http.HttpMethod;
 import io.netty.handler.codec.http.HttpRequest;
 import io.netty.handler.codec.http.HttpResponseStatus;
 import io.netty.handler.codec.http.HttpUtil;
@@ -174,10 +167,7 @@
 import io.netty.handler.codec.http.multipart.InterfaceHttpData;
 import io.netty.handler.codec.http.websocketx.WebSocketClientHandshakerFactory;
 import io.netty.handler.codec.http.websocketx.WebSocketVersion;
-<<<<<<< HEAD
-=======
 import io.netty.handler.flow.FlowControlHandler;
->>>>>>> 40b32557
 import io.netty.resolver.AddressResolverGroup;
 import io.netty.util.AsciiString;
 import io.netty.util.CharsetUtil;
@@ -1160,7 +1150,6 @@
 
         Mono<ConnectionManager.PoolHandle> handlePublisher = connectionManager.connect(requestKey, blockHint);
 
-<<<<<<< HEAD
         Flux<HttpResponse<?>> responsePublisher = handlePublisher.flatMapMany(poolHandle -> Flux.create(emitter -> {
             try {
                 sendRequestThroughChannel(
@@ -1174,35 +1163,6 @@
                 emitter.error(e);
             }
         }));
-=======
-        Flux<HttpResponse<?>> responsePublisher = handlePublisher.flatMapMany(poolHandle -> {
-            poolHandle.channel.pipeline()
-                .addLast(ChannelPipelineCustomizer.HANDLER_HTTP_AGGREGATOR, new HttpObjectAggregator(configuration.getMaxContentLength()) {
-                    @Override
-                    protected void finishAggregation(FullHttpMessage aggregated) throws Exception {
-                        // only set content-length if there's any content
-                        if (!HttpUtil.isContentLengthSet(aggregated) &&
-                            aggregated.content().readableBytes() > 0) {
-                            super.finishAggregation(aggregated);
-                        }
-                    }
-                });
-
-            return Flux.create(emitter -> {
-                try {
-                    sendRequestThroughChannel(
-                        requestWrapper.get(),
-                        bodyType,
-                        errorType,
-                        emitter,
-                        poolHandle
-                    );
-                } catch (Exception e) {
-                    emitter.error(e);
-                }
-            });
-        });
->>>>>>> 40b32557
 
         Publisher<HttpResponse<?>> finalPublisher = applyFilterToResponsePublisher(
             parentRequest,
