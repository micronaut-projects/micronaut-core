--- conflicted
+++ resolved
@@ -72,6 +72,7 @@
 import io.micronaut.http.netty.stream.StreamedHttpResponse;
 import io.micronaut.http.netty.stream.StreamingInboundHttp2ToHttpAdapter;
 import io.micronaut.http.sse.Event;
+import io.micronaut.http.uri.UriBuilder;
 import io.micronaut.http.uri.UriTemplate;
 import io.micronaut.jackson.ObjectMapperFactory;
 import io.micronaut.jackson.codec.JsonMediaTypeCodec;
@@ -792,11 +793,11 @@
                     final NettyWebSocketClientHandler webSocketHandler;
                     try {
                         String scheme =  (sslContext == null) ? "ws" : "wss";
-<<<<<<< HEAD
-                        URI webSocketURL = URI.create(scheme + "://" + host + ":" + port + uri.getPath() + (uri.getQuery() == null ? "" : "?" + uri.getQuery()));
-=======
-                        URI webSocketURL = URI.create(scheme + "://" + host + ":" + port + uri.getPath());
->>>>>>> b4044adb
+                        URI webSocketURL = UriBuilder.of(uri)
+                                .scheme(scheme)
+                                .host(host)
+                                .port(port)
+                                .build();
 
                         MutableHttpHeaders headers = request.getHeaders();
                         HttpHeaders customHeaders = EmptyHttpHeaders.INSTANCE;
