/*
 * Copyright 2017-2020 original authors
 *
 * Licensed under the Apache License, Version 2.0 (the "License");
 * you may not use this file except in compliance with the License.
 * You may obtain a copy of the License at
 *
 * https://www.apache.org/licenses/LICENSE-2.0
 *
 * Unless required by applicable law or agreed to in writing, software
 * distributed under the License is distributed on an "AS IS" BASIS,
 * WITHOUT WARRANTIES OR CONDITIONS OF ANY KIND, either express or implied.
 * See the License for the specific language governing permissions and
 * limitations under the License.
 */
package io.micronaut.http.client.netty;

import io.micronaut.buffer.netty.NettyByteBufferFactory;
import io.micronaut.core.annotation.AnnotationMetadata;
import io.micronaut.core.annotation.AnnotationMetadataResolver;
import io.micronaut.core.annotation.Internal;
import io.micronaut.core.annotation.NonNull;
import io.micronaut.core.annotation.Nullable;
import io.micronaut.core.async.publisher.Publishers;
import io.micronaut.core.beans.BeanMap;
import io.micronaut.core.convert.ConversionService;
import io.micronaut.core.io.ResourceResolver;
import io.micronaut.core.io.buffer.ByteBuffer;
import io.micronaut.core.io.buffer.ByteBufferFactory;
import io.micronaut.core.io.buffer.ReferenceCounted;
import io.micronaut.core.order.OrderUtil;
import io.micronaut.core.reflect.InstantiationUtils;
import io.micronaut.core.type.Argument;
import io.micronaut.core.util.ArgumentUtils;
import io.micronaut.core.util.ArrayUtils;
import io.micronaut.core.util.CollectionUtils;
import io.micronaut.core.util.StringUtils;
import io.micronaut.http.HttpResponse;
import io.micronaut.http.HttpResponseWrapper;
import io.micronaut.http.HttpStatus;
import io.micronaut.http.MediaType;
import io.micronaut.http.MutableHttpHeaders;
import io.micronaut.http.MutableHttpRequest;
import io.micronaut.http.MutableHttpResponse;
import io.micronaut.http.bind.DefaultRequestBinderRegistry;
import io.micronaut.http.bind.RequestBinderRegistry;
import io.micronaut.http.client.BlockingHttpClient;
import io.micronaut.http.client.DefaultHttpClientConfiguration;
import io.micronaut.http.client.HttpClient;
import io.micronaut.http.client.HttpClientConfiguration;
import io.micronaut.http.client.LoadBalancer;
import io.micronaut.http.client.ProxyHttpClient;
import io.micronaut.http.client.StreamingHttpClient;
import io.micronaut.http.client.exceptions.ContentLengthExceededException;
import io.micronaut.http.client.exceptions.HttpClientErrorDecoder;
import io.micronaut.http.client.exceptions.HttpClientException;
import io.micronaut.http.client.exceptions.HttpClientResponseException;
import io.micronaut.http.client.exceptions.NoHostException;
import io.micronaut.http.client.exceptions.ReadTimeoutException;
import io.micronaut.http.client.filter.ClientFilterResolutionContext;
import io.micronaut.http.client.filter.DefaultHttpClientFilterResolver;
import io.micronaut.http.client.filters.ClientServerContextFilter;
import io.micronaut.http.client.multipart.MultipartBody;
import io.micronaut.http.client.multipart.MultipartDataFactory;
import io.micronaut.http.client.netty.ssl.NettyClientSslBuilder;
import io.micronaut.http.client.netty.websocket.NettyWebSocketClientHandler;
import io.micronaut.http.client.sse.SseClient;
import io.micronaut.http.codec.CodecException;
import io.micronaut.http.codec.MediaTypeCodec;
import io.micronaut.http.codec.MediaTypeCodecRegistry;
import io.micronaut.http.context.ServerRequestContext;
import io.micronaut.http.filter.ClientFilterChain;
import io.micronaut.http.filter.HttpClientFilter;
import io.micronaut.http.filter.HttpClientFilterResolver;
import io.micronaut.http.filter.HttpFilterResolver;
import io.micronaut.http.multipart.MultipartException;
import io.micronaut.http.netty.AbstractNettyHttpRequest;
import io.micronaut.http.netty.NettyHttpHeaders;
import io.micronaut.http.netty.NettyHttpRequestBuilder;
import io.micronaut.http.netty.NettyHttpResponseBuilder;
import io.micronaut.http.netty.channel.ChannelPipelineCustomizer;
import io.micronaut.http.netty.channel.ChannelPipelineListener;
import io.micronaut.http.netty.channel.NettyThreadFactory;
import io.micronaut.http.netty.stream.DefaultHttp2Content;
import io.micronaut.http.netty.stream.DefaultStreamedHttpResponse;
import io.micronaut.http.netty.stream.Http2Content;
import io.micronaut.http.netty.stream.HttpStreamsClientHandler;
import io.micronaut.http.netty.stream.JsonSubscriber;
import io.micronaut.http.netty.stream.StreamedHttpRequest;
import io.micronaut.http.netty.stream.StreamedHttpResponse;
import io.micronaut.http.netty.stream.StreamingInboundHttp2ToHttpAdapter;
import io.micronaut.http.sse.Event;
import io.micronaut.http.uri.UriBuilder;
import io.micronaut.http.uri.UriTemplate;
import io.micronaut.jackson.databind.JacksonDatabindMapper;
import io.micronaut.json.JsonMapper;
import io.micronaut.json.codec.MapperMediaTypeCodec;
import io.micronaut.json.codec.JsonMediaTypeCodec;
import io.micronaut.json.codec.JsonStreamMediaTypeCodec;
import io.micronaut.json.tree.JsonNode;
import io.micronaut.runtime.ApplicationConfiguration;
import io.micronaut.scheduling.instrument.Instrumentation;
import io.micronaut.scheduling.instrument.InvocationInstrumenter;
import io.micronaut.scheduling.instrument.InvocationInstrumenterFactory;
import io.micronaut.websocket.WebSocketClient;
import io.micronaut.websocket.annotation.ClientWebSocket;
import io.micronaut.websocket.annotation.OnMessage;
import io.micronaut.websocket.context.WebSocketBean;
import io.micronaut.websocket.context.WebSocketBeanRegistry;
import io.micronaut.websocket.exceptions.WebSocketSessionException;
import io.netty.bootstrap.Bootstrap;
import io.netty.buffer.ByteBuf;
import io.netty.buffer.ByteBufAllocator;
import io.netty.buffer.ByteBufUtil;
import io.netty.buffer.CompositeByteBuf;
import io.netty.buffer.EmptyByteBuf;
import io.netty.buffer.Unpooled;
import io.netty.channel.*;
import io.netty.channel.nio.NioEventLoopGroup;
import io.netty.channel.pool.AbstractChannelPoolHandler;
import io.netty.channel.pool.AbstractChannelPoolMap;
import io.netty.channel.pool.ChannelHealthChecker;
import io.netty.channel.pool.ChannelPool;
import io.netty.channel.pool.ChannelPoolMap;
import io.netty.channel.pool.FixedChannelPool;
import io.netty.channel.pool.SimpleChannelPool;
import io.netty.channel.socket.SocketChannel;
import io.netty.channel.socket.nio.NioSocketChannel;
import io.netty.handler.codec.LineBasedFrameDecoder;
import io.netty.handler.codec.TooLongFrameException;
import io.netty.handler.codec.http.*;
import io.netty.handler.codec.http.multipart.DefaultHttpDataFactory;
import io.netty.handler.codec.http.multipart.FileUpload;
import io.netty.handler.codec.http.multipart.HttpDataFactory;
import io.netty.handler.codec.http.multipart.HttpPostRequestEncoder;
import io.netty.handler.codec.http.multipart.InterfaceHttpData;
import io.netty.handler.codec.http.websocketx.WebSocketClientHandshakerFactory;
import io.netty.handler.codec.http.websocketx.WebSocketVersion;
import io.netty.handler.codec.http2.*;
import io.netty.handler.logging.LoggingHandler;
import io.netty.handler.proxy.HttpProxyHandler;
import io.netty.handler.proxy.Socks5ProxyHandler;
import io.netty.handler.ssl.ApplicationProtocolNames;
import io.netty.handler.ssl.ApplicationProtocolNegotiationHandler;
import io.netty.handler.ssl.SslContext;
import io.netty.handler.ssl.SslHandler;
import io.netty.handler.stream.ChunkedWriteHandler;
import io.netty.handler.timeout.IdleStateEvent;
import io.netty.handler.timeout.IdleStateHandler;
import io.netty.handler.timeout.ReadTimeoutHandler;
import io.netty.util.Attribute;
import io.netty.util.AttributeKey;
import io.netty.util.CharsetUtil;
import io.netty.util.ReferenceCountUtil;
import io.netty.util.concurrent.DefaultThreadFactory;
import io.netty.util.concurrent.Future;
import io.netty.util.concurrent.GenericFutureListener;
import org.reactivestreams.Processor;
import org.reactivestreams.Publisher;
import org.reactivestreams.Subscriber;
import org.reactivestreams.Subscription;
import org.slf4j.Logger;
import org.slf4j.LoggerFactory;
import reactor.core.Disposable;
import reactor.core.publisher.Flux;
import reactor.core.publisher.FluxSink;
import reactor.core.publisher.Mono;
import reactor.core.scheduler.Scheduler;
import reactor.core.scheduler.Schedulers;

import java.io.Closeable;
import java.io.File;
import java.io.IOException;
import java.io.InputStream;
import java.net.InetSocketAddress;
import java.net.MalformedURLException;
import java.net.Proxy;
import java.net.Proxy.Type;
import java.net.SocketAddress;
import java.net.URI;
import java.net.URISyntaxException;
import java.net.URL;
import java.nio.charset.Charset;
import java.nio.charset.StandardCharsets;
import java.time.Duration;
import java.util.*;
import java.util.concurrent.ThreadFactory;
import java.util.concurrent.TimeUnit;
import java.util.concurrent.TimeoutException;
import java.util.concurrent.atomic.AtomicBoolean;
import java.util.concurrent.atomic.AtomicInteger;
import java.util.concurrent.atomic.AtomicReference;
import java.util.function.Consumer;
import java.util.function.Function;
import java.util.function.Supplier;
import java.util.stream.Collectors;

import static io.micronaut.http.client.HttpClientConfiguration.DEFAULT_SHUTDOWN_QUIET_PERIOD_MILLISECONDS;
import static io.micronaut.http.client.HttpClientConfiguration.DEFAULT_SHUTDOWN_TIMEOUT_MILLISECONDS;
import static io.micronaut.http.netty.channel.ChannelPipelineCustomizer.HANDLER_HTTP2_SETTINGS;
import static io.micronaut.http.netty.channel.ChannelPipelineCustomizer.HANDLER_IDLE_STATE;
import static io.micronaut.scheduling.instrument.InvocationInstrumenter.NOOP;

/**
 * Default implementation of the {@link HttpClient} interface based on Netty.
 *
 * @author Graeme Rocher
 * @since 1.0
 */
@Internal
public class DefaultHttpClient implements
        WebSocketClient,
        HttpClient,
        StreamingHttpClient,
        SseClient,
        ProxyHttpClient,
        Closeable,
        AutoCloseable {

    private static final Logger LOG = LoggerFactory.getLogger(DefaultHttpClient.class);
    private static final AttributeKey<Http2Stream> STREAM_KEY = AttributeKey.valueOf("micronaut.http2.stream");
    private static final int DEFAULT_HTTP_PORT = 80;
    private static final int DEFAULT_HTTPS_PORT = 443;

    protected final Bootstrap bootstrap;
    protected EventLoopGroup group;
    protected MediaTypeCodecRegistry mediaTypeCodecRegistry;
    protected ByteBufferFactory<ByteBufAllocator, ByteBuf> byteBufferFactory = new NettyByteBufferFactory();

    private final List<HttpFilterResolver.FilterEntry<HttpClientFilter>> clientFilterEntries;
    private final io.micronaut.http.HttpVersion httpVersion;
    private final Scheduler scheduler;
    private final LoadBalancer loadBalancer;
    private final HttpClientConfiguration configuration;
    private final String contextPath;
    private final SslContext sslContext;
    private final ThreadFactory threadFactory;
    private final boolean shutdownGroup;
    private final Charset defaultCharset;
    private final ChannelPoolMap<RequestKey, ChannelPool> poolMap;
    private final Logger log;
    private final @Nullable
    Long readTimeoutMillis;
    private final @Nullable
    Long connectionTimeAliveMillis;
    private final HttpClientFilterResolver<ClientFilterResolutionContext> filterResolver;
    private final WebSocketBeanRegistry webSocketRegistry;
    private final RequestBinderRegistry requestBinderRegistry;
    private final Collection<ChannelPipelineListener> pipelineListeners;
    private final List<InvocationInstrumenterFactory> invocationInstrumenterFactories;

    /**
     * Construct a client for the given arguments.
     *
     * @param loadBalancer                    The {@link LoadBalancer} to use for selecting servers
     * @param configuration                   The {@link HttpClientConfiguration} object
     * @param contextPath                     The base URI to prepend to request uris
     * @param threadFactory                   The thread factory to use for client threads
     * @param nettyClientSslBuilder           The SSL builder
     * @param codecRegistry                   The {@link MediaTypeCodecRegistry} to use for encoding and decoding objects
     * @param annotationMetadataResolver      The annotation metadata resolver
     * @param invocationInstrumenterFactories The invocation instrumeter factories to instrument netty handlers execution with
     * @param filters                         The filters to use
     */
    public DefaultHttpClient(@Nullable LoadBalancer loadBalancer,
            @NonNull HttpClientConfiguration configuration,
            @Nullable String contextPath,
            @Nullable ThreadFactory threadFactory,
            NettyClientSslBuilder nettyClientSslBuilder,
            MediaTypeCodecRegistry codecRegistry,
            @Nullable AnnotationMetadataResolver annotationMetadataResolver,
            List<InvocationInstrumenterFactory> invocationInstrumenterFactories,
            HttpClientFilter... filters) {
<<<<<<< HEAD
        this(loadBalancer, io.micronaut.http.HttpVersion.HTTP_1_1, configuration, contextPath, new DefaultHttpClientFilterResolver(annotationMetadataResolver, Arrays.asList(filters)), null, threadFactory, nettyClientSslBuilder, codecRegistry, WebSocketBeanRegistry.EMPTY, new DefaultRequestBinderRegistry(ConversionService.SHARED), null, NioSocketChannel::new, Collections.emptySet(), invocationInstrumenterFactories);
=======
        this(loadBalancer, configuration.getHttpVersion(), configuration, contextPath, new DefaultHttpClientFilterResolver(annotationMetadataResolver, Arrays.asList(filters)), null, threadFactory, nettyClientSslBuilder, codecRegistry, WebSocketBeanRegistry.EMPTY, new DefaultRequestBinderRegistry(ConversionService.SHARED), null, NioSocketChannel::new, invocationInstrumenterFactories);
>>>>>>> dfe036b6
    }

    /**
     * Construct a client for the given arguments.
     *  @param loadBalancer                    The {@link LoadBalancer} to use for selecting servers
     * @param httpVersion                     The HTTP version to use. Can be null and defaults to {@link io.micronaut.http.HttpVersion#HTTP_1_1}
     * @param configuration                   The {@link HttpClientConfiguration} object
     * @param contextPath                     The base URI to prepend to request uris
     * @param filterResolver                  The http client filter resolver
     * @param clientFilterEntries             The client filter entries
     * @param threadFactory                   The thread factory to use for client threads
     * @param nettyClientSslBuilder           The SSL builder
     * @param codecRegistry                   The {@link MediaTypeCodecRegistry} to use for encoding and decoding objects
     * @param webSocketBeanRegistry           The websocket bean registry
     * @param requestBinderRegistry           The request binder registry
     * @param eventLoopGroup                  The event loop group to use
     * @param socketChannelFactory            The socket channel factory
     * @param pipelineListeners
     * @param invocationInstrumenterFactories The invocation instrumeter factories to instrument netty handlers execution with
     */
    public DefaultHttpClient(@Nullable LoadBalancer loadBalancer,
                             @Nullable io.micronaut.http.HttpVersion httpVersion,
                             @NonNull HttpClientConfiguration configuration,
                             @Nullable String contextPath,
                             @NonNull HttpClientFilterResolver<ClientFilterResolutionContext> filterResolver,
                             List<HttpFilterResolver.FilterEntry<HttpClientFilter>> clientFilterEntries,
                             @Nullable ThreadFactory threadFactory,
                             @NonNull NettyClientSslBuilder nettyClientSslBuilder,
                             @NonNull MediaTypeCodecRegistry codecRegistry,
                             @NonNull WebSocketBeanRegistry webSocketBeanRegistry,
                             @NonNull RequestBinderRegistry requestBinderRegistry,
                             @Nullable EventLoopGroup eventLoopGroup,
                             @NonNull ChannelFactory socketChannelFactory,
                             Collection<ChannelPipelineListener> pipelineListeners,
                             List<InvocationInstrumenterFactory> invocationInstrumenterFactories
    ) {
        ArgumentUtils.requireNonNull("nettyClientSslBuilder", nettyClientSslBuilder);
        ArgumentUtils.requireNonNull("codecRegistry", codecRegistry);
        ArgumentUtils.requireNonNull("webSocketBeanRegistry", webSocketBeanRegistry);
        ArgumentUtils.requireNonNull("requestBinderRegistry", requestBinderRegistry);
        ArgumentUtils.requireNonNull("configuration", configuration);
        ArgumentUtils.requireNonNull("filterResolver", filterResolver);
        ArgumentUtils.requireNonNull("socketChannelFactory", socketChannelFactory);
        this.loadBalancer = loadBalancer;
        this.httpVersion = httpVersion != null ? httpVersion : configuration.getHttpVersion();
        this.defaultCharset = configuration.getDefaultCharset();
        if (StringUtils.isNotEmpty(contextPath)) {
            if (contextPath.charAt(0) != '/') {
                contextPath = '/' + contextPath;
            }
            this.contextPath = contextPath;
        } else {
            this.contextPath = null;
        }
        this.bootstrap = new Bootstrap();
        this.configuration = configuration;
        this.sslContext = nettyClientSslBuilder.build(configuration.getSslConfiguration(), this.httpVersion).orElse(null);
        if (eventLoopGroup != null) {
            this.group = eventLoopGroup;
            this.shutdownGroup = false;
        } else {
            this.group = createEventLoopGroup(configuration, threadFactory);
            this.shutdownGroup = true;
        }

        this.scheduler = Schedulers.fromExecutorService(group);
        this.threadFactory = threadFactory;
        this.bootstrap.group(group)
                .channelFactory(socketChannelFactory)
                .option(ChannelOption.SO_KEEPALIVE, true);

        Optional<Duration> readTimeout = configuration.getReadTimeout();
        this.readTimeoutMillis = readTimeout.map(duration -> !duration.isNegative() ? duration.toMillis() : null).orElse(null);

        Optional<Duration> connectTtl = configuration.getConnectTtl();
        this.connectionTimeAliveMillis = connectTtl.map(duration -> !duration.isNegative() ? duration.toMillis() : null).orElse(null);

        this.invocationInstrumenterFactories =
                invocationInstrumenterFactories == null ? Collections.emptyList() : invocationInstrumenterFactories;

        HttpClientConfiguration.ConnectionPoolConfiguration connectionPoolConfiguration = configuration.getConnectionPoolConfiguration();
        // HTTP/2 defaults to keep alive connections so should we should always use a pool
        if (connectionPoolConfiguration.isEnabled() || this.httpVersion == io.micronaut.http.HttpVersion.HTTP_2_0) {
            int maxConnections = connectionPoolConfiguration.getMaxConnections();
            if (maxConnections > -1) {
                poolMap = new AbstractChannelPoolMap<RequestKey, ChannelPool>() {
                    @Override
                    protected ChannelPool newPool(RequestKey key) {
                        Bootstrap newBootstrap = bootstrap.clone(group);
                        newBootstrap.remoteAddress(key.getRemoteAddress());

                        AbstractChannelPoolHandler channelPoolHandler = newPoolHandler(key);
                        final long acquireTimeoutMillis = connectionPoolConfiguration.getAcquireTimeout().map(Duration::toMillis).orElse(-1L);
                        return new FixedChannelPool(
                                newBootstrap,
                                channelPoolHandler,
                                ChannelHealthChecker.ACTIVE,
                                acquireTimeoutMillis > -1 ? FixedChannelPool.AcquireTimeoutAction.FAIL : null,
                                acquireTimeoutMillis,
                                maxConnections,
                                connectionPoolConfiguration.getMaxPendingAcquires()

                        );
                    }
                };
            } else {
                poolMap = new AbstractChannelPoolMap<RequestKey, ChannelPool>() {
                    @Override
                    protected ChannelPool newPool(RequestKey key) {
                        Bootstrap newBootstrap = bootstrap.clone(group);
                        newBootstrap.remoteAddress(key.getRemoteAddress());

                        AbstractChannelPoolHandler channelPoolHandler = newPoolHandler(key);
                        return new SimpleChannelPool(
                                newBootstrap,
                                channelPoolHandler
                        );
                    }
                };
            }
        } else {
            this.poolMap = null;
        }

        Optional<Duration> connectTimeout = configuration.getConnectTimeout();
        connectTimeout.ifPresent(duration -> this.bootstrap.option(
                ChannelOption.CONNECT_TIMEOUT_MILLIS,
                (int) duration.toMillis()
        ));

        for (Map.Entry<String, Object> entry : configuration.getChannelOptions().entrySet()) {
            Object v = entry.getValue();
            if (v != null) {
                String channelOption = entry.getKey();
                bootstrap.option(ChannelOption.valueOf(channelOption), v);
            }
        }
        this.mediaTypeCodecRegistry = codecRegistry;
        this.log = configuration.getLoggerName().map(LoggerFactory::getLogger).orElse(LOG);
        this.filterResolver = filterResolver;
        if (clientFilterEntries != null) {
            this.clientFilterEntries = clientFilterEntries;
        } else {
            this.clientFilterEntries = filterResolver.resolveFilterEntries(
                    new ClientFilterResolutionContext(null, AnnotationMetadata.EMPTY_METADATA)
            );
        }
        this.webSocketRegistry = webSocketBeanRegistry != null ? webSocketBeanRegistry : WebSocketBeanRegistry.EMPTY;
        this.requestBinderRegistry = requestBinderRegistry;
        this.pipelineListeners = pipelineListeners;
    }

    /**
     * @param url The URL
     */
    public DefaultHttpClient(@Nullable URL url) {
        this(url, new DefaultHttpClientConfiguration());
    }

    /**
     *
     */
    public DefaultHttpClient() {
        this(null, new DefaultHttpClientConfiguration(), Collections.emptyList());
    }

    /**
     * @param url           The URL
     * @param configuration The {@link HttpClientConfiguration} object
     */
    public DefaultHttpClient(@Nullable URL url, @NonNull HttpClientConfiguration configuration) {
        this(
                url == null ? null : LoadBalancer.fixed(url), configuration, null, new DefaultThreadFactory(MultithreadEventLoopGroup.class),
                new NettyClientSslBuilder(new ResourceResolver()),
                createDefaultMediaTypeRegistry(),
                AnnotationMetadataResolver.DEFAULT,
                Collections.emptyList());
    }

    /**
     * @param loadBalancer  The {@link LoadBalancer} to use for selecting servers
     * @param configuration The {@link HttpClientConfiguration} object
     * @param invocationInstrumenterFactories The invocation instrumeter factories to instrument netty handlers execution with
     */
    public DefaultHttpClient(@Nullable LoadBalancer loadBalancer, HttpClientConfiguration configuration, List<InvocationInstrumenterFactory> invocationInstrumenterFactories) {
        this(loadBalancer,
                configuration, null, new DefaultThreadFactory(MultithreadEventLoopGroup.class),
                new NettyClientSslBuilder(new ResourceResolver()),
                createDefaultMediaTypeRegistry(),
                AnnotationMetadataResolver.DEFAULT,
                invocationInstrumenterFactories);
    }

    /**
     * @return The configuration used by this client
     */
    public HttpClientConfiguration getConfiguration() {
        return configuration;
    }

    /**
     * @return The client-specific logger name
     */
    public Logger getLog() {
        return log;
    }

    @Override
    public HttpClient start() {
        if (!isRunning()) {
            this.group = createEventLoopGroup(configuration, threadFactory);
        }
        return this;
    }

    @Override
    public boolean isRunning() {
        return !group.isShutdown();
    }

    @Override
    public HttpClient stop() {
        if (isRunning()) {
            if (poolMap instanceof Iterable) {
                Iterable<Map.Entry<RequestKey, ChannelPool>> i = (Iterable) poolMap;
                for (Map.Entry<RequestKey, ChannelPool> entry : i) {
                    ChannelPool cp = entry.getValue();
                    try {
                        if (cp instanceof SimpleChannelPool) {
                            addInstrumentedListener(((SimpleChannelPool) cp).closeAsync(), future -> {
                                if (!future.isSuccess()) {
                                    final Throwable cause = future.cause();
                                    if (cause != null) {
                                        log.error("Error shutting down HTTP client connection pool: " + cause.getMessage(), cause);
                                    }
                                }
                            });
                        } else {
                            cp.close();
                        }
                    } catch (Exception cause) {
                        log.error("Error shutting down HTTP client connection pool: " + cause.getMessage(), cause);
                    }

                }
            }
            if (shutdownGroup) {
                Duration shutdownTimeout = configuration.getShutdownTimeout()
                    .orElse(Duration.ofMillis(DEFAULT_SHUTDOWN_TIMEOUT_MILLISECONDS));
                Duration shutdownQuietPeriod = configuration.getShutdownQuietPeriod()
                    .orElse(Duration.ofMillis(DEFAULT_SHUTDOWN_QUIET_PERIOD_MILLISECONDS));

                Future<?> future = this.group.shutdownGracefully(
                        shutdownQuietPeriod.toMillis(),
                        shutdownTimeout.toMillis(),
                        TimeUnit.MILLISECONDS
                );
                addInstrumentedListener(future, f -> {
                    if (!f.isSuccess() && log.isErrorEnabled()) {
                        Throwable cause = f.cause();
                        log.error("Error shutting down HTTP client: " + cause.getMessage(), cause);
                    }
                });
                try {
                    future.await(shutdownTimeout.toMillis());
                } catch (InterruptedException e) {
                    // ignore
                }
            }
        }
        return this;
    }

    /**
     * @return The {@link MediaTypeCodecRegistry} used by this client
     */
    public MediaTypeCodecRegistry getMediaTypeCodecRegistry() {
        return mediaTypeCodecRegistry;
    }

    /**
     * Sets the {@link MediaTypeCodecRegistry} used by this client.
     *
     * @param mediaTypeCodecRegistry The registry to use. Should not be null
     */
    public void setMediaTypeCodecRegistry(MediaTypeCodecRegistry mediaTypeCodecRegistry) {
        if (mediaTypeCodecRegistry != null) {
            this.mediaTypeCodecRegistry = mediaTypeCodecRegistry;
        }
    }

    @Override
    public BlockingHttpClient toBlocking() {
        return new BlockingHttpClient() {

            @Override
            public void close() {
                DefaultHttpClient.this.close();
            }

            @Override
            public <I, O, E> io.micronaut.http.HttpResponse<O> exchange(io.micronaut.http.HttpRequest<I> request, Argument<O> bodyType, Argument<E> errorType) {
                Flux<HttpResponse<O>> publisher = Flux.from(DefaultHttpClient.this.exchange(request, bodyType, errorType));
                return publisher.doOnNext(res -> {
                    Optional<ByteBuf> byteBuf = res.getBody(ByteBuf.class);
                    byteBuf.ifPresent(bb -> {
                        if (bb.refCnt() > 0) {
                            ReferenceCountUtil.safeRelease(bb);
                        }
                    });
                    if (res instanceof FullNettyClientHttpResponse) {
                        ((FullNettyClientHttpResponse) res).onComplete();
                    }
                }).blockFirst();
            }
        };
    }

    @SuppressWarnings("SubscriberImplementation")
    @Override
    public <I> Publisher<Event<ByteBuffer<?>>> eventStream(@NonNull io.micronaut.http.HttpRequest<I> request) {
        return eventStreamOrError(request, null);
    }

    private <I> Publisher<Event<ByteBuffer<?>>> eventStreamOrError(@NonNull io.micronaut.http.HttpRequest<I> request, @NonNull Argument<?> errorType) {

        if (request instanceof MutableHttpRequest) {
            ((MutableHttpRequest) request).accept(MediaType.TEXT_EVENT_STREAM_TYPE);
        }

        return Flux.create(emitter ->
                dataStream(request, errorType).subscribe(new Subscriber<ByteBuffer<?>>() {
                    private Subscription dataSubscription;
                    private CurrentEvent currentEvent;

                    @Override
                    public void onSubscribe(Subscription s) {
                        this.dataSubscription = s;
                        Disposable cancellable = () -> dataSubscription.cancel();
                        emitter.onCancel(cancellable);
                        if (!emitter.isCancelled() && emitter.requestedFromDownstream() > 0) {
                            // request the first chunk
                            dataSubscription.request(1);
                        }
                    }

                    @Override
                    public void onNext(ByteBuffer<?> buffer) {

                        try {
                            int len = buffer.readableBytes();

                            // a length of zero indicates the start of a new event
                            // emit the current event
                            if (len == 0) {
                                try {
                                    Event event = Event.of(byteBufferFactory.wrap(currentEvent.data))
                                            .name(currentEvent.name)
                                            .retry(currentEvent.retry)
                                            .id(currentEvent.id);
                                    emitter.next(
                                            event
                                    );
                                } finally {
                                    currentEvent = null;
                                }
                            } else {
                                if (currentEvent == null) {
                                    currentEvent = new CurrentEvent();
                                }
                                int colonIndex = buffer.indexOf((byte) ':');
                                // SSE comments start with colon, so skip
                                if (colonIndex > 0) {
                                    // obtain the type
                                    String type = buffer.slice(0, colonIndex).toString(StandardCharsets.UTF_8).trim();
                                    int fromIndex = colonIndex + 1;
                                    // skip the white space before the actual data
                                    if (buffer.getByte(fromIndex) == ((byte) ' ')) {
                                        fromIndex++;
                                    }
                                    if (fromIndex < len) {
                                        int toIndex = len - fromIndex;
                                        switch (type) {
                                            case "data":
                                                ByteBuffer content = buffer.slice(fromIndex, toIndex);
                                                byte[] d = currentEvent.data;
                                                if (d == null) {
                                                    currentEvent.data = content.toByteArray();
                                                } else {
                                                    currentEvent.data = ArrayUtils.concat(d, content.toByteArray());
                                                }


                                                break;
                                            case "id":
                                                ByteBuffer id = buffer.slice(fromIndex, toIndex);
                                                currentEvent.id = id.toString(StandardCharsets.UTF_8).trim();

                                                break;
                                            case "event":
                                                ByteBuffer event = buffer.slice(fromIndex, toIndex);
                                                currentEvent.name = event.toString(StandardCharsets.UTF_8).trim();

                                                break;
                                            case "retry":
                                                ByteBuffer retry = buffer.slice(fromIndex, toIndex);
                                                String text = retry.toString(StandardCharsets.UTF_8);
                                                if (!StringUtils.isEmpty(text)) {
                                                    Long millis = Long.valueOf(text);
                                                    currentEvent.retry = Duration.ofMillis(millis);
                                                }

                                                break;
                                            default:
                                                // ignore message
                                                break;
                                        }
                                    }
                                }
                            }

                            if (emitter.requestedFromDownstream() > 0 && !emitter.isCancelled()) {
                                dataSubscription.request(1);
                            }
                        } catch (Throwable e) {
                            onError(e);
                        } finally {
                            if (buffer instanceof ReferenceCounted) {
                                ((ReferenceCounted) buffer).release();
                            }
                        }
                    }

                    @Override
                    public void onError(Throwable t) {
                        dataSubscription.cancel();
                        if (t instanceof HttpClientException) {
                            emitter.error(t);
                        } else {
                            emitter.error(new HttpClientException("Error consuming Server Sent Events: " + t.getMessage(), t));
                        }
                    }

                    @Override
                    public void onComplete() {
                        emitter.complete();
                    }
                }), FluxSink.OverflowStrategy.BUFFER);
    }

    @Override
    public <I, B> Publisher<Event<B>> eventStream(@NonNull io.micronaut.http.HttpRequest<I> request,
                                                  @NonNull Argument<B> eventType) {
        return eventStream(request, eventType, DEFAULT_ERROR_TYPE);
    }

    @Override
    public <I, B> Publisher<Event<B>> eventStream(@NonNull io.micronaut.http.HttpRequest<I> request, @NonNull Argument<B> eventType, @NonNull Argument<?> errorType) {
        return Flux.from(eventStreamOrError(request, errorType)).map(byteBufferEvent -> {
            ByteBuffer<?> data = byteBufferEvent.getData();
            Optional<MediaTypeCodec> registeredCodec;

            if (mediaTypeCodecRegistry != null) {
                registeredCodec = mediaTypeCodecRegistry.findCodec(MediaType.APPLICATION_JSON_TYPE);
            } else {
                registeredCodec = Optional.empty();
            }

            if (registeredCodec.isPresent()) {
                B decoded = registeredCodec.get().decode(eventType, data);
                return Event.of(byteBufferEvent, decoded);
            } else {
                throw new CodecException("JSON codec not present");
            }
        });
    }

    @Override
    public <I> Publisher<ByteBuffer<?>> dataStream(@NonNull io.micronaut.http.HttpRequest<I> request) {
        return dataStream(request, DEFAULT_ERROR_TYPE);
    }

    @Override
    public <I> Publisher<ByteBuffer<?>> dataStream(@NonNull io.micronaut.http.HttpRequest<I> request, @NonNull Argument<?> errorType) {
        return new MicronautFlux<>(Flux.from(resolveRequestURI(request)).flatMap(buildDataStreamPublisher(request, errorType)))
                .doAfterNext(buffer -> {
                    Object o = buffer.asNativeBuffer();
                    if (o instanceof ByteBuf) {
                        ByteBuf byteBuf = (ByteBuf) o;
                        if (byteBuf.refCnt() > 0) {
                            ReferenceCountUtil.safeRelease(byteBuf);
                        }
                    }
                });
    }

    @Override
    public <I> Publisher<io.micronaut.http.HttpResponse<ByteBuffer<?>>> exchangeStream(@NonNull io.micronaut.http.HttpRequest<I> request) {
        return exchangeStream(request, DEFAULT_ERROR_TYPE);
    }

    @Override
    public <I> Publisher<io.micronaut.http.HttpResponse<ByteBuffer<?>>> exchangeStream(@NonNull io.micronaut.http.HttpRequest<I> request, @NonNull Argument<?> errorType) {
        return new MicronautFlux<>(Flux.from(resolveRequestURI(request)).flatMap(buildExchangeStreamPublisher(request, errorType)))
                .doAfterNext(byteBufferHttpResponse -> {
                    ByteBuffer<?> buffer = byteBufferHttpResponse.body();
                    if (buffer instanceof ReferenceCounted) {
                        ((ReferenceCounted) buffer).release();
                    }
                });
    }

    @Override
    public <I, O> Publisher<O> jsonStream(@NonNull io.micronaut.http.HttpRequest<I> request, @NonNull Argument<O> type) {
        return jsonStream(request, type, DEFAULT_ERROR_TYPE);
    }

    @Override
    public <I, O> Publisher<O> jsonStream(@NonNull io.micronaut.http.HttpRequest<I> request, @NonNull Argument<O> type, @NonNull Argument<?> errorType) {
        final io.micronaut.http.HttpRequest<Object> parentRequest = ServerRequestContext.currentRequest().orElse(null);
        return Flux.from(resolveRequestURI(request))
                .flatMap(buildJsonStreamPublisher(parentRequest, request, type, errorType));
    }

    @SuppressWarnings("unchecked")
    @Override
    public <I> Publisher<Map<String, Object>> jsonStream(@NonNull io.micronaut.http.HttpRequest<I> request) {
        return (Publisher) jsonStream(request, Map.class);
    }

    @Override
    public <I, O> Publisher<O> jsonStream(@NonNull io.micronaut.http.HttpRequest<I> request, @NonNull Class<O> type) {
        return jsonStream(request, io.micronaut.core.type.Argument.of(type));
    }

    @Override
    public <I, O, E> Publisher<io.micronaut.http.HttpResponse<O>> exchange(@NonNull io.micronaut.http.HttpRequest<I> request, @NonNull Argument<O> bodyType, @NonNull Argument<E> errorType) {
        final io.micronaut.http.HttpRequest<Object> parentRequest = ServerRequestContext.currentRequest().orElse(null);
        Publisher<URI> uriPublisher = resolveRequestURI(request);
        return Flux.from(uriPublisher)
                .switchMap(buildExchangePublisher(parentRequest, request, bodyType, errorType));
    }

    @Override
    public <T extends AutoCloseable> Publisher<T> connect(Class<T> clientEndpointType, io.micronaut.http.MutableHttpRequest<?> request) {
        Publisher<URI> uriPublisher = resolveRequestURI(request);
        return Flux.from(uriPublisher)
                .switchMap(resolvedURI -> connectWebSocket(resolvedURI, request, clientEndpointType, null));
    }

    @Override
    public <T extends AutoCloseable> Publisher<T> connect(Class<T> clientEndpointType, Map<String, Object> parameters) {
        WebSocketBean<T> webSocketBean = webSocketRegistry.getWebSocket(clientEndpointType);
        String uri = webSocketBean.getBeanDefinition().stringValue(ClientWebSocket.class).orElse("/ws");
        uri = UriTemplate.of(uri).expand(parameters);
        MutableHttpRequest<Object> request = io.micronaut.http.HttpRequest.GET(uri);
        Publisher<URI> uriPublisher = resolveRequestURI(request);

        return Flux.from(uriPublisher)
                .switchMap(resolvedURI -> connectWebSocket(resolvedURI, request, clientEndpointType, webSocketBean));

    }

    @Override
    public void close() {
        stop();
    }

    private <T> Flux<T> connectWebSocket(URI uri, MutableHttpRequest<?> request, Class<T> clientEndpointType, WebSocketBean<T> webSocketBean) {
        Bootstrap bootstrap = this.bootstrap.clone();
        if (webSocketBean == null) {
            webSocketBean = webSocketRegistry.getWebSocket(clientEndpointType);
        }

        WebSocketBean<T> finalWebSocketBean = webSocketBean;
        return Flux.create(emitter -> {
            SslContext sslContext = buildSslContext(uri);
            WebSocketVersion protocolVersion = finalWebSocketBean.getBeanDefinition().enumValue(ClientWebSocket.class, "version", WebSocketVersion.class).orElse(WebSocketVersion.V13);
            int maxFramePayloadLength = finalWebSocketBean.messageMethod()
                    .map(m -> m.intValue(OnMessage.class, "maxPayloadLength")
                            .orElse(65536)).orElse(65536);
            String subprotocol = finalWebSocketBean.getBeanDefinition().stringValue(ClientWebSocket.class, "subprotocol").orElse(StringUtils.EMPTY_STRING);

            RequestKey requestKey;
            try {
                requestKey = new RequestKey(uri);
            } catch (HttpClientException e) {
                emitter.error(e);
                return;
            }

            bootstrap.remoteAddress(requestKey.getHost(), requestKey.getPort());
            bootstrap.handler(new HttpClientInitializer(
                    sslContext,
                    requestKey.getHost(),
                    requestKey.getPort(),
                    false,
                    false,
                    null
            ) {
                @Override
                protected void addFinalHandler(ChannelPipeline pipeline) {
                    pipeline.remove(ChannelPipelineCustomizer.HANDLER_HTTP_DECODER);
                    ReadTimeoutHandler readTimeoutHandler = pipeline.get(ReadTimeoutHandler.class);
                    if (readTimeoutHandler != null) {
                        pipeline.remove(readTimeoutHandler);
                    }

                    Optional<Duration> readIdleTime = configuration.getReadIdleTimeout();
                    if (readIdleTime.isPresent()) {
                        Duration duration = readIdleTime.get();
                        if (!duration.isNegative()) {
                            pipeline.addLast(ChannelPipelineCustomizer.HANDLER_IDLE_STATE, new IdleStateHandler(duration.toMillis(), duration.toMillis(), duration.toMillis(), TimeUnit.MILLISECONDS));
                        }
                    }

                    final NettyWebSocketClientHandler webSocketHandler;
                    try {
                        String scheme =  (sslContext == null) ? "ws" : "wss";
                        URI webSocketURL = UriBuilder.of(uri)
                                .scheme(scheme)
                                .host(host)
                                .port(port)
                                .build();

                        MutableHttpHeaders headers = request.getHeaders();
                        HttpHeaders customHeaders = EmptyHttpHeaders.INSTANCE;
                        if (headers instanceof NettyHttpHeaders) {
                            customHeaders = ((NettyHttpHeaders) headers).getNettyHeaders();
                        }
                        if (StringUtils.isNotEmpty(subprotocol)) {
                            customHeaders.add("Sec-WebSocket-Protocol", subprotocol);
                        }

                        webSocketHandler = new NettyWebSocketClientHandler<>(
                                request,
                                finalWebSocketBean,
                                WebSocketClientHandshakerFactory.newHandshaker(
                                        webSocketURL, protocolVersion, subprotocol, false, customHeaders, maxFramePayloadLength),
                                requestBinderRegistry,
                                mediaTypeCodecRegistry,
                                emitter);
                        pipeline.addLast(ChannelPipelineCustomizer.HANDLER_MICRONAUT_WEBSOCKET_CLIENT, webSocketHandler);
                    } catch (Throwable e) {
                        emitter.error(new WebSocketSessionException("Error opening WebSocket client session: " + e.getMessage(), e));
                    }
                }
            });

            addInstrumentedListener(bootstrap.connect(), future -> {
                if (!future.isSuccess()) {
                    emitter.error(future.cause());
                }
            });
        }, FluxSink.OverflowStrategy.ERROR);
    }

    /**
     * @param request   The request
     * @param errorType The error type
     * @param <I>       The input type
     * @return A {@link Function}
     */
    protected <I> Function<URI, Publisher<HttpResponse<ByteBuffer<?>>>> buildExchangeStreamPublisher(@NonNull io.micronaut.http.HttpRequest<I> request,
                                                                                                     @NonNull Argument<?> errorType) {
        final io.micronaut.http.HttpRequest<Object> parentRequest = ServerRequestContext.currentRequest().orElse(null);
        return requestURI -> {
            Flux<io.micronaut.http.HttpResponse<Object>> streamResponsePublisher = Flux.from(buildStreamExchange(parentRequest, request, requestURI, errorType));
            return streamResponsePublisher.switchMap(response -> {
                StreamedHttpResponse streamedHttpResponse = NettyHttpResponseBuilder.toStreamResponse(response);
                Flux<HttpContent> httpContentReactiveSequence = Flux.from(streamedHttpResponse);
                return httpContentReactiveSequence
                        .filter(message -> !(message.content() instanceof EmptyByteBuf))
                        .map(message -> {
                            ByteBuf byteBuf = message.content();
                            if (log.isTraceEnabled()) {
                                log.trace("HTTP Client Streaming Response Received Chunk (length: {}) for Request: {} {}",
                                            byteBuf.readableBytes(), request.getMethodName(), request.getUri());
                                    traceBody("Response", byteBuf);
                            }
                            ByteBuffer<?> byteBuffer = byteBufferFactory.wrap(byteBuf);
                            NettyStreamedHttpResponse<ByteBuffer<?>> thisResponse = new NettyStreamedHttpResponse<>(
                                    streamedHttpResponse,
                                    response.status()
                            );
                            thisResponse.setBody(byteBuffer);
                            return (HttpResponse<ByteBuffer<?>>) new HttpResponseWrapper<>(thisResponse);
                        });
            }).doOnTerminate(() -> {
                final Object o = request.getAttribute(NettyClientHttpRequest.CHANNEL).orElse(null);
                if (o instanceof Channel) {
                    final Channel c = (Channel) o;
                    if (c.isOpen()) {
                        c.close();
                    }
                }
            });
        };
    }

    /**
     * @param parentRequest The parent request
     * @param request       The request
     * @param type          The type
     * @param errorType     The error type
     * @param <I>           The input type
     * @param <O>           The output type
     * @return A {@link Function}
     */
    protected <I, O> Function<URI, Publisher<O>> buildJsonStreamPublisher(
            io.micronaut.http.HttpRequest<?> parentRequest,
            io.micronaut.http.HttpRequest<I> request,
            io.micronaut.core.type.Argument<O> type,
            io.micronaut.core.type.Argument<?> errorType) {
        return requestURI -> {
            Flux<io.micronaut.http.HttpResponse<Object>> streamResponsePublisher =
                    Flux.from(buildStreamExchange(parentRequest, request, requestURI, errorType));
            return streamResponsePublisher.switchMap(response -> {
                if (!(response instanceof NettyStreamedHttpResponse)) {
                    throw new IllegalStateException("Response has been wrapped in non streaming type. Do not wrap the response in client filters for stream requests");
                }

                MapperMediaTypeCodec mediaTypeCodec = (MapperMediaTypeCodec) mediaTypeCodecRegistry.findCodec(MediaType.APPLICATION_JSON_TYPE)
                        .orElseThrow(() -> new IllegalStateException("No JSON codec found"));

                StreamedHttpResponse streamResponse = NettyHttpResponseBuilder.toStreamResponse(response);
                Flux<HttpContent> httpContentReactiveSequence = Flux.from(streamResponse);

                boolean isJsonStream = response.getContentType().map(mediaType -> mediaType.equals(MediaType.APPLICATION_JSON_STREAM_TYPE)).orElse(false);
                boolean streamArray = !Iterable.class.isAssignableFrom(type.getType()) && !isJsonStream;
                Processor<byte[], JsonNode> jsonProcessor = mediaTypeCodec.getJsonMapper().createReactiveParser(p -> {
                    httpContentReactiveSequence.map(content -> {
                        ByteBuf chunk = content.content();
                        if (log.isTraceEnabled()) {
                            log.trace("HTTP Client Streaming Response Received Chunk (length: {}) for Request: {} {}",
                                    chunk.readableBytes(), request.getMethodName(), request.getUri());
                            traceBody("Chunk", chunk);
                        }
                        try {
                            return ByteBufUtil.getBytes(chunk);
                        } finally {
                            chunk.release();
                        }
                    }).subscribe(p);
                }, streamArray);
                return Flux.from(jsonProcessor)
                        .map(jsonNode -> mediaTypeCodec.decode(type, jsonNode));
            }).doOnTerminate(() -> {
                final Object o = request.getAttribute(NettyClientHttpRequest.CHANNEL).orElse(null);
                if (o instanceof Channel) {
                    final Channel c = (Channel) o;
                    if (c.isOpen()) {
                        c.close();
                    }
                }
            });
        };
    }

    /**
     * @param request The request
     * @param <I>     The input type
     * @return A {@link Function}
     * @deprecated Use {@link #buildDataStreamPublisher(io.micronaut.http.HttpRequest, Argument)} instead
     */
    @Deprecated
    protected <I> Function<URI, Publisher<ByteBuffer<?>>> buildDataStreamPublisher(io.micronaut.http.HttpRequest<I> request) {
        return buildDataStreamPublisher(request, null);
    }

    /**
     * @param request   The request
     * @param errorType The error type
     * @param <I>       The input type
     * @return A {@link Function}
     */
    protected <I> Function<URI, Publisher<ByteBuffer<?>>> buildDataStreamPublisher(@NonNull io.micronaut.http.HttpRequest<I> request,
                                                                                   @NonNull Argument<?> errorType) {
        final io.micronaut.http.HttpRequest<Object> parentRequest = ServerRequestContext.currentRequest().orElse(null);
        return requestURI -> {
            Flux<io.micronaut.http.HttpResponse<Object>> streamResponsePublisher = Flux.from(buildStreamExchange(parentRequest, request, requestURI, errorType));
            Function<HttpContent, ByteBuffer<?>> contentMapper = message -> {
                ByteBuf byteBuf = message.content();
                return byteBufferFactory.wrap(byteBuf);
            };
            return streamResponsePublisher.switchMap(response -> {
                if (!(response instanceof NettyStreamedHttpResponse)) {
                    throw new IllegalStateException("Response has been wrapped in non streaming type. Do not wrap the response in client filters for stream requests");
                }
                NettyStreamedHttpResponse nettyStreamedHttpResponse = (NettyStreamedHttpResponse) response;
                Flux<HttpContent> httpContentReactiveSequence = Flux.from(nettyStreamedHttpResponse.getNettyResponse());
                return httpContentReactiveSequence
                        .filter(message -> !(message.content() instanceof EmptyByteBuf))
                        .map(contentMapper);
            })
                    .doOnTerminate(() -> {
                        final Object o = request.getAttribute(NettyClientHttpRequest.CHANNEL).orElse(null);
                        if (o instanceof Channel) {
                            final Channel c = (Channel) o;
                            if (c.isOpen()) {
                                c.close();
                            }
                        }
                    });
        };
    }


    /**
     * @param parentRequest The parent request
     * @param request       The request
     * @param requestURI    The request URI
     * @param <I>           The input type
     * @return A {@link Flux}
     * @deprecated Use {@link #buildStreamExchange(io.micronaut.http.HttpRequest, io.micronaut.http.HttpRequest, URI, Argument)} instead.
     */
    @Deprecated
    @SuppressWarnings("MagicNumber")
    protected <I> Publisher<io.micronaut.http.HttpResponse<Object>> buildStreamExchange(
            @Nullable io.micronaut.http.HttpRequest<?> parentRequest,
            io.micronaut.http.HttpRequest<I> request,
            URI requestURI) {
        return buildStreamExchange(parentRequest, request, requestURI, null);
    }

    /**
     * @param parentRequest The parent request
     * @param request       The request
     * @param requestURI    The request URI
     * @param errorType     The error type
     * @param <I>           The input type
     * @return A {@link Flux}
     */
    @SuppressWarnings("MagicNumber")
    protected <I> Publisher<io.micronaut.http.HttpResponse<Object>> buildStreamExchange(
            @Nullable io.micronaut.http.HttpRequest<?> parentRequest,
            @NonNull io.micronaut.http.HttpRequest<I> request,
            @NonNull URI requestURI,
            @NonNull Argument<?> errorType) {
        SslContext sslContext = buildSslContext(requestURI);

        AtomicReference<io.micronaut.http.HttpRequest> requestWrapper = new AtomicReference<>(request);
        Flux<io.micronaut.http.HttpResponse<Object>> streamResponsePublisher = Flux.create(emitter -> {

            ChannelFuture channelFuture;
            try {
                if (httpVersion == io.micronaut.http.HttpVersion.HTTP_2_0) {

                    channelFuture = doConnect(request, requestURI, sslContext, true, channelHandlerContext -> {
                        try {
                            final Channel channel = channelHandlerContext.channel();
                            request.setAttribute(NettyClientHttpRequest.CHANNEL, channel);
                            streamRequestThroughChannel(
                                    parentRequest,
                                    requestWrapper,
                                    emitter,
                                    channel,
                                    true
                            );
                        } catch (Throwable e) {
                            emitter.error(e);
                        }
                    });
                } else {
                    channelFuture = doConnect(request, requestURI, sslContext, true, null);
                    addInstrumentedListener(channelFuture, (ChannelFutureListener) f -> {
                                if (f.isSuccess()) {
                                    Channel channel = f.channel();
                                    request.setAttribute(NettyClientHttpRequest.CHANNEL, channel);
                                    streamRequestThroughChannel(
                                            parentRequest,
                                            requestWrapper,
                                            emitter,
                                            channel,
                                            true
                                    );
                                } else {
                                    Throwable cause = f.cause();
                                    emitter.error(
                                            new HttpClientException("Connect error:" + cause.getMessage(), cause)
                                    );
                                }
                            });
                }
            } catch (HttpClientException e) {
                emitter.error(e);
                return;
            }

            Disposable disposable = buildDisposableChannel(channelFuture);
            emitter.onDispose(disposable);
            emitter.onCancel(disposable);
        }, FluxSink.OverflowStrategy.BUFFER);

        streamResponsePublisher = readBodyOnError(errorType, streamResponsePublisher);

        // apply filters
        streamResponsePublisher = Flux.from(
                applyFilterToResponsePublisher(parentRequest, request, requestURI, requestWrapper, streamResponsePublisher)
        );

        return streamResponsePublisher.subscribeOn(scheduler);
    }

    /**
     * @param <I>           The input type
     * @param <O>           The output type
     * @param <E>           The error type
     * @param parentRequest The parent request
     * @param request       The request
     * @param bodyType      The body type
     * @param errorType     The error type
     * @return A {@link Function}
     */
    protected <I, O, E> Function<URI, Publisher<? extends io.micronaut.http.HttpResponse<O>>> buildExchangePublisher(
            io.micronaut.http.HttpRequest<?> parentRequest,
            io.micronaut.http.HttpRequest<I> request,
            @NonNull Argument<O> bodyType,
            @NonNull Argument<E> errorType) {
        AtomicReference<io.micronaut.http.HttpRequest> requestWrapper = new AtomicReference<>(request);
        return requestURI -> {
            Flux<io.micronaut.http.HttpResponse<O>> responsePublisher = Flux.create(emitter -> {

                boolean multipart = MediaType.MULTIPART_FORM_DATA_TYPE.equals(request.getContentType().orElse(null));
                if (poolMap != null && !multipart) {
                    try {
                        RequestKey requestKey = new RequestKey(requestURI);
                        ChannelPool channelPool = poolMap.get(requestKey);
                        Future<Channel> channelFuture = channelPool.acquire();
                        addInstrumentedListener(channelFuture, future -> {
                            if (future.isSuccess()) {
                                Channel channel = future.get();
                                try {
                                    sendRequestThroughChannel(
                                            requestWrapper,
                                            bodyType,
                                            errorType,
                                            emitter,
                                            channel,
                                            requestKey.isSecure(),
                                            channelPool
                                    );
                                } catch (Exception e) {
                                    emitter.error(e);
                                }
                            } else {
                                Throwable cause = future.cause();
                                emitter.error(
                                        new HttpClientException("Connect Error: " + cause.getMessage(), cause)
                                );
                            }
                        });
                    } catch (HttpClientException e) {
                        emitter.error(e);
                    }
                } else {
                    SslContext sslContext = buildSslContext(requestURI);
                    ChannelFuture connectionFuture = doConnect(request, requestURI, sslContext, false, null);
                    addInstrumentedListener(connectionFuture, future -> {
                        if (!future.isSuccess()) {
                            Throwable cause = future.cause();
                            if (emitter.isCancelled()) {
                                log.trace("Connection to {} failed, but emitter already cancelled.", requestURI, cause);
                            } else {
                                emitter.error(
                                        new HttpClientException("Connect Error: " + cause.getMessage(), cause)
                                );
                            }
                        } else {
                            try {
                                sendRequestThroughChannel(
                                        requestWrapper,
                                        bodyType,
                                        errorType,
                                        emitter,
                                        connectionFuture.channel(),
                                        sslContext != null,
                                        null);
                            } catch (Throwable e) {
                                emitter.error(e);
                            }
                        }
                    });
                }

            }, FluxSink.OverflowStrategy.ERROR);

            Publisher<io.micronaut.http.HttpResponse<O>> finalPublisher = applyFilterToResponsePublisher(
                    parentRequest,
                    request,
                    requestURI,
                    requestWrapper,
                    responsePublisher
            );
            Flux<io.micronaut.http.HttpResponse<O>> finalReactiveSequence;
            if (finalPublisher instanceof Flux) {
                finalReactiveSequence = (Flux<io.micronaut.http.HttpResponse<O>>) finalPublisher;
            } else {
                finalReactiveSequence = Flux.from(finalPublisher);
            }
            // apply timeout to flowable too in case a filter applied another policy
            Optional<Duration> readTimeout = configuration.getReadTimeout();
            if (readTimeout.isPresent()) {
                // add an additional second, because generally the timeout should occur
                // from the Netty request handling pipeline
                final Duration rt = readTimeout.get();
                if (!rt.isNegative()) {
                    Duration duration = rt.plus(Duration.ofSeconds(1));
                    finalReactiveSequence = finalReactiveSequence.timeout(duration)
                            .onErrorResume(throwable -> {
                                if (throwable instanceof TimeoutException) {
                                    return Flux.error(ReadTimeoutException.TIMEOUT_EXCEPTION);
                                }
                                return Flux.error(throwable);
                            });
                }
            }
            return finalReactiveSequence;
        };
    }

    /**
     * @param channel The channel to close asynchronously
     */
    protected void closeChannelAsync(Channel channel) {
        if (channel.isOpen()) {

            ChannelFuture closeFuture = channel.closeFuture();
            closeFuture.addListener(f2 -> {
                if (!f2.isSuccess() && log.isErrorEnabled()) {
                    Throwable cause = f2.cause();
                    log.error("Error closing request connection: " + cause.getMessage(), cause);
                }
            });
        }
    }

    /**
     * @param request The request
     * @param <I>     The input type
     * @return A {@link Publisher} with the resolved URI
     */
    protected <I> Publisher<URI> resolveRequestURI(io.micronaut.http.HttpRequest<I> request) {
        return resolveRequestURI(request, true);
    }

    /**
     * @param request            The request
     * @param includeContextPath Whether to prepend the client context path
     * @param <I>                The input type
     * @return A {@link Publisher} with the resolved URI
     */
    protected <I> Publisher<URI> resolveRequestURI(io.micronaut.http.HttpRequest<I> request, boolean includeContextPath) {
        URI requestURI = request.getUri();
        if (requestURI.getScheme() != null) {
            // if the request URI includes a scheme then it is fully qualified so use the direct server
            return Flux.just(requestURI);
        } else {
            return resolveURI(request, includeContextPath);
        }
    }

    /**
     * @param parentRequest      The parent request
     * @param request            The redirect location request
     * @param <I>                The input type
     * @return A {@link Publisher} with the resolved URI
     */
    protected <I> Publisher<URI> resolveRedirectURI(io.micronaut.http.HttpRequest<?> parentRequest, io.micronaut.http.HttpRequest<I> request) {
        URI requestURI = request.getUri();
        if (requestURI.getScheme() != null) {
            // if the request URI includes a scheme then it is fully qualified so use the direct server
            return Flux.just(requestURI);
        } else {
            if (parentRequest == null || parentRequest.getUri().getHost() == null) {
                return resolveURI(request, false);
            } else {
                URI parentURI = parentRequest.getUri();
                UriBuilder uriBuilder = UriBuilder.of(requestURI)
                        .scheme(parentURI.getScheme())
                        .userInfo(parentURI.getUserInfo())
                        .host(parentURI.getHost())
                        .port(parentURI.getPort());
                return Flux.just(uriBuilder.build());
            }
        }
    }

    /**
     * @param requestURI The request URI
     * @return A URI that is prepended with the contextPath, if set
     */
    protected URI prependContextPath(URI requestURI) {
        if (StringUtils.isNotEmpty(contextPath)) {
            try {
                return new URI(StringUtils.prependUri(contextPath, requestURI.toString()));
            } catch (URISyntaxException e) {
                throw new HttpClientException("Failed to construct the request URI", e);
            }
        }
        return requestURI;
    }

    /**
     * @return The discriminator to use when selecting a server for the purposes of load balancing (defaults to null)
     */
    protected Object getLoadBalancerDiscriminator() {
        return null;
    }

    /**
     * Creates an initial connection to the given remote host.
     *
     * @param request         The request
     * @param uri             The URI to connect to
     * @param sslCtx          The SslContext instance
     * @param isStream        Is the connection a stream connection
     * @param contextConsumer The logic to run once the channel is configured correctly
     * @return A ChannelFuture
     * @throws HttpClientException If the URI is invalid
     */
    protected ChannelFuture doConnect(
            io.micronaut.http.HttpRequest<?> request,
            URI uri,
            @Nullable SslContext sslCtx,
            boolean isStream,
            Consumer<ChannelHandlerContext> contextConsumer) throws HttpClientException {

        RequestKey requestKey = new RequestKey(uri);
        return doConnect(request, requestKey.getHost(), requestKey.getPort(), sslCtx, isStream, contextConsumer);
    }

    /**
     * Creates an initial connection to the given remote host.
     *
     * @param request         The request
     * @param host            The host
     * @param port            The port
     * @param sslCtx          The SslContext instance
     * @param isStream        Is the connection a stream connection
     * @param contextConsumer The logic to run once the channel is configured correctly
     * @return A ChannelFuture
     */
    protected ChannelFuture doConnect(
            io.micronaut.http.HttpRequest<?> request,
            String host,
            int port,
            @Nullable SslContext sslCtx,
            boolean isStream,
            Consumer<ChannelHandlerContext> contextConsumer) {
        Bootstrap localBootstrap = this.bootstrap.clone();
        String acceptHeader = request.getHeaders().get(io.micronaut.http.HttpHeaders.ACCEPT);
        localBootstrap.handler(new HttpClientInitializer(
                sslCtx,
                host,
                port,
                isStream,
                acceptHeader != null && acceptHeader.equalsIgnoreCase(MediaType.TEXT_EVENT_STREAM), contextConsumer)
        );
        return doConnect(localBootstrap, host, port);
    }

    /**
     * Creates the {@link NioEventLoopGroup} for this client.
     *
     * @param configuration The configuration
     * @param threadFactory The thread factory
     * @return The group
     */
    protected NioEventLoopGroup createEventLoopGroup(HttpClientConfiguration configuration, ThreadFactory threadFactory) {
        OptionalInt numOfThreads = configuration.getNumOfThreads();
        Optional<Class<? extends ThreadFactory>> threadFactoryType = configuration.getThreadFactory();
        boolean hasThreads = numOfThreads.isPresent();
        boolean hasFactory = threadFactoryType.isPresent();
        NioEventLoopGroup group;
        if (hasThreads && hasFactory) {
            group = new NioEventLoopGroup(numOfThreads.getAsInt(), InstantiationUtils.instantiate(threadFactoryType.get()));
        } else if (hasThreads) {
            if (threadFactory != null) {
                group = new NioEventLoopGroup(numOfThreads.getAsInt(), threadFactory);
            } else {
                group = new NioEventLoopGroup(numOfThreads.getAsInt());
            }
        } else {
            if (threadFactory != null) {
                group = new NioEventLoopGroup(NettyThreadFactory.DEFAULT_EVENT_LOOP_THREADS, threadFactory);
            } else {

                group = new NioEventLoopGroup();
            }
        }
        return group;
    }

    /**
     * Creates an initial connection with the given bootstrap and remote host.
     *
     * @param bootstrap The bootstrap instance
     * @param host      The host
     * @param port      The port
     * @return The ChannelFuture
     */
    protected ChannelFuture doConnect(Bootstrap bootstrap, String host, int port) {
        return bootstrap.connect(host, port);
    }

    /**
     * Builds an {@link SslContext} for the given URI if necessary.
     *
     * @param uriObject The URI
     * @return The {@link SslContext} instance
     */
    protected SslContext buildSslContext(URI uriObject) {
        final SslContext sslCtx;
        if (io.micronaut.http.HttpRequest.SCHEME_HTTPS.equalsIgnoreCase(uriObject.getScheme()) ||
            SCHEME_WSS.equalsIgnoreCase(uriObject.getScheme())) {
            sslCtx = sslContext;
            //Allow https requests to be sent if SSL is disabled but a proxy is present
            if (sslCtx == null && !configuration.getProxyAddress().isPresent()) {
                throw new HttpClientException("Cannot send HTTPS request. SSL is disabled");
            }
        } else {
            sslCtx = null;
        }
        return sslCtx;
    }

    /**
     * Configures the HTTP proxy for the pipeline.
     *
     * @param pipeline The pipeline
     * @param proxy    The proxy
     */
    protected void configureProxy(ChannelPipeline pipeline, Proxy proxy) {
        configureProxy(pipeline, proxy.type(), proxy.address());
    }

    /**
     * Configures the HTTP proxy for the pipeline.
     *
     * @param pipeline     The pipeline
     * @param proxyType    The proxy type
     * @param proxyAddress The proxy address
     */
    protected void configureProxy(ChannelPipeline pipeline, Type proxyType, SocketAddress proxyAddress) {
        String username = configuration.getProxyUsername().orElse(null);
        String password = configuration.getProxyPassword().orElse(null);

        if (proxyAddress instanceof InetSocketAddress) {
            InetSocketAddress isa = (InetSocketAddress) proxyAddress;
            if (isa.isUnresolved()) {
                proxyAddress = new InetSocketAddress(isa.getHostString(), isa.getPort());
            }
        }

        if (StringUtils.isNotEmpty(username) && StringUtils.isNotEmpty(password)) {
            switch (proxyType) {
                case HTTP:
                    pipeline.addLast(ChannelPipelineCustomizer.HANDLER_HTTP_PROXY, new HttpProxyHandler(proxyAddress, username, password));
                    break;
                case SOCKS:
                    pipeline.addLast(ChannelPipelineCustomizer.HANDLER_SOCKS_5_PROXY, new Socks5ProxyHandler(proxyAddress, username, password));
                    break;
                default:
                    // no-op
            }
        } else {
            switch (proxyType) {
                case HTTP:
                    pipeline.addLast(ChannelPipelineCustomizer.HANDLER_HTTP_PROXY, new HttpProxyHandler(proxyAddress));
                    break;
                case SOCKS:
                    pipeline.addLast(ChannelPipelineCustomizer.HANDLER_SOCKS_5_PROXY, new Socks5ProxyHandler(proxyAddress));
                    break;
                default:
                    // no-op
            }
        }
    }

    /**
     * @param parentRequest     The parent request
     * @param request           The request
     * @param requestURI        The URI of the request
     * @param requestWrapper    The request wrapper
     * @param responsePublisher The response publisher
     * @param <I>               The input type
     * @param <O>               The output type
     * @return The {@link Publisher} for the response
     */
    protected <I, O> Publisher<io.micronaut.http.HttpResponse<O>> applyFilterToResponsePublisher(
            io.micronaut.http.HttpRequest<?> parentRequest,
            io.micronaut.http.HttpRequest<I> request,
            URI requestURI,
            AtomicReference<io.micronaut.http.HttpRequest> requestWrapper,
            Publisher<io.micronaut.http.HttpResponse<O>> responsePublisher) {

        if (request instanceof MutableHttpRequest) {
            ((MutableHttpRequest<I>) request).uri(requestURI);

            List<HttpClientFilter> filters =
                    filterResolver.resolveFilters(request, clientFilterEntries);
            if (parentRequest != null) {
                filters.add(new ClientServerContextFilter(parentRequest));
            }

            OrderUtil.reverseSort(filters);
            Publisher<io.micronaut.http.HttpResponse<O>> finalResponsePublisher = responsePublisher;
            filters.add((req, chain) -> finalResponsePublisher);

            ClientFilterChain filterChain = buildChain(requestWrapper, filters);
            if (parentRequest != null) {
                responsePublisher = ServerRequestContext.with(parentRequest, (Supplier<Publisher<io.micronaut.http.HttpResponse<O>>>) () -> {
                    try {
                        return Flux.from((Publisher<io.micronaut.http.HttpResponse<O>>) filters.get(0).doFilter(request, filterChain))
                                .contextWrite(ctx -> ctx.put(ServerRequestContext.KEY, parentRequest));
                    } catch (Throwable t) {
                        return Flux.error(t);
                    }
                });
            } else {
                try {
                    responsePublisher = (Publisher<io.micronaut.http.HttpResponse<O>>) filters.get(0).doFilter(request, filterChain);
                } catch (Throwable t) {
                    responsePublisher = Flux.error(t);
                }
            }
        }

        return responsePublisher;
    }

    /**
     * @param request                The request
     * @param requestURI             The URI of the request
     * @param requestContentType     The request content type
     * @param permitsBody            Whether permits body
     * @param onError                Called when the body publisher encounters an error
     * @param closeChannelAfterWrite Whether to close the channel. For stream requests we don't close the channel until disposed of.
     * @return A {@link NettyRequestWriter}
     * @throws HttpPostRequestEncoder.ErrorDataEncoderException if there is an encoder exception
     */
    protected NettyRequestWriter buildNettyRequest(
            MutableHttpRequest request,
            URI requestURI,
            MediaType requestContentType,
            boolean permitsBody,
            Consumer<? super Throwable> onError,
            boolean closeChannelAfterWrite) throws HttpPostRequestEncoder.ErrorDataEncoderException {

        io.netty.handler.codec.http.HttpRequest nettyRequest;
        HttpPostRequestEncoder postRequestEncoder = null;
        if (permitsBody) {
            Optional body = request.getBody();
            boolean hasBody = body.isPresent();
            if (requestContentType.equals(MediaType.APPLICATION_FORM_URLENCODED_TYPE) && hasBody) {
                Object bodyValue = body.get();
                if (bodyValue instanceof CharSequence) {
                    ByteBuf byteBuf = charSequenceToByteBuf((CharSequence) bodyValue, requestContentType);
                    request.body(byteBuf);
                    nettyRequest = NettyHttpRequestBuilder.toHttpRequest(request);
                } else {
                    postRequestEncoder = buildFormDataRequest(request, bodyValue);
                    nettyRequest = postRequestEncoder.finalizeRequest();
                }
            } else if (requestContentType.equals(MediaType.MULTIPART_FORM_DATA_TYPE) && hasBody) {
                Object bodyValue = body.get();
                postRequestEncoder = buildMultipartRequest(request, bodyValue);
                nettyRequest = postRequestEncoder.finalizeRequest();
            } else {
                ByteBuf bodyContent = null;
                if (hasBody) {
                    Object bodyValue = body.get();
                    if (Publishers.isConvertibleToPublisher(bodyValue)) {
                        boolean isSingle = Publishers.isSingle(bodyValue.getClass());

                        Publisher<?> publisher = ConversionService.SHARED.convert(bodyValue, Publisher.class).orElseThrow(() ->
                                new IllegalArgumentException("Unconvertible reactive type: " + bodyValue)
                        );

                        Flux<HttpContent> requestBodyPublisher = Flux.from(publisher).map(o -> {
                            if (o instanceof CharSequence) {
                                ByteBuf textChunk = Unpooled.copiedBuffer(((CharSequence) o), requestContentType.getCharset().orElse(StandardCharsets.UTF_8));
                                if (log.isTraceEnabled()) {
                                    traceChunk(textChunk);
                                }
                                return new DefaultHttpContent(textChunk);
                            } else if (o instanceof ByteBuf) {
                                ByteBuf byteBuf = (ByteBuf) o;
                                if (log.isTraceEnabled()) {
                                    log.trace("Sending Bytes Chunk. Length: {}", byteBuf.readableBytes());
                                }
                                return new DefaultHttpContent(byteBuf);
                            } else if (o instanceof byte[]) {
                                byte[] bodyBytes = (byte[]) o;
                                if (log.isTraceEnabled()) {
                                    log.trace("Sending Bytes Chunk. Length: {}", bodyBytes.length);
                                }
                                return new DefaultHttpContent(Unpooled.wrappedBuffer(bodyBytes));
                            } else if (o instanceof ByteBuffer) {
                                ByteBuffer<?> byteBuffer = (ByteBuffer<?>) o;
                                Object nativeBuffer = byteBuffer.asNativeBuffer();
                                if (log.isTraceEnabled()) {
                                    log.trace("Sending Bytes Chunk. Length: {}", byteBuffer.readableBytes());
                                }
                                if (nativeBuffer instanceof ByteBuf) {
                                    return new DefaultHttpContent((ByteBuf) nativeBuffer);
                                } else {
                                    return new DefaultHttpContent(Unpooled.wrappedBuffer(byteBuffer.toByteArray()));
                                }
                            } else if (mediaTypeCodecRegistry != null) {
                                Optional<MediaTypeCodec> registeredCodec = mediaTypeCodecRegistry.findCodec(requestContentType);
                                ByteBuf encoded = registeredCodec.map(codec -> codec.encode(o, byteBufferFactory).asNativeBuffer())
                                        .orElse(null);
                                if (encoded != null) {
                                    if (log.isTraceEnabled()) {
                                        traceChunk(encoded);
                                    }
                                    return new DefaultHttpContent(encoded);
                                }
                            }
                            throw new CodecException("Cannot encode value [" + o + "]. No possible encoders found");
                        });

                        if (!isSingle && MediaType.APPLICATION_JSON_TYPE.equals(requestContentType)) {
                           requestBodyPublisher = JsonSubscriber.lift(requestBodyPublisher);
                        }

                        requestBodyPublisher = requestBodyPublisher.doOnError(onError);

                        request.body(requestBodyPublisher);
                        nettyRequest = NettyHttpRequestBuilder.toHttpRequest(request);
                        try {
                            nettyRequest.setUri(requestURI.toURL().getFile());
                        } catch (MalformedURLException e) {
                            //should never happen
                        }
                        return new NettyRequestWriter(requestURI.getScheme(), nettyRequest, null, closeChannelAfterWrite);
                    } else if (bodyValue instanceof CharSequence) {
                        bodyContent = charSequenceToByteBuf((CharSequence) bodyValue, requestContentType);
                    } else if (mediaTypeCodecRegistry != null) {
                        Optional<MediaTypeCodec> registeredCodec = mediaTypeCodecRegistry.findCodec(requestContentType);
                        bodyContent = registeredCodec.map(codec -> codec.encode(bodyValue, byteBufferFactory).asNativeBuffer())
                                .orElse(null);
                    }
                    if (bodyContent == null) {
                        bodyContent = ConversionService.SHARED.convert(bodyValue, ByteBuf.class).orElseThrow(() ->
                                new HttpClientException("Body [" + bodyValue + "] cannot be encoded to content type [" + requestContentType + "]. No possible codecs or converters found.")
                        );
                    }
                }
                request.body(bodyContent);
                try {
                    nettyRequest = NettyHttpRequestBuilder.toHttpRequest(request);
                } finally {
                    // reset body after encoding request in case of retry
                    request.body(body.orElse(null));
                }
            }
        } else {
            nettyRequest = NettyHttpRequestBuilder.toHttpRequest(request);
        }
        try {
            nettyRequest.setUri(requestURI.toURL().getFile());
        } catch (MalformedURLException e) {
            //should never happen
        }
        return new NettyRequestWriter(requestURI.getScheme(), nettyRequest, postRequestEncoder, closeChannelAfterWrite);
    }

    /**
     * Configures HTTP/2 for the channel when SSL is enabled.
     *
     * @param httpClientInitializer The client initializer
     * @param ch                    The channel
     * @param sslCtx                The SSL context
     * @param host                  The host
     * @param port                  The port
     * @param connectionHandler     The connection handler
     */
    protected void configureHttp2Ssl(
            HttpClientInitializer httpClientInitializer,
            @NonNull SocketChannel ch,
            @NonNull SslContext sslCtx,
            String host,
            int port,
            HttpToHttp2ConnectionHandler connectionHandler) {
        ChannelPipeline pipeline = ch.pipeline();
        // Specify Host in SSLContext New Handler to add TLS SNI Extension
        pipeline.addLast(ChannelPipelineCustomizer.HANDLER_SSL, sslCtx.newHandler(ch.alloc(), host, port));
        // We must wait for the handshake to finish and the protocol to be negotiated before configuring
        // the HTTP/2 components of the pipeline.
        pipeline.addLast(
                ChannelPipelineCustomizer.HANDLER_HTTP2_PROTOCOL_NEGOTIATOR,
                new ApplicationProtocolNegotiationHandler(ApplicationProtocolNames.HTTP_2) {

            @Override
            public void handlerRemoved(ChannelHandlerContext ctx) {
                // the logic to send the request should only be executed once the HTTP/2
                // Connection Preface request has been sent. Once the Preface has been sent and
                // removed then this handler is removed so we invoke the remaining logic once
                // this handler removed
                final Consumer<ChannelHandlerContext> contextConsumer =
                        httpClientInitializer.contextConsumer;
                if (contextConsumer != null) {
                    contextConsumer.accept(ctx);
                }
            }

            @Override
            protected void configurePipeline(ChannelHandlerContext ctx, String protocol) {
                if (ApplicationProtocolNames.HTTP_2.equals(protocol)) {
                    ChannelPipeline p = ctx.pipeline();
                    if (httpClientInitializer.stream) {
                        // stream consumer manages backpressure and reads
                        ctx.channel().config().setAutoRead(false);
                    }
                    p.addLast(
                            ChannelPipelineCustomizer.HANDLER_HTTP2_SETTINGS,
                            new Http2SettingsHandler(ch.newPromise())
                    );
                    httpClientInitializer.addEventStreamHandlerIfNecessary(p);
                    httpClientInitializer.addFinalHandler(p);
                    for (ChannelPipelineListener pipelineListener : pipelineListeners) {
                        pipelineListener.onConnect(p);
                    }
                } else if (ApplicationProtocolNames.HTTP_1_1.equals(protocol)) {
                    ChannelPipeline p = ctx.pipeline();
                    httpClientInitializer.addHttp1Handlers(p);
                } else {
                    ctx.close();
                    throw new HttpClientException("Unknown Protocol: " + protocol);
                }
            }
        });

        pipeline.addLast(ChannelPipelineCustomizer.HANDLER_HTTP2_CONNECTION, connectionHandler);
    }

    /**
     * Configures HTTP/2 handling for plaintext (non-SSL) connections.
     *
     * @param httpClientInitializer The client initializer
     * @param ch                    The channel
     * @param connectionHandler     The connection handler
     */
    protected void configureHttp2ClearText(
            HttpClientInitializer httpClientInitializer,
            @NonNull SocketChannel ch,
            @NonNull HttpToHttp2ConnectionHandler connectionHandler) {
        HttpClientCodec sourceCodec = new HttpClientCodec();
        Http2ClientUpgradeCodec upgradeCodec = new Http2ClientUpgradeCodec(ChannelPipelineCustomizer.HANDLER_HTTP2_CONNECTION, connectionHandler);
        HttpClientUpgradeHandler upgradeHandler = new HttpClientUpgradeHandler(sourceCodec, upgradeCodec, 65536);

        final ChannelPipeline pipeline = ch.pipeline();
        pipeline.addLast(ChannelPipelineCustomizer.HANDLER_HTTP_CLIENT_CODEC, sourceCodec);
        httpClientInitializer.settingsHandler = new Http2SettingsHandler(ch.newPromise());
        pipeline.addLast(upgradeHandler);
        pipeline.addLast(ChannelPipelineCustomizer.HANDLER_HTTP2_UPGRADE_REQUEST, new UpgradeRequestHandler(httpClientInitializer) {
            @Override
            public void handlerRemoved(ChannelHandlerContext ctx) {
                final Consumer<ChannelHandlerContext> contextConsumer = httpClientInitializer.contextConsumer;
                if (contextConsumer != null) {
                    contextConsumer.accept(ctx);
                }
            }
        });
    }

    /**
     * Creates a new {@link HttpToHttp2ConnectionHandlerBuilder} for the given HTTP/2 connection object and config.
     *
     * @param connection    The connection
     * @param configuration The configuration
     * @param stream        Whether this is a stream request
     * @return The {@link HttpToHttp2ConnectionHandlerBuilder}
     */
    protected @NonNull
    HttpToHttp2ConnectionHandlerBuilder newHttp2ConnectionHandlerBuilder(
            @NonNull Http2Connection connection, @NonNull HttpClientConfiguration configuration, boolean stream) {
        final HttpToHttp2ConnectionHandlerBuilder builder = new HttpToHttp2ConnectionHandlerBuilder();
        builder.validateHeaders(true);
        final Http2FrameListener http2ToHttpAdapter;

        if (!stream) {
            http2ToHttpAdapter = new InboundHttp2ToHttpAdapterBuilder(connection)
                    .maxContentLength(configuration.getMaxContentLength())
                    .validateHttpHeaders(true)
                    .propagateSettings(true)
                    .build();

        } else {
            http2ToHttpAdapter = new StreamingInboundHttp2ToHttpAdapter(
                    connection,
                    configuration.getMaxContentLength()
            );
        }
        return builder
                .connection(connection)
                .frameListener(new DelegatingDecompressorFrameListener(
                        connection,
                        http2ToHttpAdapter));

    }

    private Flux<io.micronaut.http.HttpResponse<Object>> readBodyOnError(@NonNull Argument<?> errorType, @NonNull Flux<io.micronaut.http.HttpResponse<Object>> publisher) {
        if (errorType != null && errorType != HttpClient.DEFAULT_ERROR_TYPE) {
            return publisher.onErrorResume(clientException -> {
                if (clientException instanceof HttpClientResponseException) {
                    final HttpResponse<?> response = ((HttpClientResponseException) clientException).getResponse();
                    if (response instanceof NettyStreamedHttpResponse) {
                        return Mono.create(emitter -> {
                            NettyStreamedHttpResponse<?> streamedResponse = (NettyStreamedHttpResponse<?>) response;
                            final StreamedHttpResponse nettyResponse = streamedResponse.getNettyResponse();
                            nettyResponse.subscribe(new Subscriber<HttpContent>() {
                                final CompositeByteBuf buffer = byteBufferFactory.getNativeAllocator().compositeBuffer();
                                Subscription s;
                                @Override
                                public void onSubscribe(Subscription s) {
                                    this.s = s;
                                    s.request(1);
                                }

                                @Override
                                public void onNext(HttpContent httpContent) {
                                    buffer.addComponent(true, httpContent.content());
                                    s.request(1);
                                }

                                @Override
                                public void onError(Throwable t) {
                                    buffer.release();
                                    emitter.error(t);
                                }

                                @Override
                                public void onComplete() {
                                    try {
                                        FullHttpResponse fullHttpResponse = new DefaultFullHttpResponse(nettyResponse.protocolVersion(), nettyResponse.status(), buffer, nettyResponse.headers(), new DefaultHttpHeaders(true));
                                        final FullNettyClientHttpResponse<Object> fullNettyClientHttpResponse = new FullNettyClientHttpResponse<>(fullHttpResponse, response.status(), mediaTypeCodecRegistry, byteBufferFactory, (Argument<Object>) errorType, true);
                                        fullNettyClientHttpResponse.onComplete();
                                        emitter.error(new HttpClientResponseException(
                                                fullHttpResponse.status().reasonPhrase(),
                                                null,
                                                fullNettyClientHttpResponse,
                                                new HttpClientErrorDecoder() {
                                                    @Override
                                                    public Argument<?> getErrorType(MediaType mediaType) {
                                                        return errorType;
                                                    }
                                                }
                                        ));
                                    } finally {
                                        buffer.release();
                                    }
                                }
                            });
                        });
                    }
                }
                return Mono.error(clientException);
            });
        }
        return publisher;
    }

    private <I> Publisher<URI> resolveURI(io.micronaut.http.HttpRequest<I> request, boolean includeContextPath) {
        URI requestURI = request.getUri();
        if (loadBalancer == null) {
            return Flux.error(new NoHostException("Request URI specifies no host to connect to"));
        }

        return Flux.from(loadBalancer.select(getLoadBalancerDiscriminator())).map(server -> {
                    Optional<String> authInfo = server.getMetadata().get(io.micronaut.http.HttpHeaders.AUTHORIZATION_INFO, String.class);
                    if (request instanceof MutableHttpRequest && authInfo.isPresent()) {
                        ((MutableHttpRequest) request).getHeaders().auth(authInfo.get());
                    }
                    return server.resolve(includeContextPath ? prependContextPath(requestURI) : requestURI);
                }
        );
    }

    private <I, O, E> void sendRequestThroughChannel(
            AtomicReference<io.micronaut.http.HttpRequest> requestWrapper,
            Argument<O> bodyType,
            Argument<E> errorType,
            FluxSink<io.micronaut.http.HttpResponse<O>> emitter,
            Channel channel,
            boolean secure,
            ChannelPool channelPool) throws HttpPostRequestEncoder.ErrorDataEncoderException {
        io.micronaut.http.HttpRequest<I> finalRequest = requestWrapper.get();
        URI requestURI = finalRequest.getUri();
        MediaType requestContentType = finalRequest
                .getContentType()
                .orElse(MediaType.APPLICATION_JSON_TYPE);

        boolean permitsBody = io.micronaut.http.HttpMethod.permitsRequestBody(finalRequest.getMethod());

        MutableHttpRequest clientHttpRequest = (MutableHttpRequest) finalRequest;
        NettyRequestWriter requestWriter = buildNettyRequest(
                clientHttpRequest,
                requestURI,
                requestContentType,
                permitsBody,
                throwable -> {
                    if (!emitter.isCancelled()) {
                        emitter.error(throwable);
                    }
                },
                true
        );
        HttpRequest nettyRequest = requestWriter.getNettyRequest();

        prepareHttpHeaders(
                requestURI,
                finalRequest,
                nettyRequest,
                permitsBody,
                poolMap == null
        );

        if (log.isDebugEnabled()) {
            debugRequest(requestURI, nettyRequest);
        }

        if (log.isTraceEnabled()) {
            traceRequest(finalRequest, nettyRequest);
        }

        addFullHttpResponseHandler(
                finalRequest,
                channel,
                secure,
                channelPool,
                emitter,
                bodyType,
                errorType
        );
        requestWriter.writeAndClose(channel, channelPool, emitter);
    }

    private void streamRequestThroughChannel(
            io.micronaut.http.HttpRequest<?> parentRequest,
            AtomicReference<io.micronaut.http.HttpRequest> requestWrapper,
            FluxSink emitter,
            Channel channel,
            boolean failOnError) throws HttpPostRequestEncoder.ErrorDataEncoderException {
        io.micronaut.http.HttpRequest<?> finalRequest = requestWrapper.get();
        URI requestURI = finalRequest.getUri();
        NettyRequestWriter requestWriter = prepareRequest(
                finalRequest,
                requestURI,
                emitter,
                false
        );
        HttpRequest nettyRequest = requestWriter.getNettyRequest();
        ChannelPipeline pipeline = channel.pipeline();
        pipeline.addLast(ChannelPipelineCustomizer.HANDLER_MICRONAUT_HTTP_RESPONSE_FULL, new SimpleChannelInboundHandlerInstrumented<FullHttpResponse>() {
            final AtomicBoolean received = new AtomicBoolean(false);

            @Override
            public boolean acceptInboundMessage(Object msg) {
                return msg instanceof FullHttpResponse;
            }

            @Override
            public void exceptionCaught(ChannelHandlerContext ctx, Throwable cause) {
                if (received.compareAndSet(false, true)) {
                    emitter.error(cause);
                }
            }

            @Override
            public void userEventTriggered(ChannelHandlerContext ctx, Object evt) throws Exception {
                if (evt instanceof IdleStateEvent && received.compareAndSet(false, true)) {
                    // closed to idle ste
                    emitter.error(ReadTimeoutException.TIMEOUT_EXCEPTION);
                }
            }

            @Override
            protected void channelReadInstrumented(ChannelHandlerContext ctx, FullHttpResponse msg) {
                if (received.compareAndSet(false, true)) {
                    HttpResponseStatus status = msg.status();
                    int statusCode = status.code();
                    HttpStatus httpStatus;
                    try {
                        httpStatus = HttpStatus.valueOf(statusCode);
                    } catch (IllegalArgumentException e) {
                        emitter.error(e);
                        return;
                    }
                    Publisher<HttpContent> bodyPublisher;
                    if (msg.content() instanceof EmptyByteBuf) {
                        bodyPublisher = Publishers.empty();
                    } else {
                        bodyPublisher = Publishers.just(new DefaultLastHttpContent(msg.content()));
                    }
                    DefaultStreamedHttpResponse nettyResponse = new DefaultStreamedHttpResponse(
                            msg.protocolVersion(),
                            msg.status(),
                            msg.headers(),
                            bodyPublisher
                    );
                    NettyStreamedHttpResponse response = new NettyStreamedHttpResponse(nettyResponse, httpStatus);
                    HttpHeaders headers = msg.headers();
                    if (log.isTraceEnabled()) {
                        log.trace("HTTP Client Streaming Response Received ({}) for Request: {} {}", msg.status(), nettyRequest.method().name(), nettyRequest.uri());
                        traceHeaders(headers);
                    }
                    emitter.next(response);
                    emitter.complete();
                }
            }
        });
        pipeline.addLast(ChannelPipelineCustomizer.HANDLER_MICRONAUT_HTTP_RESPONSE_STREAM, new SimpleChannelInboundHandlerInstrumented<StreamedHttpResponse>() {

            final AtomicBoolean received = new AtomicBoolean(false);

            @Override
            public boolean acceptInboundMessage(Object msg) {
                return msg instanceof StreamedHttpResponse;
            }

            @Override
            public void exceptionCaught(ChannelHandlerContext ctx, Throwable cause) {
                if (received.compareAndSet(false, true)) {
                    emitter.error(cause);
                }
            }

            @Override
            protected void channelReadInstrumented(ChannelHandlerContext ctx, StreamedHttpResponse msg) {
                if (received.compareAndSet(false, true)) {
                    HttpResponseStatus status = msg.status();
                    int statusCode = status.code();
                    HttpStatus httpStatus;
                    try {
                        httpStatus = HttpStatus.valueOf(statusCode);
                    } catch (IllegalArgumentException e) {
                        emitter.error(e);
                        return;
                    }

                    NettyStreamedHttpResponse response = new NettyStreamedHttpResponse(msg, httpStatus);
                    HttpHeaders headers = msg.headers();
                    if (log.isTraceEnabled()) {
                        log.trace("HTTP Client Streaming Response Received ({}) for Request: {} {}", msg.status(), nettyRequest.method().name(), nettyRequest.uri());
                        traceHeaders(headers);
                    }

                    if (statusCode > 300 && statusCode < 400 && configuration.isFollowRedirects() && headers.contains(HttpHeaderNames.LOCATION)) {
                        String location = headers.get(HttpHeaderNames.LOCATION);
                        Flux<io.micronaut.http.HttpResponse<Object>> redirectedExchange;
                        try {
                            MutableHttpRequest<Object> redirectRequest = io.micronaut.http.HttpRequest.GET(location);
                            setRedirectHeaders(nettyRequest, redirectRequest);
                            redirectedExchange = Flux.from(resolveRedirectURI(parentRequest, redirectRequest))
                                    .flatMap(uri -> buildStreamExchange(parentRequest, redirectRequest, uri, null));

                            //noinspection SubscriberImplementation
                            redirectedExchange.subscribe(new Subscriber<io.micronaut.http.HttpResponse<Object>>() {
                                Subscription sub;

                                @Override
                                public void onSubscribe(Subscription s) {
                                    s.request(1);
                                    this.sub = s;
                                }

                                @Override
                                public void onNext(io.micronaut.http.HttpResponse<Object> objectHttpResponse) {
                                    emitter.next(objectHttpResponse);
                                }

                                @Override
                                public void onError(Throwable t) {
                                    emitter.error(t);
                                }

                                @Override
                                public void onComplete() {
                                    emitter.complete();
                                }
                            });
                        } catch (Exception e) {
                            emitter.error(e);
                        }
                    } else {
                        boolean errorStatus = statusCode >= 400;
                        if (errorStatus && failOnError) {
                            emitter.error(new HttpClientResponseException(response.getStatus().getReason(), response));
                        } else {
                            emitter.next(response);
                            emitter.complete();
                        }
                    }
                }
            }
        });

        if (log.isDebugEnabled()) {
            debugRequest(requestURI, nettyRequest);
        }

        if (log.isTraceEnabled()) {
            traceRequest(requestWrapper.get(), nettyRequest);
        }

        requestWriter.writeAndClose(channel, null, emitter);
    }

    private ByteBuf charSequenceToByteBuf(CharSequence bodyValue, MediaType requestContentType) {
        CharSequence charSequence = bodyValue;
        return byteBufferFactory.copiedBuffer(
                charSequence.toString().getBytes(
                        requestContentType.getCharset().orElse(defaultCharset)
                )
        ).asNativeBuffer();
    }

    private String getHostHeader(URI requestURI) {
        RequestKey requestKey = new RequestKey(requestURI);
        StringBuilder host = new StringBuilder(requestKey.getHost());
        int port = requestKey.getPort();
        if (port > -1 && port != 80 && port != 443) {
            host.append(":").append(port);
        }
        return host.toString();
    }

    private <I> void prepareHttpHeaders(
            URI requestURI,
            io.micronaut.http.HttpRequest<I> request,
            io.netty.handler.codec.http.HttpRequest nettyRequest,
            boolean permitsBody,
            boolean closeConnection) {
        HttpHeaders headers = nettyRequest.headers();

        if (!headers.contains(HttpHeaderNames.HOST)) {
            headers.set(HttpHeaderNames.HOST, getHostHeader(requestURI));
        }

        // HTTP/2 assumes keep-alive connections
        if (httpVersion != io.micronaut.http.HttpVersion.HTTP_2_0) {
            if (closeConnection) {
                headers.set(HttpHeaderNames.CONNECTION, HttpHeaderValues.CLOSE);
            } else {
                headers.set(HttpHeaderNames.CONNECTION, HttpHeaderValues.KEEP_ALIVE);
            }
        }

        if (permitsBody) {
            Optional<I> body = request.getBody();
            if (body.isPresent()) {
                if (!headers.contains(HttpHeaderNames.CONTENT_TYPE)) {
                    MediaType mediaType = request.getContentType().orElse(MediaType.APPLICATION_JSON_TYPE);
                    headers.set(HttpHeaderNames.CONTENT_TYPE, mediaType);
                }
                if (nettyRequest instanceof FullHttpRequest) {
                    FullHttpRequest fullHttpRequest = (FullHttpRequest) nettyRequest;
                    headers.set(HttpHeaderNames.CONTENT_LENGTH, fullHttpRequest.content().readableBytes());
                } else {
                    if (!headers.contains(HttpHeaderNames.CONTENT_LENGTH) && !headers.contains(HttpHeaderNames.TRANSFER_ENCODING)) {
                        headers.set(HttpHeaderNames.TRANSFER_ENCODING, HttpHeaderValues.CHUNKED);
                    }
                }
            } else if (!(nettyRequest instanceof StreamedHttpRequest)) {
                headers.set(HttpHeaderNames.CONTENT_LENGTH, 0);
            }
        }
    }

    /**
     * Note: caller must ensure this is only called for plaintext HTTP, not TLS HTTP2.
     */
    private boolean discardH2cStream(HttpMessage message) {
        // only applies to h2c
        if (httpVersion == io.micronaut.http.HttpVersion.HTTP_2_0) {
            int streamId = message.headers().getInt(HttpConversionUtil.ExtensionHeaderNames.STREAM_ID.text(), -1);
            if (streamId == 1) {
                // ignore this message
                if (log.isDebugEnabled()) {
                    log.debug("Received response on HTTP2 stream 1, the stream used to respond to the initial upgrade request. Ignoring.");
                }
                return true;
            } else {
                return false;
            }
        } else {
            return false;
        }
    }

    @SuppressWarnings("MagicNumber")
    private <O, E> void addFullHttpResponseHandler(
            io.micronaut.http.HttpRequest<?> request,
            Channel channel,
            boolean secure,
            ChannelPool channelPool,
            FluxSink<io.micronaut.http.HttpResponse<O>> emitter,
            Argument<O> bodyType, Argument<E> errorType) {
        ChannelPipeline pipeline = channel.pipeline();
        final SimpleChannelInboundHandler<FullHttpResponse> newHandler = new SimpleChannelInboundHandlerInstrumented<FullHttpResponse>(false) {

            AtomicBoolean complete = new AtomicBoolean(false);
            boolean keepAlive = true;

            @Override
            public boolean acceptInboundMessage(Object msg) {
                return msg instanceof FullHttpResponse && (secure || !discardH2cStream((HttpMessage) msg));
            }

            @Override
            protected void channelReadInstrumented(ChannelHandlerContext channelHandlerContext, FullHttpResponse fullResponse) {
                try {

                    HttpResponseStatus status = fullResponse.status();
                    int statusCode = status.code();
                    HttpStatus httpStatus;
                    try {
                        httpStatus = HttpStatus.valueOf(statusCode);
                    } catch (IllegalArgumentException e) {
                        if (complete.compareAndSet(false, true)) {
                            if (!emitter.isCancelled()) {
                                emitter.error(e);
                            }
                        } else if (LOG.isWarnEnabled()) {
                            LOG.warn("Unsupported http status after handler completed: " + e.getMessage(), e);
                        }
                        return;
                    }

                    try {
                        HttpHeaders headers = fullResponse.headers();

                        if (log.isDebugEnabled()) {
                            log.debug("Received response {} from {}", status.code(), request.getUri());
                        }

                        if (log.isTraceEnabled()) {
                            traceHeaders(headers);
                            traceBody("Response", fullResponse.content());
                        }

                        // it is a redirect
                        if (statusCode > 300 && statusCode < 400 && configuration.isFollowRedirects() && headers.contains(HttpHeaderNames.LOCATION)) {
                            String location = headers.get(HttpHeaderNames.LOCATION);
                            final MutableHttpRequest<Object> redirectRequest = io.micronaut.http.HttpRequest.GET(location);
                            setRedirectHeaders(request, redirectRequest);
                            Flux<io.micronaut.http.HttpResponse<O>> redirectExchange = Flux.from(resolveRedirectURI(request, redirectRequest))
                                    .switchMap(buildExchangePublisher(request, redirectRequest, bodyType, errorType));
                            redirectExchange
                                    .defaultIfEmpty(io.micronaut.http.HttpResponse.notFound())
                                    .subscribe(oHttpResponse -> {
                                        if (bodyType == null || !bodyType.isVoid()) {
                                            emitter.next(oHttpResponse);
                                        }
                                        emitter.complete();
                                    }, throwable -> {
                                        if (!emitter.isCancelled()) {
                                            emitter.error(throwable);
                                        }
                                    });
                            return;
                        }
                        if (statusCode == HttpStatus.NO_CONTENT.getCode()) {
                            // normalize the NO_CONTENT header, since http content aggregator adds it even if not present in the response
                            headers.remove(HttpHeaderNames.CONTENT_LENGTH);
                        }

                        boolean convertBodyWithBodyType = statusCode < 400 ||
                                (!DefaultHttpClient.this.configuration.isExceptionOnErrorStatus() && bodyType.equalsType(errorType));
                        FullNettyClientHttpResponse<O> response
                                = new FullNettyClientHttpResponse<>(fullResponse, httpStatus, mediaTypeCodecRegistry, byteBufferFactory, bodyType, convertBodyWithBodyType);

                        if (complete.compareAndSet(false, true)) {
                            if (convertBodyWithBodyType) {
                                if (bodyType == null || !bodyType.isVoid()) {
                                    emitter.next(response);
                                }
                                response.onComplete();
                                emitter.complete();
                            } else { // error flow
                                try {
                                    HttpClientResponseException clientError;
                                    if (errorType != null && errorType != HttpClient.DEFAULT_ERROR_TYPE) {
                                        clientError = new HttpClientResponseException(
                                                status.reasonPhrase(),
                                                null,
                                                response,
                                                new HttpClientErrorDecoder() {
                                                    @Override
                                                    public Argument<?> getErrorType(MediaType mediaType) {
                                                        return errorType;
                                                    }
                                                }
                                        );
                                    } else {
                                        clientError = new HttpClientResponseException(
                                                status.reasonPhrase(),
                                                response
                                        );
                                    }
                                    try {
                                        if (!emitter.isCancelled()) {
                                            emitter.error(clientError);
                                        }
                                    } finally {
                                        response.onComplete();
                                    }
                                } catch (Throwable t) {
                                    if (t instanceof HttpClientResponseException) {
                                        try {
                                            if (!emitter.isCancelled()) {
                                                emitter.error(t);
                                            }
                                        } finally {
                                            response.onComplete();
                                        }
                                    } else {
                                        response.onComplete();
                                        FullNettyClientHttpResponse<Object> errorResponse = new FullNettyClientHttpResponse<>(
                                                fullResponse,
                                                httpStatus,
                                                mediaTypeCodecRegistry,
                                                byteBufferFactory,
                                                null,
                                                false
                                        );
                                        errorResponse.onComplete();
                                        HttpClientResponseException clientResponseError = new HttpClientResponseException(
                                                "Error decoding HTTP error response body: " + t.getMessage(),
                                                t,
                                                errorResponse,
                                                null
                                        );
                                        if (!emitter.isCancelled()) {
                                            emitter.error(clientResponseError);
                                        }
                                    }
                                }
                            }
                        }
                    } catch (Throwable t) {
                        if (complete.compareAndSet(false, true)) {
                            if (t instanceof HttpClientResponseException) {
                                if (!emitter.isCancelled()) {
                                    emitter.error(t);
                                }
                            } else {
                                FullNettyClientHttpResponse<Object> response = new FullNettyClientHttpResponse<>(fullResponse, httpStatus, mediaTypeCodecRegistry, byteBufferFactory, null, false);
                                HttpClientResponseException clientResponseError = new HttpClientResponseException(
                                        "Error decoding HTTP response body: " + t.getMessage(),
                                        t,
                                        response,
                                        new HttpClientErrorDecoder() {
                                            @Override
                                            public Argument<?> getErrorType(MediaType mediaType) {
                                                return errorType;
                                            }
                                        }
                                );
                                try {
                                    if (!emitter.isCancelled()) {
                                        emitter.error(clientResponseError);
                                    }

                                } finally {
                                    response.onComplete();
                                }
                            }
                        } else {
                            if (LOG.isWarnEnabled()) {
                                LOG.warn("Exception fired after handler completed: " + t.getMessage(), t);
                            }
                        }
                    }
                } finally {
                    if (fullResponse.refCnt() > 0) {
                        try {
                            ReferenceCountUtil.release(fullResponse);
                        } catch (Throwable e) {
                            if (LOG.isDebugEnabled()) {
                                LOG.debug("Failed to release response: {}", fullResponse);
                            }
                        }
                    }
                    if (!HttpUtil.isKeepAlive(fullResponse)) {
                        keepAlive = false;
                    }
                    pipeline.remove(this);

                }
            }

            @Override
            public void handlerRemoved(ChannelHandlerContext ctx) {
                if (channelPool != null) {
                    if (readTimeoutMillis != null) {
                        ctx.pipeline().remove(ChannelPipelineCustomizer.HANDLER_READ_TIMEOUT);
                    }
                    final Channel ch = ctx.channel();
                    if (!keepAlive) {
                        ch.closeFuture().addListener((future ->
                                channelPool.release(ch)
                        ));
                    } else {
                        channelPool.release(ch);
                    }
                } else {
                    // just close it to prevent any future reads without a handler registered
                    ctx.close();
                }
            }

            @Override
            public void handlerAdded(ChannelHandlerContext ctx) {
                if (readTimeoutMillis != null) {

                    if (httpVersion == io.micronaut.http.HttpVersion.HTTP_2_0) {
                        Http2SettingsHandler settingsHandler = (Http2SettingsHandler) ctx.pipeline().get(HANDLER_HTTP2_SETTINGS);
                        if (settingsHandler != null) {
                            addInstrumentedListener(settingsHandler.promise, future -> {
                                if (future.isSuccess()) {
                                    pipeline.addBefore(
                                            ChannelPipelineCustomizer.HANDLER_HTTP2_CONNECTION,
                                            ChannelPipelineCustomizer.HANDLER_READ_TIMEOUT,
                                            new ReadTimeoutHandler(readTimeoutMillis, TimeUnit.MILLISECONDS)
                                    );
                                }

                            });
                        } else {
                            pipeline.addBefore(
                                    ChannelPipelineCustomizer.HANDLER_HTTP2_CONNECTION,
                                    ChannelPipelineCustomizer.HANDLER_READ_TIMEOUT,
                                    new ReadTimeoutHandler(readTimeoutMillis, TimeUnit.MILLISECONDS)
                            );
                        }
                    } else {
                        pipeline.addBefore(
                                ChannelPipelineCustomizer.HANDLER_HTTP_CLIENT_CODEC,
                                ChannelPipelineCustomizer.HANDLER_READ_TIMEOUT,
                                new ReadTimeoutHandler(readTimeoutMillis, TimeUnit.MILLISECONDS));
                    }
                }
            }

            @Override
            public void exceptionCaught(ChannelHandlerContext ctx, Throwable cause) {
                try {
                    if (complete.compareAndSet(false, true)) {

                        String message = cause.getMessage();
                        if (message == null) {
                            message = cause.getClass().getSimpleName();
                        }
                        if (log.isTraceEnabled()) {
                            log.trace("HTTP Client exception ({}) occurred for request : {} {}",
                                    message, request.getMethodName(), request.getUri());
                        }

                        if (cause instanceof TooLongFrameException) {
                            if (!emitter.isCancelled()) {
                                emitter.error(new ContentLengthExceededException(configuration.getMaxContentLength()));
                            }
                        } else if (cause instanceof io.netty.handler.timeout.ReadTimeoutException) {
                            if (!emitter.isCancelled()) {
                                emitter.error(ReadTimeoutException.TIMEOUT_EXCEPTION);
                            }
                        } else {
                            if (!emitter.isCancelled()) {
                                emitter.error(new HttpClientException("Error occurred reading HTTP response: " + message, cause));
                            }
                        }
                    }
                } finally {
                    keepAlive = false;
                    pipeline.remove(this);
                }
            }
        };
        pipeline.addLast(ChannelPipelineCustomizer.HANDLER_MICRONAUT_FULL_HTTP_RESPONSE, newHandler);
    }

    private void setRedirectHeaders(@Nullable HttpRequest request, MutableHttpRequest<Object> redirectRequest) {
        if (request != null) {
            request.headers().forEach(header -> redirectRequest.header(header.getKey(), header.getValue()));
            //The host should be recalculated based on the location
            redirectRequest.getHeaders().remove(HttpHeaderNames.HOST);
        }
    }

    private void setRedirectHeaders(@Nullable io.micronaut.http.HttpRequest<?> request, MutableHttpRequest<Object> redirectRequest) {
        if (request != null) {
            final Iterator<Map.Entry<String, List<String>>> headerIterator = request.getHeaders().iterator();
            while (headerIterator.hasNext()) {
                final Map.Entry<String, List<String>> originalHeader = headerIterator.next();
                final List<String> originalHeaderValue = originalHeader.getValue();
                if (originalHeaderValue != null && !originalHeaderValue.isEmpty()) {
                    final Iterator<String> headerValueIterator = originalHeaderValue.iterator();
                    while (headerValueIterator.hasNext()) {
                        final String value = headerValueIterator.next();
                        if (value != null) {
                            redirectRequest.header(originalHeader.getKey(), value);
                        }
                    }
                }
            }
            //The host should be recalculated based on the location
            redirectRequest.getHeaders().remove(HttpHeaderNames.HOST);
        }
    }

    private ClientFilterChain buildChain(AtomicReference<io.micronaut.http.HttpRequest> requestWrapper, List<HttpClientFilter> filters) {
        AtomicInteger integer = new AtomicInteger();
        int len = filters.size();
        return new ClientFilterChain() {
            @Override
            public Publisher<? extends io.micronaut.http.HttpResponse<?>> proceed(MutableHttpRequest<?> request) {

                int pos = integer.incrementAndGet();
                if (pos > len) {
                    throw new IllegalStateException("The FilterChain.proceed(..) method should be invoked exactly once per filter execution. The method has instead been invoked multiple times by an erroneous filter definition.");
                }
                HttpClientFilter httpFilter = filters.get(pos);
                try {
                    return httpFilter.doFilter(requestWrapper.getAndSet(request), this);
                } catch (Throwable t) {
                    return Flux.error(t);
                }
            }
        };
    }

    private HttpPostRequestEncoder buildFormDataRequest(MutableHttpRequest clientHttpRequest, Object bodyValue) throws HttpPostRequestEncoder.ErrorDataEncoderException {
        HttpPostRequestEncoder postRequestEncoder = new HttpPostRequestEncoder(NettyHttpRequestBuilder.toHttpRequest(clientHttpRequest), false);

        Map<String, Object> formData;
        if (bodyValue instanceof Map) {
            formData = (Map<String, Object>) bodyValue;
        } else {
            formData = BeanMap.of(bodyValue);
        }
        for (Map.Entry<String, Object> entry : formData.entrySet()) {
            Object value = entry.getValue();
            if (value != null) {
                if (value instanceof Collection) {
                    Collection collection = (Collection) value;
                    for (Object val : collection) {
                        addBodyAttribute(postRequestEncoder, entry.getKey(), val);
                    }
                } else {
                    addBodyAttribute(postRequestEncoder, entry.getKey(), value);
                }
            }
        }
        return postRequestEncoder;
    }

    private void addBodyAttribute(HttpPostRequestEncoder postRequestEncoder, String key, Object value) throws HttpPostRequestEncoder.ErrorDataEncoderException {
        Optional<String> converted = ConversionService.SHARED.convert(value, String.class);
        if (converted.isPresent()) {
            postRequestEncoder.addBodyAttribute(key, converted.get());
        }
    }

    private HttpPostRequestEncoder buildMultipartRequest(MutableHttpRequest clientHttpRequest, Object bodyValue) throws HttpPostRequestEncoder.ErrorDataEncoderException {
        HttpDataFactory factory = new DefaultHttpDataFactory(DefaultHttpDataFactory.MINSIZE);
        io.netty.handler.codec.http.HttpRequest request = NettyHttpRequestBuilder.toHttpRequest(clientHttpRequest);
        HttpPostRequestEncoder postRequestEncoder = new HttpPostRequestEncoder(factory, request, true, CharsetUtil.UTF_8, HttpPostRequestEncoder.EncoderMode.HTML5);
        if (bodyValue instanceof MultipartBody.Builder) {
            bodyValue = ((MultipartBody.Builder) bodyValue).build();
        }
        if (bodyValue instanceof MultipartBody) {
            final MultipartBody multipartBody = (MultipartBody) bodyValue;
            postRequestEncoder.setBodyHttpDatas(multipartBody.getData(new MultipartDataFactory<InterfaceHttpData>() {
                @NonNull
                @Override
                public InterfaceHttpData createFileUpload(@NonNull String name, @NonNull String filename, @NonNull MediaType contentType, @Nullable String encoding, @Nullable Charset charset, long length) {
                    return factory.createFileUpload(
                            request,
                            name,
                            filename,
                            contentType.toString(),
                            encoding,
                            charset,
                            length
                    );
                }

                @NonNull
                @Override
                public InterfaceHttpData createAttribute(@NonNull String name, @NonNull String value) {
                    return factory.createAttribute(
                            request,
                            name,
                            value
                    );
                }

                @Override
                public void setContent(InterfaceHttpData fileUploadObject, Object content) throws IOException {
                    if (fileUploadObject instanceof FileUpload) {
                        FileUpload fu = (FileUpload) fileUploadObject;
                        if (content instanceof InputStream) {
                            fu.setContent((InputStream) content);
                        } else if (content instanceof File) {
                            fu.setContent((File) content);
                        } else if (content instanceof byte[]) {
                            final ByteBuf buffer = Unpooled.wrappedBuffer((byte[]) content);
                            fu.setContent(buffer);
                        }
                    }
                }
            }));
        } else {
            throw new MultipartException(String.format("The type %s is not a supported type for a multipart request body", bodyValue.getClass().getName()));
        }

        return postRequestEncoder;
    }

    private void debugRequest(URI requestURI, io.netty.handler.codec.http.HttpRequest nettyRequest) {
        log.debug("Sending HTTP {} to {}",
                nettyRequest.method(),
                requestURI.toString());
    }

    private void traceRequest(io.micronaut.http.HttpRequest<?> request, io.netty.handler.codec.http.HttpRequest nettyRequest) {
        HttpHeaders headers = nettyRequest.headers();
        traceHeaders(headers);
        if (io.micronaut.http.HttpMethod.permitsRequestBody(request.getMethod()) && request.getBody().isPresent() && nettyRequest instanceof FullHttpRequest) {
            FullHttpRequest fullHttpRequest = (FullHttpRequest) nettyRequest;
            ByteBuf content = fullHttpRequest.content();
            if (log.isTraceEnabled()) {
                traceBody("Request", content);
            }
        }
    }

    private void traceBody(String type, ByteBuf content) {
        log.trace(type + " Body");
        log.trace("----");
        log.trace(content.toString(defaultCharset));
        log.trace("----");
    }

    private void traceChunk(ByteBuf content) {
        log.trace("Sending Chunk");
        log.trace("----");
        log.trace(content.toString(defaultCharset));
        log.trace("----");
    }

    private void traceHeaders(HttpHeaders headers) {
        for (String name : headers.names()) {
            List<String> all = headers.getAll(name);
            if (all.size() > 1) {
                for (String value : all) {
                    log.trace("{}: {}", name, value);
                }
            } else if (!all.isEmpty()) {
                log.trace("{}: {}", name, all.get(0));
            }
        }
    }

    private static MediaTypeCodecRegistry createDefaultMediaTypeRegistry() {
        JsonMapper mapper = new JacksonDatabindMapper();
        ApplicationConfiguration configuration = new ApplicationConfiguration();
        return MediaTypeCodecRegistry.of(
                new JsonMediaTypeCodec(mapper, configuration, null),
                new JsonStreamMediaTypeCodec(mapper, configuration, null)
        );
    }

    private <I> NettyRequestWriter prepareRequest(
            io.micronaut.http.HttpRequest<I> request,
            URI requestURI,
            FluxSink<HttpResponse<Object>> emitter,
            boolean closeChannelAfterWrite) throws HttpPostRequestEncoder.ErrorDataEncoderException {
        MediaType requestContentType = request
                .getContentType()
                .orElse(MediaType.APPLICATION_JSON_TYPE);

        boolean permitsBody = io.micronaut.http.HttpMethod.permitsRequestBody(request.getMethod());

        if (!(request instanceof MutableHttpRequest)) {
            throw new IllegalArgumentException("A MutableHttpRequest is required");
        }
        MutableHttpRequest clientHttpRequest = (MutableHttpRequest) request;
        NettyRequestWriter requestWriter = buildNettyRequest(
                clientHttpRequest,
                requestURI,
                requestContentType,
                permitsBody,
                throwable -> {
                    if (!emitter.isCancelled()) {
                        emitter.error(throwable);
                    }
                },
                closeChannelAfterWrite
        );
        io.netty.handler.codec.http.HttpRequest nettyRequest = requestWriter.getNettyRequest();
        prepareHttpHeaders(requestURI, request, nettyRequest, permitsBody, true);
        return requestWriter;
    }

    private Disposable buildDisposableChannel(ChannelFuture channelFuture) {
        return new Disposable() {
            private AtomicBoolean disposed = new AtomicBoolean(false);

            @Override
            public void dispose() {
                if (disposed.compareAndSet(false, true)) {
                    Channel channel = channelFuture.channel();
                    if (channel.isOpen()) {
                        closeChannelAsync(channel);
                    }
                }
            }

            @Override
            public boolean isDisposed() {
                return disposed.get();
            }
        };
    }

    private AbstractChannelPoolHandler newPoolHandler(RequestKey key) {
        return new AbstractChannelPoolHandler() {
            @Override
            public void channelCreated(Channel ch) {
                ch.pipeline().addLast(ChannelPipelineCustomizer.HANDLER_HTTP_CLIENT_INIT, new HttpClientInitializer(
                        key.isSecure() ? sslContext : null,
                        key.getHost(),
                        key.getPort(),
                        false,
                        false,
                        null
                ) {
                    @Override
                    protected void addFinalHandler(ChannelPipeline pipeline) {
                        // no-op, don't add the stream handler which is not supported
                        // in the connection pooled scenario
                    }
                });

                if (connectionTimeAliveMillis != null) {
                    ch.pipeline()
                            .addLast(
                                    ChannelPipelineCustomizer.HANDLER_CONNECT_TTL,
                                    new ConnectTTLHandler(connectionTimeAliveMillis)
                            );
                }
            }

            @Override
            public void channelReleased(Channel ch) {
                Duration idleTimeout = configuration.getConnectionPoolIdleTimeout().orElse(Duration.ofNanos(0));
                ChannelPipeline pipeline = ch.pipeline();
                if (ch.isOpen()) {
                    ch.config().setAutoRead(true);
                    pipeline.addLast(IdlingConnectionHandler.INSTANCE);
                    if (idleTimeout.toNanos() > 0) {
                        pipeline.addLast(HANDLER_IDLE_STATE, new IdleStateHandler(idleTimeout.toNanos(), idleTimeout.toNanos(), 0, TimeUnit.NANOSECONDS));
                        pipeline.addLast(IdleTimeoutHandler.INSTANCE);
                    }
                }

                if (connectionTimeAliveMillis != null) {
                    boolean shouldCloseOnRelease = Boolean.TRUE.equals(ch.attr(ConnectTTLHandler.RELEASE_CHANNEL).get());

                    if (shouldCloseOnRelease && ch.isOpen() && !ch.eventLoop().isShuttingDown()) {
                        ch.close();
                    }
                }

                if (readTimeoutMillis != null) {
                    if (pipeline.context(ChannelPipelineCustomizer.HANDLER_READ_TIMEOUT) != null) {
                        pipeline.remove(ChannelPipelineCustomizer.HANDLER_READ_TIMEOUT);
                    }
                }
            }

            @Override
            public void channelAcquired(Channel ch) throws Exception {
                ChannelPipeline pipeline = ch.pipeline();
                if (pipeline.context(IdlingConnectionHandler.INSTANCE) != null) {
                    pipeline.remove(IdlingConnectionHandler.INSTANCE);
                }
                if (pipeline.context(HANDLER_IDLE_STATE) != null) {
                    pipeline.remove(HANDLER_IDLE_STATE);
                }
                if (pipeline.context(IdleTimeoutHandler.INSTANCE) != null) {
                    pipeline.remove(IdleTimeoutHandler.INSTANCE);
                }
            }
        };
    }

    @Override
    public Publisher<MutableHttpResponse<?>> proxy(@NonNull io.micronaut.http.HttpRequest<?> request) {
        return Flux.from(resolveRequestURI(request))
                .flatMap(requestURI -> {
                    AtomicReference<io.micronaut.http.HttpRequest> requestWrapper = new AtomicReference<>(request instanceof MutableHttpRequest ? request : request.mutate());
                    Flux<MutableHttpResponse<Object>> proxyResponsePublisher = Flux.create(emitter -> {
                        SslContext sslContext = buildSslContext(requestURI);
                        ChannelFuture channelFuture;
                        try {
                            if (httpVersion == io.micronaut.http.HttpVersion.HTTP_2_0) {

                                channelFuture = doConnect(request, requestURI, sslContext, true, channelHandlerContext -> {
                                    try {
                                        final Channel channel = channelHandlerContext.channel();
                                        request.setAttribute(NettyClientHttpRequest.CHANNEL, channel);
                                        streamRequestThroughChannel(
                                                request,
                                                requestWrapper,
                                                emitter,
                                                channel,
                                                false
                                        );
                                    } catch (Throwable e) {
                                        emitter.error(e);
                                    }
                                });
                            } else {
                                channelFuture = doConnect(request, requestURI, sslContext, true, null);
                                addInstrumentedListener(channelFuture,
                                        (ChannelFutureListener) f -> {
                                            if (f.isSuccess()) {
                                                Channel channel = f.channel();
                                                request.setAttribute(NettyClientHttpRequest.CHANNEL, channel);
                                                streamRequestThroughChannel(
                                                        request,
                                                        requestWrapper,
                                                        emitter,
                                                        channel,
                                                        false
                                                );
                                            } else {
                                                Throwable cause = f.cause();
                                                emitter.error(
                                                        new HttpClientException("Connect error:" + cause.getMessage(), cause)
                                                );
                                            }
                                        });
                            }
                        } catch (HttpClientException e) {
                            emitter.error(e);
                            return;
                        }

                        Disposable disposable = buildDisposableChannel(channelFuture);
                        emitter.onDispose(disposable);
                        emitter.onCancel(disposable::dispose);
                    }, FluxSink.OverflowStrategy.BUFFER);
                    // apply filters
                    //noinspection unchecked
                    proxyResponsePublisher = Flux.from(
                            applyFilterToResponsePublisher(
                                    request,
                                    requestWrapper.get(),
                                    requestURI,
                                    requestWrapper,
                                    (Publisher) proxyResponsePublisher
                            )
                    );
                    return proxyResponsePublisher;
                });
    }

    /**
     * Adds a Netty listener that is instrumented by instrumenters given by managed or provided collection of
     * the {@link InvocationInstrumenterFactory}.
     *
     * @param channelFuture The channel future
     * @param listener The listener logic
     * @param <V> the type of value returned by the future
     * @param <C> the future type
     * @return a Netty listener that is instrumented
     */
    private <V, C extends Future<V>> Future<V> addInstrumentedListener(
            Future<V> channelFuture, GenericFutureListener<C> listener
    ) {
        InvocationInstrumenter instrumenter = combineFactories(invocationInstrumenterFactories);

        return channelFuture.addListener(f -> {
            try (Instrumentation ignored = instrumenter.newInstrumentation()) {
                listener.operationComplete((C) f);
            }
        });
    }

    private static @NonNull InvocationInstrumenter combineFactories(Collection<InvocationInstrumenterFactory> factories) {
        if (CollectionUtils.isEmpty(factories)) {
            return NOOP;
        }
        return InvocationInstrumenter.combine(factories.stream()
                .map(InvocationInstrumenterFactory::newInvocationInstrumenter)
                .filter(Objects::nonNull)
                .collect(Collectors.toList()));
    }


    @FunctionalInterface
    interface ThrowingBiConsumer<T1, T2> {
        void accept(T1 t1, T2 t2) throws Exception;
    }


    /**
     * An extension of Netty {@link SimpleChannelInboundHandler} that instruments the channel read handler
     * by using collection of available {@link InvocationInstrumenterFactory} (such as
     * {@link ServerRequestContext#with(io.micronaut.http.HttpRequest, java.util.concurrent.Callable)}) if present during
     * the constructor call of the http client.
     * Thanks to that the {@link ServerRequestContext#currentRequest()} returns parent request.
     *
     * @param <I> the type of the inbound message
     */
    abstract class SimpleChannelInboundHandlerInstrumented<I> extends SimpleChannelInboundHandler<I> {

        private final InvocationInstrumenter instrumenter = combineFactories(invocationInstrumenterFactories);

        SimpleChannelInboundHandlerInstrumented() {
        }

        SimpleChannelInboundHandlerInstrumented(boolean autoRelease) {
            super(autoRelease);
        }

        protected abstract void channelReadInstrumented(ChannelHandlerContext ctx, I msg) throws Exception;

        @Override
        protected final void channelRead0(ChannelHandlerContext ctx, I msg) throws Exception {
            try (Instrumentation ignored = instrumenter.newInstrumentation()) {
                channelReadInstrumented(ctx, msg);
            }
        }
    }


    /**
     * Initializes the HTTP client channel.
     */
    protected class HttpClientInitializer extends ChannelInitializer<SocketChannel> {

        final SslContext sslContext;
        final String host;
        final int port;
        final boolean stream;
        final boolean acceptsEvents;
        Http2SettingsHandler settingsHandler;
        private final Consumer<ChannelHandlerContext> contextConsumer;

        /**
         * @param sslContext      The ssl context
         * @param host            The host
         * @param port            The port
         * @param stream          Whether is stream
         * @param acceptsEvents   Whether an event stream is accepted
         * @param contextConsumer The context consumer
         */
        protected HttpClientInitializer(
                SslContext sslContext,
                String host,
                int port,
                boolean stream,
                boolean acceptsEvents,
                Consumer<ChannelHandlerContext> contextConsumer) {
            this.sslContext = sslContext;
            this.stream = stream;
            this.host = host;
            this.port = port;
            this.acceptsEvents = acceptsEvents;
            this.contextConsumer = contextConsumer;
        }

        /**
         * @param ch The channel
         */
        @Override
        protected void initChannel(SocketChannel ch) {
            ChannelPipeline p = ch.pipeline();

            Proxy proxy = configuration.resolveProxy(sslContext != null, host, port);
            if (!Proxy.NO_PROXY.equals(proxy)) {
                configureProxy(p, proxy);
            }

            if (httpVersion == io.micronaut.http.HttpVersion.HTTP_2_0) {
                final Http2Connection connection = new DefaultHttp2Connection(false);
                final HttpToHttp2ConnectionHandlerBuilder builder =
                        newHttp2ConnectionHandlerBuilder(connection, configuration, stream);

                configuration.getLogLevel().ifPresent(logLevel -> {
                    try {
                        final io.netty.handler.logging.LogLevel nettyLevel = io.netty.handler.logging.LogLevel.valueOf(
                                logLevel.name()
                        );
                        builder.frameLogger(new Http2FrameLogger(nettyLevel, DefaultHttpClient.class));
                    } catch (IllegalArgumentException e) {
                        throw new HttpClientException("Unsupported log level: " + logLevel);
                    }
                });
                HttpToHttp2ConnectionHandler connectionHandler = builder
                        .build();
                if (sslContext != null) {
                    configureHttp2Ssl(this, ch, sslContext, host, port, connectionHandler);
                } else {
                    configureHttp2ClearText(this, ch, connectionHandler);
                }
            } else {
                if (stream) {
                    // for streaming responses we disable auto read
                    // so that the consumer is in charge of back pressure
                    ch.config().setAutoRead(false);
                }

                configuration.getLogLevel().ifPresent(logLevel -> {
                    try {
                        final io.netty.handler.logging.LogLevel nettyLevel = io.netty.handler.logging.LogLevel.valueOf(
                                logLevel.name()
                        );
                        p.addLast(new LoggingHandler(DefaultHttpClient.class, nettyLevel));
                    } catch (IllegalArgumentException e) {
                        throw new HttpClientException("Unsupported log level: " + logLevel);
                    }
                });

                if (sslContext != null) {
                    SslHandler sslHandler = sslContext.newHandler(
                            ch.alloc(),
                            host,
                            port
                    );
                    p.addLast(ChannelPipelineCustomizer.HANDLER_SSL, sslHandler);
                }

                // Pool connections require alternative timeout handling
                if (poolMap == null) {
                    // read timeout settings are not applied to streamed requests.
                    // instead idle timeout settings are applied.
                    if (stream) {
                        Optional<Duration> readIdleTime = configuration.getReadIdleTimeout();
                        if (readIdleTime.isPresent()) {
                            Duration duration = readIdleTime.get();
                            if (!duration.isNegative()) {
                                p.addLast(ChannelPipelineCustomizer.HANDLER_IDLE_STATE, new IdleStateHandler(
                                        duration.toMillis(),
                                        duration.toMillis(),
                                        duration.toMillis(),
                                        TimeUnit.MILLISECONDS
                                ));
                            }
                        }
                    }
                }

                addHttp1Handlers(p);
            }
        }

        private void addHttp1Handlers(ChannelPipeline p) {
            p.addLast(ChannelPipelineCustomizer.HANDLER_HTTP_CLIENT_CODEC, new HttpClientCodec());

            p.addLast(ChannelPipelineCustomizer.HANDLER_HTTP_DECODER, new HttpContentDecompressor());

            int maxContentLength = configuration.getMaxContentLength();

            if (!stream) {
                p.addLast(ChannelPipelineCustomizer.HANDLER_HTTP_AGGREGATOR, new HttpObjectAggregator(maxContentLength) {
                    @Override
                    protected void finishAggregation(FullHttpMessage aggregated) throws Exception {
                        if (!HttpUtil.isContentLengthSet(aggregated)) {
                            if (aggregated.content().readableBytes() > 0) {
                                super.finishAggregation(aggregated);
                            }
                        }
                    }
                });
            }
            addEventStreamHandlerIfNecessary(p);
            addFinalHandler(p);
            for (ChannelPipelineListener pipelineListener : pipelineListeners) {
                pipelineListener.onConnect(p);
            }
        }

        private void addEventStreamHandlerIfNecessary(ChannelPipeline p) {
            // if the content type is a SSE event stream we add a decoder
            // to delimit the content by lines
            if (acceptsEventStream()) {
                p.addLast(ChannelPipelineCustomizer.HANDLER_MICRONAUT_SSE_EVENT_STREAM, new LineBasedFrameDecoder(configuration.getMaxContentLength(), true, true) {

                    @Override
                    public void channelRead(ChannelHandlerContext ctx, Object msg) throws Exception {
                        if (msg instanceof HttpContent) {
                            if (msg instanceof LastHttpContent) {
                                super.channelRead(ctx, msg);
                            } else {
                                Attribute<Http2Stream> streamKey = ctx.channel().attr(STREAM_KEY);
                                if (msg instanceof Http2Content) {
                                    streamKey.set(((Http2Content) msg).stream());
                                }
                                try {
                                    super.channelRead(ctx, ((HttpContent) msg).content());
                                } finally {
                                    streamKey.set(null);
                                }
                            }
                        } else {
                            super.channelRead(ctx, msg);
                        }
                    }
                });

                p.addLast(ChannelPipelineCustomizer.HANDLER_MICRONAUT_SSE_CONTENT, new SimpleChannelInboundHandlerInstrumented<ByteBuf>(false) {

                    @Override
                    public boolean acceptInboundMessage(Object msg) {
                        return msg instanceof ByteBuf;
                    }

                    @Override
                    protected void channelReadInstrumented(ChannelHandlerContext ctx, ByteBuf msg) {
                        try {
                            Attribute<Http2Stream> streamKey = ctx.channel().attr(STREAM_KEY);
                            Http2Stream http2Stream = streamKey.get();
                            if (http2Stream != null) {
                                ctx.fireChannelRead(new DefaultHttp2Content(msg.copy(), http2Stream));
                            } else {
                                ctx.fireChannelRead(new DefaultHttpContent(msg.copy()));
                            }
                        } finally {
                            msg.release();
                        }
                    }
                });

            }
        }

        /**
         * Allows overriding the final handler added to the pipeline.
         *
         * @param pipeline The pipeline
         */
        protected void addFinalHandler(ChannelPipeline pipeline) {
            pipeline.addLast(
                    ChannelPipelineCustomizer.HANDLER_HTTP_STREAM,
                    new HttpStreamsClientHandler() {
                @Override
                public void userEventTriggered(ChannelHandlerContext ctx, Object evt) throws Exception {
                    if (evt instanceof IdleStateEvent) {
                        // close the connection if it is idle for too long
                        ctx.close();
                    }
                    super.userEventTriggered(ctx, evt);
                }

                @Override
                protected boolean isValidInMessage(Object msg) {
                    // ignore data on stream 1, that is the response to our initial upgrade request
                    return super.isValidInMessage(msg) && (sslContext != null || !discardH2cStream((HttpMessage) msg));
                }
            });
        }

        private boolean acceptsEventStream() {
            return this.acceptsEvents;
        }
    }

    /**
     * Reads the first {@link Http2Settings} object and notifies a {@link io.netty.channel.ChannelPromise}.
     */
    private final class Http2SettingsHandler extends
            SimpleChannelInboundHandlerInstrumented<Http2Settings> {
        private final ChannelPromise promise;

        /**
         * Create new instance.
         *
         * @param promise Promise object used to notify when first settings are received
         */
        Http2SettingsHandler(ChannelPromise promise) {
            this.promise = promise;
        }

        @Override
        protected void channelReadInstrumented(ChannelHandlerContext ctx, Http2Settings msg) {
            promise.setSuccess();

            // Only care about the first settings message
            ctx.pipeline().remove(this);
        }
    }

    /**
     * A handler that triggers the cleartext upgrade to HTTP/2 by sending an initial HTTP request.
     */
    private class UpgradeRequestHandler extends ChannelInboundHandlerAdapter {

        private final HttpClientInitializer initializer;
        private final Http2SettingsHandler settingsHandler;

        /**
         * Default constructor.
         *
         * @param initializer The initializer
         */
        public UpgradeRequestHandler(HttpClientInitializer initializer) {
            this.initializer = initializer;
            this.settingsHandler = initializer.settingsHandler;
        }

        /**
         * @return The settings handler
         */
        public Http2SettingsHandler getSettingsHandler() {
            return settingsHandler;
        }

        @Override
        public void channelActive(ChannelHandlerContext ctx) {
            // Done with this handler, remove it from the pipeline.
            final ChannelPipeline pipeline = ctx.pipeline();

            pipeline.addLast(ChannelPipelineCustomizer.HANDLER_HTTP2_SETTINGS, initializer.settingsHandler);
            DefaultFullHttpRequest upgradeRequest =
                    new DefaultFullHttpRequest(HttpVersion.HTTP_1_1, HttpMethod.GET, "/", Unpooled.EMPTY_BUFFER);

            // Set HOST header as the remote peer may require it.
            InetSocketAddress remote = (InetSocketAddress) ctx.channel().remoteAddress();
            String hostString = remote.getHostString();
            if (hostString == null) {
                hostString = remote.getAddress().getHostAddress();
            }
            upgradeRequest.headers().set(HttpHeaderNames.HOST, hostString + ':' + remote.getPort());
            ctx.writeAndFlush(upgradeRequest);

            ctx.fireChannelActive();
            pipeline.remove(this);
            initializer.addFinalHandler(pipeline);
        }
    }

    /**
     * Key used for connection pooling and determining host/port.
     */
    private static final class RequestKey {
        private final String host;
        private final int port;
        private final boolean secure;

        public RequestKey(URI requestURI) {
            this.secure = io.micronaut.http.HttpRequest.SCHEME_HTTPS.equalsIgnoreCase(requestURI.getScheme());
            String host = requestURI.getHost();
            int port;
            if (host == null) {
                host = requestURI.getAuthority();
                if (host == null) {
                    throw new NoHostException("URI specifies no host to connect to");
                }

                final int i = host.indexOf(':');
                if (i > -1) {
                    final String portStr = host.substring(i + 1);
                    host = host.substring(0, i);
                    try {
                        port = Integer.parseInt(portStr);
                    } catch (NumberFormatException e) {
                        throw new HttpClientException("URI specifies an invalid port: " + portStr);
                    }
                } else {
                    port = requestURI.getPort() > -1 ? requestURI.getPort() : secure ? DEFAULT_HTTPS_PORT : DEFAULT_HTTP_PORT;
                }
            } else {
                port = requestURI.getPort() > -1 ? requestURI.getPort() : secure ? DEFAULT_HTTPS_PORT : DEFAULT_HTTP_PORT;
            }

            this.host = host;
            this.port = port;
        }

        public InetSocketAddress getRemoteAddress() {
            return InetSocketAddress.createUnresolved(host, port);
        }

        public boolean isSecure() {
            return secure;
        }

        public String getHost() {
            return host;
        }

        public int getPort() {
            return port;
        }

        @Override
        public boolean equals(Object o) {
            if (this == o) {
                return true;
            }
            if (o == null || getClass() != o.getClass()) {
                return false;
            }
            RequestKey that = (RequestKey) o;
            return port == that.port &&
                    secure == that.secure &&
                    Objects.equals(host, that.host);
        }

        @Override
        public int hashCode() {
            return Objects.hash(host, port, secure);
        }
    }

    /**
     * A Netty request writer.
     */
    protected class NettyRequestWriter {

        private final HttpRequest nettyRequest;
        private final HttpPostRequestEncoder encoder;
        private final String scheme;
        private final boolean closeChannelAfterWrite;

        /**
         * @param scheme                 The scheme
         * @param nettyRequest           The Netty request
         * @param encoder                The encoder
         * @param closeChannelAfterWrite Whether to close the after write
         */
        NettyRequestWriter(String scheme, HttpRequest nettyRequest, HttpPostRequestEncoder encoder, boolean closeChannelAfterWrite) {
            this.nettyRequest = nettyRequest;
            this.encoder = encoder;
            this.scheme = scheme;
            this.closeChannelAfterWrite = closeChannelAfterWrite;
        }

        /**
         * @param channel     The channel
         * @param channelPool The channel pool
         * @param emitter     The emitter
         */
        protected void writeAndClose(Channel channel, ChannelPool channelPool, FluxSink<?> emitter) {
            final ChannelPipeline pipeline = channel.pipeline();
            if (httpVersion == io.micronaut.http.HttpVersion.HTTP_2_0) {
                final boolean isSecure = sslContext != null &&
                        io.micronaut.http.HttpRequest.SCHEME_HTTPS.equalsIgnoreCase(scheme);
                if (isSecure) {
                    nettyRequest.headers().add(AbstractNettyHttpRequest.HTTP2_SCHEME, HttpScheme.HTTPS);
                } else {
                    nettyRequest.headers().add(AbstractNettyHttpRequest.HTTP2_SCHEME, HttpScheme.HTTP);
                }

                // for HTTP/2 over cleartext we have to wait for the protocol upgrade to complete
                // so we get the Http2SettingsHandler and await receiving the Http2Settings object
                // which indicates the protocol negotiation has completed successfully
                final UpgradeRequestHandler upgradeRequestHandler =
                        (UpgradeRequestHandler) pipeline.get(ChannelPipelineCustomizer.HANDLER_HTTP2_UPGRADE_REQUEST);
                final Http2SettingsHandler settingsHandler;
                if (upgradeRequestHandler != null) {
                    settingsHandler = upgradeRequestHandler.getSettingsHandler();
                } else {
                    // upgrade request already received to handler must have been removed
                    // therefore the Http2SettingsHandler is in the pipeline
                    settingsHandler = (Http2SettingsHandler) pipeline.get(ChannelPipelineCustomizer.HANDLER_HTTP2_SETTINGS);
                }
                // if the settings handler is null and no longer in the pipeline, fall through
                // since this means the HTTP/2 clear text upgrade completed, otherwise
                // add a listener to the future that writes once the upgrade completes
                if (settingsHandler != null) {
                    addInstrumentedListener(settingsHandler.promise, future -> {
                        if (future.isSuccess()) {
                            processRequestWrite(channel, channelPool, emitter, pipeline);
                        } else {
                            throw new HttpClientException("HTTP/2 clear text upgrade failed to complete", future.cause());
                        }
                    });
                    return;
                }
            }
            processRequestWrite(channel, channelPool, emitter, pipeline);
        }

        private void processRequestWrite(Channel channel, ChannelPool channelPool, FluxSink<?> emitter, ChannelPipeline pipeline) {
            ChannelFuture channelFuture;
            if (encoder != null && encoder.isChunked()) {
                channel.attr(AttributeKey.valueOf(ChannelPipelineCustomizer.HANDLER_HTTP_CHUNK)).set(true);
                pipeline.addAfter(ChannelPipelineCustomizer.HANDLER_HTTP_STREAM, ChannelPipelineCustomizer.HANDLER_HTTP_CHUNK, new ChunkedWriteHandler());
                channel.write(nettyRequest);
                channelFuture = channel.writeAndFlush(encoder);
            } else {
                channelFuture = channel.writeAndFlush(nettyRequest);
            }

            if (channelPool != null) {
                closeChannelIfNecessary(channel, emitter, channelFuture, false);
            } else {
                closeChannelIfNecessary(channel, emitter, channelFuture, closeChannelAfterWrite);
            }
        }

        private void closeChannelIfNecessary(
                Channel channel,
                FluxSink<?> emitter,
                ChannelFuture channelFuture,
                boolean closeChannelAfterWrite) {
            addInstrumentedListener(channelFuture, f -> {
                try {
                    if (!f.isSuccess()) {
                        if (!emitter.isCancelled()) {
                            emitter.error(f.cause());
                        }
                    } else {
                        // reset to read mode
                        channel.read();
                    }
                } finally {
                    if (encoder != null) {
                        encoder.cleanFiles();
                    }
                    channel.attr(AttributeKey.valueOf(ChannelPipelineCustomizer.HANDLER_HTTP_CHUNK)).set(null);
                    if (closeChannelAfterWrite) {
                        closeChannelAsync(channel);
                    }
                }
            });
        }

        /**
         * @return The Netty request
         */
        HttpRequest getNettyRequest() {
            return nettyRequest;
        }
    }

    /**
     * Used as a holder for the current SSE event.
     */
    private static class CurrentEvent {
        byte[] data;
        String id;
        String name;
        Duration retry;
    }

}<|MERGE_RESOLUTION|>--- conflicted
+++ resolved
@@ -78,6 +78,7 @@
 import io.micronaut.http.netty.NettyHttpHeaders;
 import io.micronaut.http.netty.NettyHttpRequestBuilder;
 import io.micronaut.http.netty.NettyHttpResponseBuilder;
+import io.micronaut.http.netty.NettyMutableHttpResponse;
 import io.micronaut.http.netty.channel.ChannelPipelineCustomizer;
 import io.micronaut.http.netty.channel.ChannelPipelineListener;
 import io.micronaut.http.netty.channel.NettyThreadFactory;
@@ -271,11 +272,7 @@
             @Nullable AnnotationMetadataResolver annotationMetadataResolver,
             List<InvocationInstrumenterFactory> invocationInstrumenterFactories,
             HttpClientFilter... filters) {
-<<<<<<< HEAD
-        this(loadBalancer, io.micronaut.http.HttpVersion.HTTP_1_1, configuration, contextPath, new DefaultHttpClientFilterResolver(annotationMetadataResolver, Arrays.asList(filters)), null, threadFactory, nettyClientSslBuilder, codecRegistry, WebSocketBeanRegistry.EMPTY, new DefaultRequestBinderRegistry(ConversionService.SHARED), null, NioSocketChannel::new, Collections.emptySet(), invocationInstrumenterFactories);
-=======
-        this(loadBalancer, configuration.getHttpVersion(), configuration, contextPath, new DefaultHttpClientFilterResolver(annotationMetadataResolver, Arrays.asList(filters)), null, threadFactory, nettyClientSslBuilder, codecRegistry, WebSocketBeanRegistry.EMPTY, new DefaultRequestBinderRegistry(ConversionService.SHARED), null, NioSocketChannel::new, invocationInstrumenterFactories);
->>>>>>> dfe036b6
+        this(loadBalancer, configuration.getHttpVersion(), configuration, contextPath, new DefaultHttpClientFilterResolver(annotationMetadataResolver, Arrays.asList(filters)), null, threadFactory, nettyClientSslBuilder, codecRegistry, WebSocketBeanRegistry.EMPTY, new DefaultRequestBinderRegistry(ConversionService.SHARED), null, NioSocketChannel::new, Collections.emptySet(), invocationInstrumenterFactories);
     }
 
     /**
@@ -293,7 +290,7 @@
      * @param requestBinderRegistry           The request binder registry
      * @param eventLoopGroup                  The event loop group to use
      * @param socketChannelFactory            The socket channel factory
-     * @param pipelineListeners
+     * @param pipelineListeners               The listeners to call for pipeline customization
      * @param invocationInstrumenterFactories The invocation instrumeter factories to instrument netty handlers execution with
      */
     public DefaultHttpClient(@Nullable LoadBalancer loadBalancer,
