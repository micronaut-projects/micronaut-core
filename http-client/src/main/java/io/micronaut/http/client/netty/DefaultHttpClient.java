/*
 * Copyright 2017-2022 original authors
 *
 * Licensed under the Apache License, Version 2.0 (the "License");
 * you may not use this file except in compliance with the License.
 * You may obtain a copy of the License at
 *
 * https://www.apache.org/licenses/LICENSE-2.0
 *
 * Unless required by applicable law or agreed to in writing, software
 * distributed under the License is distributed on an "AS IS" BASIS,
 * WITHOUT WARRANTIES OR CONDITIONS OF ANY KIND, either express or implied.
 * See the License for the specific language governing permissions and
 * limitations under the License.
 */
package io.micronaut.http.client.netty;

import io.micronaut.buffer.netty.NettyByteBufferFactory;
import io.micronaut.core.annotation.AnnotationMetadata;
import io.micronaut.core.annotation.AnnotationMetadataResolver;
import io.micronaut.core.annotation.Internal;
import io.micronaut.core.annotation.NonNull;
import io.micronaut.core.annotation.Nullable;
import io.micronaut.core.async.publisher.Publishers;
import io.micronaut.core.beans.BeanMap;
import io.micronaut.core.convert.ConversionService;
import io.micronaut.core.convert.ConversionServiceAware;
import io.micronaut.core.execution.ExecutionFlow;
import io.micronaut.core.io.ResourceResolver;
import io.micronaut.core.io.buffer.ByteBuffer;
import io.micronaut.core.io.buffer.ByteBufferFactory;
import io.micronaut.core.io.buffer.ReferenceCounted;
import io.micronaut.core.order.Ordered;
import io.micronaut.core.propagation.PropagatedContext;
import io.micronaut.core.type.Argument;
import io.micronaut.core.util.ArrayUtils;
import io.micronaut.core.util.ObjectUtils;
import io.micronaut.core.util.StringUtils;
import io.micronaut.core.util.functional.ThrowingFunction;
import io.micronaut.http.HttpAttributes;
import io.micronaut.http.HttpResponse;
import io.micronaut.http.HttpResponseWrapper;
import io.micronaut.http.HttpStatus;
import io.micronaut.http.MediaType;
import io.micronaut.http.MutableHttpHeaders;
import io.micronaut.http.MutableHttpRequest;
import io.micronaut.http.MutableHttpResponse;
import io.micronaut.http.bind.DefaultRequestBinderRegistry;
import io.micronaut.http.bind.RequestBinderRegistry;
import io.micronaut.http.body.ByteBody;
import io.micronaut.http.body.ChunkedMessageBodyReader;
import io.micronaut.http.body.CloseableByteBody;
import io.micronaut.http.body.ContextlessMessageBodyHandlerRegistry;
import io.micronaut.http.body.InternalByteBody;
import io.micronaut.http.body.MessageBodyHandlerRegistry;
import io.micronaut.http.body.MessageBodyReader;
import io.micronaut.http.client.BlockingHttpClient;
import io.micronaut.http.client.DefaultHttpClientConfiguration;
import io.micronaut.http.client.HttpClient;
import io.micronaut.http.client.HttpClientConfiguration;
import io.micronaut.http.client.HttpVersionSelection;
import io.micronaut.http.client.LoadBalancer;
import io.micronaut.http.client.ProxyHttpClient;
import io.micronaut.http.client.ProxyRequestOptions;
import io.micronaut.http.client.StreamingHttpClient;
import io.micronaut.http.client.exceptions.ContentLengthExceededException;
import io.micronaut.http.client.exceptions.HttpClientErrorDecoder;
import io.micronaut.http.client.exceptions.HttpClientException;
import io.micronaut.http.client.exceptions.HttpClientExceptionUtils;
import io.micronaut.http.client.exceptions.HttpClientResponseException;
import io.micronaut.http.client.exceptions.NoHostException;
import io.micronaut.http.client.exceptions.ReadTimeoutException;
import io.micronaut.http.client.filter.ClientFilterResolutionContext;
import io.micronaut.http.client.filters.ClientServerContextFilter;
import io.micronaut.http.client.multipart.MultipartBody;
import io.micronaut.http.client.multipart.MultipartDataFactory;
import io.micronaut.http.client.netty.ssl.ClientSslBuilder;
import io.micronaut.http.client.netty.ssl.NettyClientSslBuilder;
import io.micronaut.http.client.netty.websocket.NettyWebSocketClientHandler;
import io.micronaut.http.client.sse.SseClient;
import io.micronaut.http.codec.MediaTypeCodecRegistry;
import io.micronaut.http.context.ContextPathUtils;
import io.micronaut.http.context.ServerRequestContext;
import io.micronaut.http.filter.FilterOrder;
import io.micronaut.http.filter.FilterRunner;
import io.micronaut.http.filter.GenericHttpFilter;
import io.micronaut.http.filter.HttpClientFilter;
import io.micronaut.http.filter.HttpClientFilterResolver;
import io.micronaut.http.filter.HttpFilterResolver;
import io.micronaut.http.multipart.MultipartException;
import io.micronaut.http.netty.NettyHttpHeaders;
import io.micronaut.http.netty.NettyHttpRequestBuilder;
import io.micronaut.http.netty.NettyHttpResponseBuilder;
import io.micronaut.http.netty.body.AvailableNettyByteBody;
import io.micronaut.http.netty.body.BodySizeLimits;
<<<<<<< HEAD
=======
import io.micronaut.http.netty.body.BufferConsumer;
>>>>>>> 89f5f219
import io.micronaut.http.netty.body.NettyBodyAdapter;
import io.micronaut.http.netty.body.NettyByteBody;
import io.micronaut.http.netty.body.NettyByteBufMessageBodyHandler;
import io.micronaut.http.netty.body.NettyCharSequenceBodyWriter;
import io.micronaut.http.netty.body.NettyJsonHandler;
import io.micronaut.http.netty.body.NettyJsonStreamHandler;
import io.micronaut.http.netty.body.NettyWritableBodyWriter;
import io.micronaut.http.netty.body.StreamingNettyByteBody;
import io.micronaut.http.netty.channel.ChannelPipelineCustomizer;
import io.micronaut.http.netty.stream.DefaultStreamedHttpResponse;
import io.micronaut.http.netty.stream.JsonSubscriber;
import io.micronaut.http.netty.stream.StreamedHttpResponse;
import io.micronaut.http.reactive.execution.ReactiveExecutionFlow;
import io.micronaut.http.sse.Event;
import io.micronaut.http.uri.UriBuilder;
import io.micronaut.http.uri.UriTemplate;
import io.micronaut.http.util.HttpHeadersUtil;
import io.micronaut.json.JsonMapper;
import io.micronaut.json.codec.JsonMediaTypeCodec;
import io.micronaut.json.codec.JsonStreamMediaTypeCodec;
import io.micronaut.runtime.ApplicationConfiguration;
import io.micronaut.websocket.WebSocketClient;
import io.micronaut.websocket.annotation.ClientWebSocket;
import io.micronaut.websocket.annotation.OnMessage;
import io.micronaut.websocket.context.WebSocketBean;
import io.micronaut.websocket.context.WebSocketBeanRegistry;
import io.netty.buffer.ByteBuf;
import io.netty.buffer.ByteBufAllocator;
import io.netty.buffer.ByteBufHolder;
import io.netty.buffer.CompositeByteBuf;
import io.netty.buffer.EmptyByteBuf;
import io.netty.buffer.PooledByteBufAllocator;
import io.netty.buffer.Unpooled;
import io.netty.channel.Channel;
import io.netty.channel.ChannelFactory;
import io.netty.channel.ChannelHandlerContext;
import io.netty.channel.ChannelPipeline;
import io.netty.channel.EventLoop;
import io.netty.channel.EventLoopGroup;
import io.netty.channel.MultithreadEventLoopGroup;
import io.netty.channel.socket.DatagramChannel;
import io.netty.channel.socket.SocketChannel;
import io.netty.handler.codec.http.DefaultFullHttpRequest;
import io.netty.handler.codec.http.DefaultFullHttpResponse;
import io.netty.handler.codec.http.DefaultHttpContent;
import io.netty.handler.codec.http.DefaultHttpHeaders;
import io.netty.handler.codec.http.DefaultHttpRequest;
import io.netty.handler.codec.http.DefaultLastHttpContent;
import io.netty.handler.codec.http.EmptyHttpHeaders;
import io.netty.handler.codec.http.FullHttpRequest;
import io.netty.handler.codec.http.FullHttpResponse;
import io.netty.handler.codec.http.HttpContent;
import io.netty.handler.codec.http.HttpHeaderNames;
import io.netty.handler.codec.http.HttpHeaderValues;
import io.netty.handler.codec.http.HttpHeaders;
import io.netty.handler.codec.http.HttpMethod;
import io.netty.handler.codec.http.HttpRequest;
import io.netty.handler.codec.http.HttpResponseStatus;
import io.netty.handler.codec.http.HttpUtil;
import io.netty.handler.codec.http.HttpVersion;
import io.netty.handler.codec.http.multipart.DefaultHttpDataFactory;
import io.netty.handler.codec.http.multipart.FileUpload;
import io.netty.handler.codec.http.multipart.HttpData;
import io.netty.handler.codec.http.multipart.HttpDataFactory;
import io.netty.handler.codec.http.multipart.HttpPostRequestEncoder;
import io.netty.handler.codec.http.multipart.InterfaceHttpData;
import io.netty.handler.codec.http.websocketx.WebSocketClientHandshakerFactory;
import io.netty.handler.codec.http.websocketx.WebSocketVersion;
import io.netty.resolver.AddressResolverGroup;
import io.netty.util.AsciiString;
import io.netty.util.CharsetUtil;
import io.netty.util.ReferenceCountUtil;
import io.netty.util.concurrent.DefaultThreadFactory;
import io.netty.util.concurrent.FastThreadLocalThread;
import org.reactivestreams.Publisher;
import org.reactivestreams.Subscriber;
import org.reactivestreams.Subscription;
import org.slf4j.Logger;
import org.slf4j.LoggerFactory;
import reactor.core.Disposable;
import reactor.core.publisher.Flux;
import reactor.core.publisher.FluxSink;
import reactor.core.publisher.Mono;
import reactor.core.scheduler.Schedulers;

import java.io.Closeable;
import java.io.File;
import java.io.IOException;
import java.io.InputStream;
import java.net.HttpURLConnection;
import java.net.InetSocketAddress;
import java.net.URI;
import java.net.URISyntaxException;
import java.nio.charset.Charset;
import java.nio.charset.StandardCharsets;
import java.time.Duration;
import java.util.Collection;
import java.util.List;
import java.util.Map;
import java.util.Objects;
import java.util.Optional;
import java.util.OptionalLong;
import java.util.concurrent.ExecutorService;
import java.util.concurrent.ThreadFactory;
import java.util.concurrent.TimeoutException;
import java.util.function.BiFunction;
import java.util.function.Function;
import java.util.function.UnaryOperator;

/**
 * Default implementation of the {@link HttpClient} interface based on Netty.
 *
 * @author Graeme Rocher
 * @since 1.0
 */
@Internal
public class DefaultHttpClient implements
        WebSocketClient,
        HttpClient,
        StreamingHttpClient,
        SseClient,
        ProxyHttpClient,
        Closeable,
        AutoCloseable {

    /**
     * Default logger, use {@link #log} where possible.
     */
    private static final Logger DEFAULT_LOG = LoggerFactory.getLogger(DefaultHttpClient.class);
    private static final int DEFAULT_HTTP_PORT = 80;
    private static final int DEFAULT_HTTPS_PORT = 443;

    /**
     * Which headers <i>not</i> to copy from the first request when redirecting to a second request. There doesn't
     * appear to be a spec for this. {@link HttpURLConnection} seems to drop all headers, but that would be a
     * breaking change.
     * <p>
     * Stored as a {@link HttpHeaders} with empty values because presumably someone thought about optimizing those
     * already.
     */
    private static final HttpHeaders REDIRECT_HEADER_BLOCKLIST;

    static {
        REDIRECT_HEADER_BLOCKLIST = new DefaultHttpHeaders();
        // The host should be recalculated based on the location
        REDIRECT_HEADER_BLOCKLIST.add(HttpHeaderNames.HOST, "");
        // post body headers
        REDIRECT_HEADER_BLOCKLIST.add(HttpHeaderNames.CONTENT_TYPE, "");
        REDIRECT_HEADER_BLOCKLIST.add(HttpHeaderNames.CONTENT_LENGTH, "");
        REDIRECT_HEADER_BLOCKLIST.add(HttpHeaderNames.TRANSFER_ENCODING, "");
        REDIRECT_HEADER_BLOCKLIST.add(HttpHeaderNames.CONNECTION, "");
    }

    protected MediaTypeCodecRegistry mediaTypeCodecRegistry;
    protected ByteBufferFactory<ByteBufAllocator, ByteBuf> byteBufferFactory = new NettyByteBufferFactory();

    ConnectionManager connectionManager;

    private MessageBodyHandlerRegistry handlerRegistry;
    private final List<HttpFilterResolver.FilterEntry> clientFilterEntries;
    private final LoadBalancer loadBalancer;
    private final HttpClientConfiguration configuration;
    private final String contextPath;
    private final Charset defaultCharset;
    private final Logger log;
    private final HttpClientFilterResolver<ClientFilterResolutionContext> filterResolver;
    private final WebSocketBeanRegistry webSocketRegistry;
    private final RequestBinderRegistry requestBinderRegistry;
    private final String informationalServiceId;
    private final ConversionService conversionService;
    @Nullable
    private final ExecutorService blockingExecutor;

    /**
     * Construct a client for the given arguments.
     *
     * @param loadBalancer                    The {@link LoadBalancer} to use for selecting servers
     * @param configuration                   The {@link HttpClientConfiguration} object
     * @param contextPath                     The base URI to prepend to request uris
     * @param threadFactory                   The thread factory to use for client threads
     * @param nettyClientSslBuilder           The SSL builder
     * @param codecRegistry                   The {@link MediaTypeCodecRegistry} to use for encoding and decoding objects
     * @param handlerRegistry                 The handler registry for encoding and decoding
     * @param annotationMetadataResolver      The annotation metadata resolver
     * @param conversionService               The conversion service
     * @param filters                         The filters to use
     * @deprecated Please go through the {@link #builder()} instead. If you need access to properties that are not public in the builder, make them public in core and document their usage.
     */
    @Deprecated
    public DefaultHttpClient(@Nullable LoadBalancer loadBalancer,
                             @NonNull HttpClientConfiguration configuration,
                             @Nullable String contextPath,
                             @Nullable ThreadFactory threadFactory,
                             ClientSslBuilder nettyClientSslBuilder,
                             @NonNull MediaTypeCodecRegistry codecRegistry,
                             @NonNull MessageBodyHandlerRegistry handlerRegistry,
                             @Nullable AnnotationMetadataResolver annotationMetadataResolver,
                             ConversionService conversionService,
                             HttpClientFilter... filters) {
        this(
            builder()
                .loadBalancer(loadBalancer)
                .configuration(configuration)
                .contextPath(contextPath)
                .threadFactory(threadFactory)
                .nettyClientSslBuilder(nettyClientSslBuilder)
                .codecRegistry(codecRegistry)
                .handlerRegistry(handlerRegistry)
                .conversionService(conversionService)
                .annotationMetadataResolver(annotationMetadataResolver)
                .filters(filters)
        );
    }

    /**
     * Construct a client for the given arguments.
     * @param loadBalancer                    The {@link LoadBalancer} to use for selecting servers
     * @param explicitHttpVersion                     The HTTP version to use. Can be null and defaults to {@link io.micronaut.http.HttpVersion#HTTP_1_1}
     * @param configuration                   The {@link HttpClientConfiguration} object
     * @param contextPath                     The base URI to prepend to request uris
     * @param filterResolver                  The http client filter resolver
     * @param clientFilterEntries             The client filter entries
     * @param threadFactory                   The thread factory to use for client threads
     * @param nettyClientSslBuilder           The SSL builder
     * @param codecRegistry                   The {@link MediaTypeCodecRegistry} to use for encoding and decoding objects
     * @param handlerRegistry                 The handler registry for encoding and decoding
     * @param webSocketBeanRegistry           The websocket bean registry
     * @param requestBinderRegistry           The request binder registry
     * @param eventLoopGroup                  The event loop group to use
     * @param socketChannelFactory            The socket channel factory
     * @param udpChannelFactory               The UDP channel factory
     * @param clientCustomizer                The pipeline customizer
     * @param informationalServiceId          Optional service ID that will be passed to exceptions created by this client
     * @param conversionService               The conversion service
     * @param resolverGroup                   Optional predefined resolver group
     * @deprecated Please go through the {@link #builder()} instead. If you need access to properties that are not public in the builder, make them public in core and document their usage.
     */
    @Deprecated
    public DefaultHttpClient(@Nullable LoadBalancer loadBalancer,
                             @Nullable HttpVersionSelection explicitHttpVersion,
                             @NonNull HttpClientConfiguration configuration,
                             @Nullable String contextPath,
                             @NonNull HttpClientFilterResolver<ClientFilterResolutionContext> filterResolver,
                             @NonNull List<HttpFilterResolver.FilterEntry> clientFilterEntries,
                             @Nullable ThreadFactory threadFactory,
                             @NonNull ClientSslBuilder nettyClientSslBuilder,
                             @NonNull MediaTypeCodecRegistry codecRegistry,
                             @NonNull MessageBodyHandlerRegistry handlerRegistry,
                             @NonNull WebSocketBeanRegistry webSocketBeanRegistry,
                             @NonNull RequestBinderRegistry requestBinderRegistry,
                             @Nullable EventLoopGroup eventLoopGroup,
                             @NonNull ChannelFactory<? extends SocketChannel> socketChannelFactory,
                             @NonNull ChannelFactory<? extends DatagramChannel> udpChannelFactory,
                             NettyClientCustomizer clientCustomizer,
                             @Nullable String informationalServiceId,
                             ConversionService conversionService,
                             @Nullable AddressResolverGroup<?> resolverGroup
    ) {
        this(
            builder()
                .loadBalancer(loadBalancer)
                .explicitHttpVersion(explicitHttpVersion)
                .configuration(configuration)
                .contextPath(contextPath)
                .filterResolver(filterResolver)
                .clientFilterEntries(clientFilterEntries)
                .threadFactory(threadFactory)
                .nettyClientSslBuilder(nettyClientSslBuilder)
                .codecRegistry(codecRegistry)
                .handlerRegistry(handlerRegistry)
                .webSocketBeanRegistry(webSocketBeanRegistry)
                .requestBinderRegistry(requestBinderRegistry)
                .eventLoopGroup(eventLoopGroup)
                .socketChannelFactory(socketChannelFactory)
                .udpChannelFactory(udpChannelFactory)
                .clientCustomizer(clientCustomizer)
                .informationalServiceId(informationalServiceId)
                .conversionService(conversionService)
                .resolverGroup(resolverGroup)
        );
    }

    DefaultHttpClient(DefaultHttpClientBuilder builder) {
        this.loadBalancer = builder.loadBalancer;
        this.configuration = builder.configuration == null ? new DefaultHttpClientConfiguration() : builder.configuration;
        this.defaultCharset = configuration.getDefaultCharset();
        if (StringUtils.isNotEmpty(builder.contextPath)) {
            if (builder.contextPath.charAt(0) != '/') {
                builder.contextPath = '/' + builder.contextPath;
            }
            this.contextPath = builder.contextPath;
        } else {
            this.contextPath = null;
        }

        this.mediaTypeCodecRegistry = builder.codecRegistry == null ? createDefaultMediaTypeRegistry() : builder.codecRegistry;
        this.handlerRegistry = builder.handlerRegistry == null ? createDefaultMessageBodyHandlerRegistry() : builder.handlerRegistry;
        this.log = configuration.getLoggerName().map(LoggerFactory::getLogger).orElse(DEFAULT_LOG);
        if (builder.filterResolver == null) {
            builder.filters();
        }
        this.filterResolver = builder.filterResolver;
        if (builder.clientFilterEntries != null) {
            this.clientFilterEntries = builder.clientFilterEntries;
        } else {
            this.clientFilterEntries = builder.filterResolver.resolveFilterEntries(
                    new ClientFilterResolutionContext(null, AnnotationMetadata.EMPTY_METADATA)
            );
        }
        this.webSocketRegistry = builder.webSocketBeanRegistry;
        this.conversionService = builder.conversionService;
        this.requestBinderRegistry = builder.requestBinderRegistry == null ? new DefaultRequestBinderRegistry(conversionService) : builder.requestBinderRegistry;
        this.informationalServiceId = builder.informationalServiceId;
        this.blockingExecutor = builder.blockingExecutor;

        this.connectionManager = new ConnectionManager(
            log,
            builder.eventLoopGroup,
            builder.threadFactory == null ? new DefaultThreadFactory(MultithreadEventLoopGroup.class) : builder.threadFactory,
            configuration,
            builder.explicitHttpVersion,
            builder.socketChannelFactory,
            builder.udpChannelFactory,
            builder.nettyClientSslBuilder == null ? new NettyClientSslBuilder(new ResourceResolver()) : builder.nettyClientSslBuilder,
            builder.clientCustomizer,
            builder.informationalServiceId,
            builder.resolverGroup);
    }

    /**
     * @param uri The URL
     * @deprecated Please go through the {@link #builder()} instead.
     */
    @Deprecated
    public DefaultHttpClient(@Nullable URI uri) {
        this(builder().uri(uri));
    }

    /**
     * @deprecated Please go through the {@link #builder()} instead.
     */
    @Deprecated
    public DefaultHttpClient() {
        this(builder());
    }

    /**
     * @param uri           The URI
     * @param configuration The {@link HttpClientConfiguration} object
     * @deprecated Please go through the {@link #builder()} instead.
     */
    @Deprecated
    public DefaultHttpClient(@Nullable URI uri, @NonNull HttpClientConfiguration configuration) {
        this(
            builder()
                .uri(uri)
                .configuration(configuration)
        );
    }

    /**
     * Constructor used by micronaut-oracle-cloud.
     *
     * @param uri           The URI
     * @param configuration The {@link HttpClientConfiguration} object
     * @param clientSslBuilder The SSL builder
     * @deprecated Please go through the {@link #builder()} instead.
     */
    @Deprecated
    public DefaultHttpClient(@Nullable URI uri, @NonNull HttpClientConfiguration configuration, @NonNull ClientSslBuilder clientSslBuilder) {
        this(
            builder()
                .uri(uri)
                .configuration(configuration)
                .nettyClientSslBuilder(clientSslBuilder)
        );
    }

    /**
     * @param loadBalancer  The {@link LoadBalancer} to use for selecting servers
     * @param configuration The {@link HttpClientConfiguration} object
     * @deprecated Please go through the {@link #builder()} instead. If you need access to properties that are not public in the builder, make them public in core and document their usage.
     */
    @Deprecated
    public DefaultHttpClient(@Nullable LoadBalancer loadBalancer, HttpClientConfiguration configuration) {
        this(
            builder()
                .loadBalancer(loadBalancer)
                .configuration(configuration)
        );
    }

    /**
     * Create a new builder for a {@link DefaultHttpClient}.
     *
     * @return The builder
     * @since 4.7.0
     */
    @NonNull
    public static DefaultHttpClientBuilder builder() {
        return new DefaultHttpClientBuilder();
    }

    static boolean isAcceptEvents(io.micronaut.http.HttpRequest<?> request) {
        String acceptHeader = request.getHeaders().get(io.micronaut.http.HttpHeaders.ACCEPT);
        return acceptHeader != null && acceptHeader.equalsIgnoreCase(MediaType.TEXT_EVENT_STREAM);
    }

    /**
     * @return The configuration used by this client
     */
    public HttpClientConfiguration getConfiguration() {
        return configuration;
    }

    /**
     * @return The client-specific logger name
     */
    public Logger getLog() {
        return log;
    }

    /**
     * Access to the connection manager, for micronaut-oracle-cloud.
     *
     * @return The connection manager of this client
     */
    public ConnectionManager connectionManager() {
        return connectionManager;
    }

    @Override
    public HttpClient start() {
        if (!isRunning()) {
            connectionManager.start();
        }
        return this;
    }

    @Override
    public boolean isRunning() {
        return connectionManager.isRunning();
    }

    @Override
    public HttpClient stop() {
        if (isRunning()) {
            connectionManager.shutdown();
        }
        return this;
    }

    /**
     * @return The {@link MediaTypeCodecRegistry} used by this client
     * @deprecated Use body handlers instead
     */
    @Deprecated
    public MediaTypeCodecRegistry getMediaTypeCodecRegistry() {
        return mediaTypeCodecRegistry;
    }

    /**
     * Sets the {@link MediaTypeCodecRegistry} used by this client.
     *
     * @param mediaTypeCodecRegistry The registry to use. Should not be null
     * @deprecated Use builder instead
     */
    @Deprecated(forRemoval = true)
    public void setMediaTypeCodecRegistry(MediaTypeCodecRegistry mediaTypeCodecRegistry) {
        if (mediaTypeCodecRegistry != null) {
            this.mediaTypeCodecRegistry = mediaTypeCodecRegistry;
        }
    }

    /**
     * Get the handler registry for this client.
     *
     * @return The handler registry
     */
    @NonNull
    public final MessageBodyHandlerRegistry getHandlerRegistry() {
        return handlerRegistry;
    }

    /**
     * Set the handler registry for this client.
     *
     * @param handlerRegistry The handler registry
     * @deprecated Use builder instead
     */
    @Deprecated(forRemoval = true)
    public final void setHandlerRegistry(@NonNull MessageBodyHandlerRegistry handlerRegistry) {
        this.handlerRegistry = handlerRegistry;
    }

    @Override
    public BlockingHttpClient toBlocking() {
        return new BlockingHttpClient() {

            @Override
            public void close() {
                DefaultHttpClient.this.close();
            }

            @Override
            public <I, O, E> HttpResponse<O> exchange(io.micronaut.http.HttpRequest<I> request, Argument<O> bodyType, Argument<E> errorType) {
                if (!configuration.isAllowBlockEventLoop() && Thread.currentThread() instanceof FastThreadLocalThread) {
                    throw new HttpClientException("""
                        You are trying to run a BlockingHttpClient operation on a netty event \
                        loop thread. This is a common cause for bugs: Event loops should \
                        never be blocked. You can either mark your controller as \
                        @ExecuteOn(TaskExecutors.BLOCKING), or use the reactive HTTP client \
                        to resolve this bug. There is also a configuration option to \
                        disable this check if you are certain a blocking operation is fine \
                        here.""");
                }
                BlockHint blockHint = BlockHint.willBlockThisThread();
                return DefaultHttpClient.this.exchange(request, bodyType, errorType, blockHint).block();
                // We don't have to release client response buffer
            }

            @Override
            public <I, O, E> O retrieve(io.micronaut.http.HttpRequest<I> request, Argument<O> bodyType, Argument<E> errorType) {
                // mostly copied from super method, but with customizeException

                HttpResponse<O> response = exchange(request, bodyType, errorType);
                if (HttpStatus.class.isAssignableFrom(bodyType.getType())) {
                    return (O) response.getStatus();
                } else {
                    Optional<O> body = response.getBody();
                    if (body.isEmpty() && response.getBody(Argument.of(byte[].class)).isPresent()) {
                        throw decorate(new HttpClientResponseException(
                        "Failed to decode the body for the given content type [%s]".formatted(response.getContentType().orElse(null)),
                            response
                        ));
                    } else {
                        return body.orElseThrow(() -> decorate(new HttpClientResponseException(
                            "Empty body",
                            response
                        )));
                    }
                }
            }
        };
    }

    @NonNull
    private <I> MutableHttpRequest<?> toMutableRequest(io.micronaut.http.HttpRequest<I> request) {
        return MutableHttpRequestWrapper.wrapIfNecessary(conversionService, request);
    }

    @SuppressWarnings("SubscriberImplementation")
    @Override
    public <I> Publisher<Event<ByteBuffer<?>>> eventStream(@NonNull io.micronaut.http.HttpRequest<I> request) {
        setupConversionService(request);
        return eventStreamOrError(request, null);
    }

    private <I> Publisher<Event<ByteBuffer<?>>> eventStreamOrError(@NonNull io.micronaut.http.HttpRequest<I> request, @NonNull Argument<?> errorType) {

        if (request instanceof MutableHttpRequest<?> httpRequest) {
            httpRequest.accept(MediaType.TEXT_EVENT_STREAM_TYPE);
        }

        return Flux.create(emitter ->
                dataStream(request, errorType).subscribe(new Subscriber<>() {
                    private Subscription dataSubscription;
                    private CurrentEvent currentEvent;

                    @Override
                    public void onSubscribe(Subscription s) {
                        this.dataSubscription = s;
                        Disposable cancellable = () -> dataSubscription.cancel();
                        emitter.onCancel(cancellable);
                        if (!emitter.isCancelled() && emitter.requestedFromDownstream() > 0) {
                            // request the first chunk
                            dataSubscription.request(1);
                        }
                    }

                    @Override
                    public void onNext(ByteBuffer<?> buffer) {

                        try {
                            int len = buffer.readableBytes();

                            // a length of zero indicates the start of a new event
                            // emit the current event
                            if (len == 0) {
                                try {
                                    Event event = Event.of(byteBufferFactory.wrap(currentEvent.data))
                                            .name(currentEvent.name)
                                            .retry(currentEvent.retry)
                                            .id(currentEvent.id);
                                    emitter.next(
                                            event
                                    );
                                } finally {
                                    currentEvent = null;
                                }
                            } else {
                                if (currentEvent == null) {
                                    currentEvent = new CurrentEvent();
                                }
                                int colonIndex = buffer.indexOf((byte) ':');
                                // SSE comments start with colon, so skip
                                if (colonIndex > 0) {
                                    // obtain the type
                                    String type = buffer.slice(0, colonIndex).toString(StandardCharsets.UTF_8).trim();
                                    int fromIndex = colonIndex + 1;
                                    // skip the white space before the actual data
                                    if (buffer.getByte(fromIndex) == ((byte) ' ')) {
                                        fromIndex++;
                                    }
                                    if (fromIndex < len) {
                                        int toIndex = len - fromIndex;
                                        switch (type) {
                                            case "data" -> {
                                                ByteBuffer<?> content = buffer.slice(fromIndex, toIndex);
                                                byte[] d = currentEvent.data;
                                                if (d == null) {
                                                    currentEvent.data = content.toByteArray();
                                                } else {
                                                    currentEvent.data = ArrayUtils.concat(d, content.toByteArray());
                                                }
                                            }
                                            case "id" -> {
                                                ByteBuffer<?> id = buffer.slice(fromIndex, toIndex);
                                                currentEvent.id = id.toString(StandardCharsets.UTF_8).trim();
                                            }
                                            case "event" -> {
                                                ByteBuffer<?> event = buffer.slice(fromIndex, toIndex);
                                                currentEvent.name = event.toString(StandardCharsets.UTF_8).trim();
                                            }
                                            case "retry" -> {
                                                ByteBuffer<?> retry = buffer.slice(fromIndex, toIndex);
                                                String text = retry.toString(StandardCharsets.UTF_8);
                                                if (!StringUtils.isEmpty(text)) {
                                                    currentEvent.retry = Duration.ofMillis(Long.parseLong(text));
                                                }
                                            }
                                            default -> {
                                                // ignore message
                                            }
                                        }
                                    }
                                }
                            }

                            if (emitter.requestedFromDownstream() > 0 && !emitter.isCancelled()) {
                                dataSubscription.request(1);
                            }
                        } catch (Throwable e) {
                            onError(e);
                        } finally {
                            if (buffer instanceof ReferenceCounted counted) {
                                counted.release();
                            }
                        }
                    }

                    @Override
                    public void onError(Throwable t) {
                        dataSubscription.cancel();
                        if (t instanceof HttpClientException) {
                            emitter.error(t);
                        } else {
                            emitter.error(decorate(new HttpClientException("Error consuming Server Sent Events: " + t.getMessage(), t)));
                        }
                    }

                    @Override
                    public void onComplete() {
                        emitter.complete();
                    }
                }), FluxSink.OverflowStrategy.BUFFER);
    }

    @Override
    public <I, B> Publisher<Event<B>> eventStream(@NonNull io.micronaut.http.HttpRequest<I> request,
                                                  @NonNull Argument<B> eventType) {
        setupConversionService(request);
        return eventStream(request, eventType, DEFAULT_ERROR_TYPE);
    }

    @Override
    public <I, B> Publisher<Event<B>> eventStream(@NonNull io.micronaut.http.HttpRequest<I> request, @NonNull Argument<B> eventType, @NonNull Argument<?> errorType) {
        setupConversionService(request);
        MessageBodyReader<B> reader = handlerRegistry.getReader(eventType, List.of(MediaType.APPLICATION_JSON_TYPE));
        return Flux.from(eventStreamOrError(request, errorType)).map(byteBufferEvent -> {
            ByteBuffer<?> data = byteBufferEvent.getData();

            B decoded = reader.read(eventType, MediaType.APPLICATION_JSON_TYPE, request.getHeaders(), data);
            return Event.of(byteBufferEvent, decoded);
        });
    }

    @Override
    public <I> Publisher<ByteBuffer<?>> dataStream(@NonNull io.micronaut.http.HttpRequest<I> request) {
        setupConversionService(request);
        return dataStream(request, DEFAULT_ERROR_TYPE);
    }

    @Override
    public <I> Publisher<ByteBuffer<?>> dataStream(@NonNull io.micronaut.http.HttpRequest<I> request, @NonNull Argument<?> errorType) {
        setupConversionService(request);
        final io.micronaut.http.HttpRequest<Object> parentRequest = ServerRequestContext.currentRequest().orElse(null);
        return new MicronautFlux<>(Flux.from(resolveRequestURI(request))
                .flatMap(requestURI -> dataStreamImpl(toMutableRequest(request), errorType, parentRequest, requestURI)))
                .doAfterNext(buffer -> {
                    Object o = buffer.asNativeBuffer();
                    if (o instanceof ByteBuf byteBuf) {
                        if (byteBuf.refCnt() > 0) {
                            ReferenceCountUtil.safeRelease(byteBuf);
                        }
                    }
                });
    }

    @Override
    public <I> Publisher<HttpResponse<ByteBuffer<?>>> exchangeStream(@NonNull io.micronaut.http.HttpRequest<I> request) {
        return exchangeStream(request, DEFAULT_ERROR_TYPE);
    }

    @Override
    public <I> Publisher<HttpResponse<ByteBuffer<?>>> exchangeStream(@NonNull io.micronaut.http.HttpRequest<I> request, @NonNull Argument<?> errorType) {
        setupConversionService(request);
        io.micronaut.http.HttpRequest<Object> parentRequest = ServerRequestContext.currentRequest().orElse(null);
        return new MicronautFlux<>(Flux.from(resolveRequestURI(request))
                .flatMap(uri -> exchangeStreamImpl(parentRequest, toMutableRequest(request), errorType, uri)))
                .doAfterNext(byteBufferHttpResponse -> {
                    ByteBuffer<?> buffer = byteBufferHttpResponse.body();
                    if (buffer instanceof ReferenceCounted counted) {
                        counted.release();
                    }
                });
    }

    @Override
    public <I, O> Publisher<O> jsonStream(@NonNull io.micronaut.http.HttpRequest<I> request, @NonNull Argument<O> type) {
        return jsonStream(request, type, DEFAULT_ERROR_TYPE);
    }

    @Override
    public <I, O> Publisher<O> jsonStream(@NonNull io.micronaut.http.HttpRequest<I> request, @NonNull Argument<O> type, @NonNull Argument<?> errorType) {
        setupConversionService(request);
        final io.micronaut.http.HttpRequest<Object> parentRequest = ServerRequestContext.currentRequest().orElse(null);
        setupConversionService(parentRequest);
        return Flux.from(resolveRequestURI(request))
                .flatMap(requestURI -> jsonStreamImpl(parentRequest, toMutableRequest(request), type, errorType, requestURI));
    }

    @SuppressWarnings("unchecked")
    @Override
    public <I> Publisher<Map<String, Object>> jsonStream(@NonNull io.micronaut.http.HttpRequest<I> request) {
        return (Publisher) jsonStream(request, Map.class);
    }

    @Override
    public <I, O> Publisher<O> jsonStream(@NonNull io.micronaut.http.HttpRequest<I> request, @NonNull Class<O> type) {
        setupConversionService(request);
        return jsonStream(request, Argument.of(type));
    }

    @Override
    public <I, O, E> Publisher<HttpResponse<O>> exchange(@NonNull io.micronaut.http.HttpRequest<I> request, @NonNull Argument<O> bodyType, @NonNull Argument<E> errorType) {
        return exchange(request, bodyType, errorType, null)
            // some tests expect flux...
            .flux();
    }

    @NonNull
    private <I, O, E> Mono<HttpResponse<O>> exchange(io.micronaut.http.HttpRequest<I> request, Argument<O> bodyType, Argument<E> errorType, @Nullable BlockHint blockHint) {
        setupConversionService(request);
        final io.micronaut.http.HttpRequest<Object> parentRequest = ServerRequestContext.currentRequest().orElse(null);
        Mono<HttpResponse<O>> mono = resolveRequestURI(request)
            .flatMap(uri -> {
                MutableHttpRequest<?> mutableRequest = toMutableRequest(request).uri(uri);
                //noinspection unchecked
                return sendRequestWithRedirects(
                    parentRequest,
                    blockHint,
                    mutableRequest,
                    (req, resp) -> Mono.<HttpResponse<O>>from(ReactiveExecutionFlow.fromFlow(InternalByteBody.bufferFlow(resp.byteBody())
                        .onErrorResume(t -> ExecutionFlow.error(handleResponseError(mutableRequest, t)))
                        .flatMap(av -> {
                            ByteBuf buf = AvailableNettyByteBody.toByteBuf(av);
                            DefaultFullHttpResponse fullHttpResponse = new DefaultFullHttpResponse(
                                resp.nettyResponse.protocolVersion(),
                                resp.nettyResponse.status(),
                                buf,
                                resp.nettyResponse.headers(),
                                EmptyHttpHeaders.INSTANCE
                            );

                            try {
                                if (log.isTraceEnabled()) {
                                    traceBody("Response", fullHttpResponse.content());
                                }

                                boolean convertBodyWithBodyType = shouldConvertWithBodyType(fullHttpResponse, this.configuration, bodyType, errorType);
                                FullNettyClientHttpResponse<O> response = new FullNettyClientHttpResponse<>(fullHttpResponse, handlerRegistry, bodyType, convertBodyWithBodyType, conversionService);

                                if (convertBodyWithBodyType) {
                                    return ExecutionFlow.just(response);
                                } else { // error flow
                                    try {
                                        return ExecutionFlow.error(makeErrorFromRequestBody(errorType, fullHttpResponse.status(), response));
                                    } catch (HttpClientResponseException t) {
                                        return ExecutionFlow.error(t);
                                    } catch (Exception t) {
                                        return ExecutionFlow.error(makeErrorBodyParseError(fullHttpResponse, t));
                                    }
                                }
                            } catch (HttpClientResponseException t) {
                                return ExecutionFlow.error(t);
                            } catch (Exception t) {
                                FullNettyClientHttpResponse<Object> response = new FullNettyClientHttpResponse<>(
                                    fullHttpResponse,
                                    handlerRegistry,
                                    null,
                                    false,
                                    conversionService
                                );
                                HttpClientResponseException clientResponseError = decorate(new HttpClientResponseException(
                                    "Error decoding HTTP response body: " + t.getMessage(),
                                    t,
                                    response,
                                    new HttpClientErrorDecoder() {
                                        @Override
                                        public Argument<?> getErrorType(MediaType mediaType) {
                                            return errorType;
                                        }
                                    }
                                ));
                                return ExecutionFlow.error(clientResponseError);
                            } finally {
                                fullHttpResponse.release();
                            }
                        })).toPublisher())
                ).map(r -> (HttpResponse<O>) r);
            });

        Duration requestTimeout = configuration.getRequestTimeout();
        if (requestTimeout == null) {
            // for compatibility
            requestTimeout = configuration.getReadTimeout()
                .filter(d -> !d.isNegative())
                .map(d -> d.plusSeconds(1)).orElse(null);
        }
        if (requestTimeout != null) {
            if (!requestTimeout.isNegative()) {
                mono = mono.timeout(requestTimeout)
                    .onErrorResume(throwable -> {
                        if (throwable instanceof TimeoutException) {
                            return Mono.error(ReadTimeoutException.TIMEOUT_EXCEPTION);
                        }
                        return Mono.error(throwable);
                    });
            }
        }
        return mono;
    }

    @Override
    public <I, O, E> Publisher<O> retrieve(io.micronaut.http.HttpRequest<I> request, Argument<O> bodyType, Argument<E> errorType) {
        setupConversionService(request);
        // mostly same as default impl, but with exception customization
        Flux<HttpResponse<O>> exchange = Flux.from(exchange(request, bodyType, errorType));
        if (bodyType.getType() == void.class) {
            // exchange() returns a HttpResponse<Void>, we can't map the Void body properly, so just drop it and complete
            return (Publisher<O>) exchange.ignoreElements();
        }
        return exchange.map(response -> {
            if (bodyType.getType() == HttpStatus.class) {
                return (O) response.getStatus();
            } else {
                Optional<O> body = response.getBody();
                if (body.isEmpty() && response.getBody(byte[].class).isPresent()) {
                    throw decorate(new HttpClientResponseException(
                    "Failed to decode the body for the given content type [%s]".formatted(response.getContentType().orElse(null)),
                        response
                    ));
                } else {
                    return body.orElseThrow(() -> decorate(new HttpClientResponseException(
                        "Empty body",
                        response
                    )));
                }
            }
        });
    }

    @Override
    public <T extends AutoCloseable> Publisher<T> connect(Class<T> clientEndpointType, MutableHttpRequest<?> request) {
        setupConversionService(request);
        Publisher<URI> uriPublisher = resolveRequestURI(request);
        return Flux.from(uriPublisher)
                .switchMap(resolvedURI -> connectWebSocket(resolvedURI, request, clientEndpointType, null));
    }

    @Override
    public <T extends AutoCloseable> Publisher<T> connect(Class<T> clientEndpointType, Map<String, Object> parameters) {
        WebSocketBean<T> webSocketBean = webSocketRegistry.getWebSocket(clientEndpointType);
        String uri = webSocketBean.getBeanDefinition().stringValue(ClientWebSocket.class).orElse("/ws");
        uri = UriTemplate.of(uri).expand(parameters);
        MutableHttpRequest<Object> request = io.micronaut.http.HttpRequest.GET(uri);
        Publisher<URI> uriPublisher = resolveRequestURI(request);

        return Flux.from(uriPublisher)
                .switchMap(resolvedURI -> connectWebSocket(resolvedURI, request, clientEndpointType, webSocketBean));

    }

    @Override
    public void close() {
        stop();
    }

    private <T> Publisher<T> connectWebSocket(URI uri, MutableHttpRequest<?> request, Class<T> clientEndpointType, WebSocketBean<T> webSocketBean) {
        RequestKey requestKey;
        try {
            requestKey = new RequestKey(this, uri);
        } catch (HttpClientException e) {
            return Flux.error(e);
        }

        if (webSocketBean == null) {
            webSocketBean = webSocketRegistry.getWebSocket(clientEndpointType);
        }

        WebSocketVersion protocolVersion = webSocketBean.getBeanDefinition().enumValue(ClientWebSocket.class, "version", WebSocketVersion.class).orElse(WebSocketVersion.V13);
        int maxFramePayloadLength = webSocketBean.messageMethod()
            .map(m -> m.intValue(OnMessage.class, "maxPayloadLength")
                .orElse(65536)).orElse(65536);
        String subprotocol = webSocketBean.getBeanDefinition().stringValue(ClientWebSocket.class, "subprotocol").orElse(StringUtils.EMPTY_STRING);
        URI webSocketURL = UriBuilder.of(uri)
            .scheme(!requestKey.isSecure() ? "ws" : "wss")
            .host(requestKey.getHost())
            .port(requestKey.getPort())
            .build();

        MutableHttpHeaders headers = request.getHeaders();
        HttpHeaders customHeaders = EmptyHttpHeaders.INSTANCE;
        if (headers instanceof NettyHttpHeaders httpHeaders) {
            customHeaders = httpHeaders.getNettyHeaders();
        }
        if (StringUtils.isNotEmpty(subprotocol)) {
            NettyHttpHeaders.validateHeader("Sec-WebSocket-Protocol", subprotocol);
            customHeaders.add("Sec-WebSocket-Protocol", subprotocol);
        }

        NettyWebSocketClientHandler<T> handler = new NettyWebSocketClientHandler<>(
            request,
            webSocketBean,
            WebSocketClientHandshakerFactory.newHandshaker(
                webSocketURL, protocolVersion, subprotocol, true, customHeaders, maxFramePayloadLength),
            requestBinderRegistry,
            mediaTypeCodecRegistry,
            handlerRegistry,
            conversionService);

        return connectionManager.connectForWebsocket(requestKey, handler)
            .then(handler.getHandshakeCompletedMono());
    }

    private <I> Flux<HttpResponse<ByteBuffer<?>>> exchangeStreamImpl(io.micronaut.http.HttpRequest<Object> parentRequest, MutableHttpRequest<I> request, Argument<?> errorType, URI requestURI) {
        Flux<HttpResponse<?>> streamResponsePublisher = Flux.from(buildStreamExchange(parentRequest, request, requestURI, errorType));
        return streamResponsePublisher.switchMap(response -> {
            StreamedHttpResponse streamedHttpResponse = NettyHttpResponseBuilder.toStreamResponse(response);
            Flux<HttpContent> httpContentReactiveSequence = Flux.from(streamedHttpResponse);
            return httpContentReactiveSequence
                    .filter(message -> !(message.content() instanceof EmptyByteBuf))
                    .map(message -> {
                        ByteBuf byteBuf = message.content();
                        if (log.isTraceEnabled()) {
                            log.trace("HTTP Client Streaming Response Received Chunk (length: {}) for Request: {} {}",
                                    byteBuf.readableBytes(), request.getMethodName(), request.getUri());
                            traceBody("Response", byteBuf);
                        }
                        ByteBuffer<?> byteBuffer = byteBufferFactory.wrap(byteBuf);
                        NettyStreamedHttpResponse<ByteBuffer<?>> thisResponse = new NettyStreamedHttpResponse<>(streamedHttpResponse, conversionService);
                        thisResponse.setBody(byteBuffer);
                        return (HttpResponse<ByteBuffer<?>>) new HttpResponseWrapper<>(thisResponse);
                    });
        });
    }

    private <I, O> Flux<O> jsonStreamImpl(io.micronaut.http.HttpRequest<?> parentRequest, MutableHttpRequest<I> request, Argument<O> type, Argument<?> errorType, URI requestURI) {
        Flux<HttpResponse<?>> streamResponsePublisher =
                Flux.from(buildStreamExchange(parentRequest, request, requestURI, errorType));
        return streamResponsePublisher.switchMap(response -> {
            if (!(response instanceof NettyStreamedHttpResponse)) {
                throw new IllegalStateException("Response has been wrapped in non streaming type. Do not wrap the response in client filters for stream requests");
            }

            StreamedHttpResponse streamResponse = NettyHttpResponseBuilder.toStreamResponse(response);

            // could also be application/json, in which case we will stream an array
            MediaType mediaType = response.getContentType().orElse(MediaType.APPLICATION_JSON_STREAM_TYPE);
            ChunkedMessageBodyReader<O> reader = (ChunkedMessageBodyReader<O>) handlerRegistry.getReader(type, List.of(mediaType));
            return reader.readChunked(type, mediaType, response.getHeaders(), Flux.from(streamResponse).map(c -> NettyByteBufferFactory.DEFAULT.wrap(c.content())));
        });
    }

    private <I> Flux<ByteBuffer<?>> dataStreamImpl(MutableHttpRequest<I> request, Argument<?> errorType, io.micronaut.http.HttpRequest<Object> parentRequest, URI requestURI) {
        Flux<HttpResponse<?>> streamResponsePublisher = Flux.from(buildStreamExchange(parentRequest, request, requestURI, errorType));
        Function<HttpContent, ByteBuffer<?>> contentMapper = message -> {
            ByteBuf byteBuf = message.content();
            return byteBufferFactory.wrap(byteBuf);
        };
        return streamResponsePublisher.switchMap(response -> {
                    if (!(response instanceof NettyStreamedHttpResponse)) {
                        throw new IllegalStateException("Response has been wrapped in non streaming type. Do not wrap the response in client filters for stream requests");
                    }
                    NettyStreamedHttpResponse nettyStreamedHttpResponse = (NettyStreamedHttpResponse) response;
                    Flux<HttpContent> httpContentReactiveSequence = Flux.from(nettyStreamedHttpResponse.getNettyResponse());
                    return httpContentReactiveSequence
                            .filter(message -> !(message.content() instanceof EmptyByteBuf))
                            .map(contentMapper);
                });
    }

    /**
     * Implementation of {@link #jsonStream}, {@link #dataStream}, {@link #exchangeStream}.
     */
    @SuppressWarnings("MagicNumber")
    private <I> Publisher<HttpResponse<?>> buildStreamExchange(
            @Nullable io.micronaut.http.HttpRequest<?> parentRequest,
            @NonNull MutableHttpRequest<I> request,
            @NonNull URI requestURI,
            @Nullable Argument<?> errorType) {
        return this.sendRequestWithRedirects(
            parentRequest,
            null,
            request.uri(requestURI),
            (req, resp) -> {
                ByteBody bb = resp.byteBody();
                Publisher<HttpContent> body;
                if (!hasBody(resp)) {
                    resp.close();
                    body = Publishers.empty();
                } else {
                    if (isAcceptEvents(req)) {
                        if (bb instanceof AvailableNettyByteBody anbb) {
                            // same semantics as the streaming branch, but this is eager so it's more
                            // lax wrt unclosed responses.
                            ByteBuf single = AvailableNettyByteBody.toByteBuf(anbb);
                            List<ByteBuf> parts = SseSplitter.split(single);
                            parts.get(parts.size() - 1).release();
                            body = Flux.fromIterable(parts.subList(0, parts.size() - 1)).map(DefaultHttpContent::new);
                        } else {
                            body = SseSplitter.split(NettyByteBody.toByteBufs(bb), sizeLimits()).map(DefaultHttpContent::new);
                        }
                    } else {
                        body = NettyByteBody.toByteBufs(bb).map(DefaultHttpContent::new);
                    }
                }

                return readBodyOnError(errorType, Mono.<HttpResponse<?>>just(toStreamingResponse(resp, body))
                    .flatMap(r -> handleStreamHttpError(r, true)));
            }
        );
    }

    private <B> MutableHttpResponse<B> toStreamingResponse(NettyClientByteBodyResponse resp, Publisher<HttpContent> content) {
        DefaultStreamedHttpResponse nettyResponse = new DefaultStreamedHttpResponse(resp.nettyResponse.protocolVersion(), resp.nettyResponse.status(), resp.getHeaders().getNettyHeaders(), content);
        return new NettyStreamedHttpResponse<>(nettyResponse, conversionService);
    }

    @Override
    public Publisher<MutableHttpResponse<?>> proxy(@NonNull io.micronaut.http.HttpRequest<?> request) {
        return proxy(request, ProxyRequestOptions.getDefault());
    }

    @Override
    public Publisher<MutableHttpResponse<?>> proxy(@NonNull io.micronaut.http.HttpRequest<?> request, @NonNull ProxyRequestOptions options) {
        Objects.requireNonNull(options, "options");
        setupConversionService(request);
        return resolveRequestURI(request)
                .flatMap(requestURI -> {
                    MutableHttpRequest<?> httpRequest = toMutableRequest(request);
                    if (!options.isRetainHostHeader()) {
                        httpRequest.headers(headers -> headers.remove(HttpHeaderNames.HOST));
                    }

                    return this.sendRequestWithRedirects(
                        request,
                        null,
                        httpRequest.uri(requestURI),
                        (req, resp) -> {
                            Publisher<HttpContent> body;
                            if (!hasBody(resp)) {
                                resp.close();
                                body = Publishers.empty();
                            } else {
                                body = NettyByteBody.toByteBufs(resp.byteBody()).map(DefaultHttpContent::new);
                            }

                            return Mono.<HttpResponse<?>>just(toStreamingResponse(resp, body))
                                .flatMap(r -> handleStreamHttpError(r, false));
                        }
                    );
                })
            .map(HttpResponse::toMutableResponse);
    }

    private void setupConversionService(io.micronaut.http.HttpRequest<?> httpRequest) {
        if (httpRequest instanceof ConversionServiceAware aware) {
            aware.setConversionService(conversionService);
        }
    }

<<<<<<< HEAD
=======
    private <I> Flux<HttpResponse<?>> connectAndStream(
            io.micronaut.http.HttpRequest<?> parentRequest,
            io.micronaut.http.HttpRequest<I> request,
            URI requestURI,
            AtomicReference<MutableHttpRequest<?>> requestWrapper,
            boolean isProxy,
            boolean failOnError
    ) {
        RequestKey requestKey;
        try {
            requestKey = new RequestKey(this, requestURI);
        } catch (Exception e) {
            return Flux.error(e);
        }
        return connectionManager.connect(requestKey, null).flatMapMany(poolHandle -> {
            request.setAttribute(NettyClientHttpRequest.CHANNEL, poolHandle.channel);

            boolean sse = !isProxy && isAcceptEvents(request);
            return this.streamRequestThroughChannel(
                parentRequest,
                requestWrapper.get(),
                poolHandle,
                failOnError,
                sse
            );
        });
    }

    /**
     * Implementation of {@link #exchange(io.micronaut.http.HttpRequest, Argument, Argument)} (after URI resolution).
     */
    private <I, E> Publisher<HttpResponse<?>> exchangeImpl(
        URI requestURI,
        io.micronaut.http.HttpRequest<?> parentRequest,
        MutableHttpRequest<I> request,
        @NonNull Argument<?> bodyType,
        @NonNull Argument<E> errorType,
        @Nullable BlockHint blockHint) {
        AtomicReference<MutableHttpRequest<?>> requestWrapper = new AtomicReference<>(request);

        RequestKey requestKey;
        try {
            requestKey = new RequestKey(this, requestURI);
        } catch (HttpClientException e) {
            return Flux.error(e);
        }

        Mono<ConnectionManager.PoolHandle> handlePublisher = connectionManager.connect(requestKey, blockHint);

        Flux<HttpResponse<?>> responsePublisher = handlePublisher.flatMapMany(poolHandle -> Flux.create(emitter -> {
            try {
                sendRequestThroughChannel(
                    requestWrapper.get(),
                    bodyType,
                    errorType,
                    emitter,
                    poolHandle
                );
            } catch (Exception e) {
                emitter.error(e);
            }
        }));

        Publisher<HttpResponse<?>> finalPublisher = applyFilterToResponsePublisher(
            parentRequest,
            request,
            requestURI,
            responsePublisher
        );
        Flux<HttpResponse<?>> finalReactiveSequence = Flux.from(finalPublisher);
        Duration requestTimeout = configuration.getRequestTimeout();
        if (requestTimeout == null) {
            // for compatibility
            requestTimeout = configuration.getReadTimeout()
                .filter(d -> !d.isNegative())
                .map(d -> d.plusSeconds(1)).orElse(null);
        }
        if (requestTimeout != null) {
            if (!requestTimeout.isNegative()) {
                finalReactiveSequence = finalReactiveSequence.timeout(requestTimeout)
                    .onErrorResume(throwable -> {
                        if (throwable instanceof TimeoutException) {
                            return Flux.error(ReadTimeoutException.TIMEOUT_EXCEPTION);
                        }
                        return Flux.error(throwable);
                    });
            }
        }
        return finalReactiveSequence;
    }

>>>>>>> 89f5f219
    /**
     * @param request The request
     * @param <I>     The input type
     * @return A {@link Publisher} with the resolved URI
     */
    protected <I> Mono<URI> resolveRequestURI(io.micronaut.http.HttpRequest<I> request) {
        return resolveRequestURI(request, true);
    }

    /**
     * @param request            The request
     * @param includeContextPath Whether to prepend the client context path
     * @param <I>                The input type
     * @return A {@link Publisher} with the resolved URI
     */
    protected <I> Mono<URI> resolveRequestURI(io.micronaut.http.HttpRequest<I> request, boolean includeContextPath) {
        URI requestURI = request.getUri();
        if (requestURI.getScheme() != null) {
            // if the request URI includes a scheme then it is fully qualified so use the direct server
            return Mono.just(requestURI);
        } else {
            return resolveURI(request, includeContextPath);
        }
    }

    /**
     * @param parentRequest      The parent request
     * @param request            The redirect location request
     * @param <I>                The input type
     * @return A {@link Publisher} with the resolved URI
     */
    protected <I> Mono<URI> resolveRedirectURI(io.micronaut.http.HttpRequest<?> parentRequest, io.micronaut.http.HttpRequest<I> request) {
        URI requestURI = request.getUri();
        if (requestURI.getScheme() != null) {
            // if the request URI includes a scheme then it is fully qualified so use the direct server
            return Mono.just(requestURI);
        } else {
            if (parentRequest == null || parentRequest.getUri().getHost() == null) {
                return resolveURI(request, false);
            } else {
                URI parentURI = parentRequest.getUri();
                UriBuilder uriBuilder = UriBuilder.of(requestURI)
                        .scheme(parentURI.getScheme())
                        .userInfo(parentURI.getUserInfo())
                        .host(parentURI.getHost())
                        .port(parentURI.getPort());
                return Mono.just(uriBuilder.build());
            }
        }
    }

    /**
     * @return The discriminator to use when selecting a server for the purposes of load balancing (defaults to null)
     */
    protected Object getLoadBalancerDiscriminator() {
        return null;
    }

    /**
     * @param request                The request
     * @param requestURI             The URI of the request
     * @param requestContentType     The request content type
     * @param permitsBody            Whether permits body
     * @return The body
     * @throws HttpPostRequestEncoder.ErrorDataEncoderException if there is an encoder exception
     */
    private NettyByteBody buildNettyRequest(
        MutableHttpRequest<?> request,
        URI requestURI,
        MediaType requestContentType,
        boolean permitsBody,
        EventLoop eventLoop) throws HttpPostRequestEncoder.ErrorDataEncoderException {

        if (!request.getHeaders().contains(io.micronaut.http.HttpHeaders.HOST)) {
            request.getHeaders().set(HttpHeaderNames.HOST, getHostHeader(requestURI));
        }

        if (permitsBody) {
            Optional<?> body = request.getBody();
            if (body.isPresent()) {
                if (!request.getHeaders().contains(io.micronaut.http.HttpHeaders.CONTENT_TYPE)) {
                    MediaType mediaType = request.getContentType().orElse(MediaType.APPLICATION_JSON_TYPE);
                    request.getHeaders().set(HttpHeaderNames.CONTENT_TYPE, mediaType);
                }
            }
        }

        NettyHttpRequestBuilder nettyRequestBuilder = NettyHttpRequestBuilder.asBuilder(request);
        ByteBody direct = nettyRequestBuilder.byteBodyDirect();
        if (direct != null) {
            return NettyBodyAdapter.adapt(direct, eventLoop);
        }

        if (permitsBody) {
            Optional<?> body = request.getBody();
            boolean hasBody = body.isPresent();
            if (requestContentType.equals(MediaType.APPLICATION_FORM_URLENCODED_TYPE) && hasBody) {
                Object bodyValue = body.get();
                if (bodyValue instanceof CharSequence sequence) {
                    ByteBuf byteBuf = charSequenceToByteBuf(sequence, requestContentType);
                    return new AvailableNettyByteBody(byteBuf);
                } else {
                    return buildFormRequest(request, eventLoop, r -> buildFormDataRequest(r, bodyValue));
                }
            } else if (requestContentType.equals(MediaType.MULTIPART_FORM_DATA_TYPE) && hasBody) {
                return buildFormRequest(request, eventLoop, r -> buildMultipartRequest(r, body.get()));
            } else {
                ByteBuf bodyContent;
                if (hasBody) {
                    Object bodyValue = body.get();
                    if (Publishers.isConvertibleToPublisher(bodyValue)) {
                        boolean isSingle = Publishers.isSingle(bodyValue.getClass());

                        Publisher<?> publisher = conversionService.convert(bodyValue, Publisher.class).orElseThrow(() ->
                            new IllegalArgumentException("Unconvertible reactive type: " + bodyValue)
                        );

                        Flux<HttpContent> requestBodyPublisher = Flux.from(publisher).map(value -> {
                            Argument<Object> type = Argument.ofInstance(value);
                            ByteBuffer<?> buffer = handlerRegistry.getWriter(type, List.of(requestContentType))
                                .writeTo(type, requestContentType, value, request.getHeaders(), byteBufferFactory);
                            return new DefaultHttpContent(((ByteBuf) buffer.asNativeBuffer()));
                        });

                        if (!isSingle && MediaType.APPLICATION_JSON_TYPE.equals(requestContentType)) {
                            requestBodyPublisher = JsonSubscriber.lift(requestBodyPublisher);
                        }

                        return NettyBodyAdapter.adapt(requestBodyPublisher.map(ByteBufHolder::content), eventLoop, nettyRequestBuilder.toHttpRequestWithoutBody().headers(), null);
                    } else if (bodyValue instanceof CharSequence sequence) {
                        bodyContent = charSequenceToByteBuf(sequence, requestContentType);
                    } else {
                        Argument<Object> type = Argument.ofInstance(bodyValue);
                        ByteBuffer<?> buffer = handlerRegistry.getWriter(type, List.of(requestContentType))
                            .writeTo(type, requestContentType, bodyValue, request.getHeaders(), byteBufferFactory);
                        bodyContent = (ByteBuf) buffer.asNativeBuffer();
                    }
                    if (bodyContent == null) {
                        bodyContent = conversionService.convert(bodyValue, ByteBuf.class).orElseThrow(() ->
                            decorate(new HttpClientException("Body [" + bodyValue + "] cannot be encoded to content type [" + requestContentType + "]. No possible codecs or converters found."))
                        );
                    }
                } else {
                    bodyContent = Unpooled.EMPTY_BUFFER;
                }
                return new AvailableNettyByteBody(bodyContent);
            }
        } else {
            return (NettyByteBody) AvailableNettyByteBody.empty();
        }
    }

    private static boolean requiresRequestBody(HttpMethod method) {
        return method != null && (method.equals(HttpMethod.POST) || method.equals(HttpMethod.PUT) || method.equals(HttpMethod.PATCH));
    }

    private static boolean permitsRequestBody(HttpMethod method) {
        return method != null && (requiresRequestBody(method)
            || method.equals(HttpMethod.OPTIONS)
            || method.equals(HttpMethod.DELETE)
        );
    }

    private Mono<HttpResponse<?>> readBodyOnError(@Nullable Argument<?> errorType, @NonNull Mono<HttpResponse<?>> publisher) {
        if (errorType != null && errorType != HttpClient.DEFAULT_ERROR_TYPE) {
            return publisher.onErrorResume(clientException -> {
                if (clientException instanceof HttpClientResponseException exception) {
                    final HttpResponse<?> response = exception.getResponse();
                    if (response instanceof NettyStreamedHttpResponse<?> streamedResponse) {
                        return Mono.create(emitter -> {
                            final StreamedHttpResponse nettyResponse = streamedResponse.getNettyResponse();
                            nettyResponse.subscribe(new Subscriber<>() {
                                final CompositeByteBuf buffer = byteBufferFactory.getNativeAllocator().compositeBuffer();
                                Subscription s;
                                @Override
                                public void onSubscribe(Subscription s) {
                                    this.s = s;
                                    s.request(1);
                                }

                                @Override
                                public void onNext(HttpContent httpContent) {
                                    buffer.addComponent(true, httpContent.content());
                                    s.request(1);
                                }

                                @Override
                                public void onError(Throwable t) {
                                    buffer.release();
                                    emitter.error(t);
                                }

                                @Override
                                public void onComplete() {
                                    try {
                                        FullHttpResponse fullHttpResponse = new DefaultFullHttpResponse(nettyResponse.protocolVersion(), nettyResponse.status(), buffer, nettyResponse.headers(), new DefaultHttpHeaders(true));
                                        final FullNettyClientHttpResponse<Object> fullNettyClientHttpResponse = new FullNettyClientHttpResponse<>(fullHttpResponse, handlerRegistry, (Argument<Object>) errorType, true, conversionService);
                                        emitter.error(decorate(new HttpClientResponseException(
                                            fullHttpResponse.status().reasonPhrase(),
                                            null,
                                            fullNettyClientHttpResponse,
                                            new HttpClientErrorDecoder() {
                                                @Override
                                                public Argument<?> getErrorType(MediaType mediaType) {
                                                    return errorType;
                                                }
                                            }
                                        )));
                                    } finally {
                                        buffer.release();
                                    }
                                }
                            });
                        });
                    }
                }
                return Mono.error(clientException);
            });
        }
        return publisher;
    }

    private <I> Mono<URI> resolveURI(io.micronaut.http.HttpRequest<I> request, boolean includeContextPath) {
        URI requestURI = request.getUri();
        if (loadBalancer == null) {
            return Mono.error(decorate(new NoHostException("Request URI specifies no host to connect to")));
        }

        return Mono.from(loadBalancer.select(getLoadBalancerDiscriminator())).map(server -> {
                    Optional<String> authInfo = server.getMetadata().get(io.micronaut.http.HttpHeaders.AUTHORIZATION_INFO, String.class);
                    if (request instanceof MutableHttpRequest<?> httpRequest && authInfo.isPresent()) {
                        httpRequest.getHeaders().auth(authInfo.get());
                    }

                    try {
                        return server.resolve(includeContextPath ? ContextPathUtils.prepend(requestURI, contextPath) : requestURI);
                    } catch (URISyntaxException e) {
                        throw decorate(new HttpClientException("Failed to construct the request URI", e));
                    }
                }
        );
    }

<<<<<<< HEAD
    private <R extends HttpResponse<?>> Mono<R> handleStreamHttpError(
=======
    private <I, O, E> void sendRequestThroughChannel(
            io.micronaut.http.HttpRequest<I> finalRequest,
            Argument<O> bodyType,
            Argument<E> errorType,
            FluxSink<? super HttpResponse<O>> emitter,
            ConnectionManager.PoolHandle poolHandle) throws HttpPostRequestEncoder.ErrorDataEncoderException {
        URI requestURI = finalRequest.getUri();
        MediaType requestContentType = finalRequest
                .getContentType()
                .orElse(MediaType.APPLICATION_JSON_TYPE);

        boolean permitsBody = io.micronaut.http.HttpMethod.permitsRequestBody(finalRequest.getMethod());

        NettyByteBody bytes = buildNettyRequest(
            (MutableHttpRequest) finalRequest,
            requestURI,
            requestContentType,
            permitsBody,
            throwable -> {
                if (!emitter.isCancelled()) {
                    emitter.error(throwable);
                }
            },
            poolHandle.channel.eventLoop()
        );
        String newUri = requestURI.getRawPath();
        if (requestURI.getRawQuery() != null) {
            newUri += "?" + requestURI.getRawQuery();
        }
        HttpRequest nettyRequest = NettyHttpRequestBuilder.asBuilder(finalRequest).toHttpRequestWithoutBody().setUri(newUri);

        if (log.isDebugEnabled()) {
            debugRequest(requestURI, nettyRequest);
        }

        if (log.isTraceEnabled()) {
            traceRequest(finalRequest, nettyRequest);
        }

        Promise<HttpResponse<O>> responsePromise = poolHandle.channel.eventLoop().newPromise();
        poolHandle.channel.pipeline().addLast(ChannelPipelineCustomizer.HANDLER_MICRONAUT_HTTP_RESPONSE,
            new Http1ResponseHandler(new FullHttpResponseListener<>(responsePromise, poolHandle, finalRequest, bodyType, errorType)));
        poolHandle.notifyRequestPipelineBuilt();
        Publisher<HttpResponse<O>> publisher = new NettyFuturePublisher<>(responsePromise, true);
        publisher.subscribe(new ForwardingSubscriber<>(emitter));

        new ByteBodyRequestWriter(nettyRequest, bytes).write(poolHandle);
    }

    private Flux<MutableHttpResponse<?>> streamRequestThroughChannel(
            io.micronaut.http.HttpRequest<?> parentRequest,
            MutableHttpRequest<?> request,
            ConnectionManager.PoolHandle poolHandle,
            boolean failOnError,
            boolean sse) {
        return Flux.<MutableHttpResponse<?>>create(sink -> {
            try {
                streamRequestThroughChannel0(parentRequest, request, sink, poolHandle, sse);
            } catch (HttpPostRequestEncoder.ErrorDataEncoderException e) {
                sink.error(e);
            }
        }).flatMap(resp -> handleStreamHttpError(resp, failOnError));
    }

    private <R extends HttpResponse<?>> Flux<R> handleStreamHttpError(
>>>>>>> 89f5f219
            R response,
            boolean failOnError
    ) {
        boolean errorStatus = response.code() >= 400;
        if (errorStatus && failOnError) {
            // todo: close response properly
<<<<<<< HEAD
            return Mono.error(decorate(new HttpClientResponseException(response.reason(), response)));
=======
            return Flux.error(decorate(new HttpClientResponseException(response.reason(), response)));
>>>>>>> 89f5f219
        } else {
            return Mono.just(response);
        }
    }

    /**
     * This is the high-level request method. It sits above {@link #sendRawRequest} and handles
     * things like filters, error handling, response parsing, request writing.
     *
     * @param parentRequest The parent <i>server</i> request from {@link ServerRequestContext}, for context propagation
     * @param blockHint     The optional block hint
     * @param request       The request to send. Must have resolved absolute URI (see {@link #resolveURI})
     * @param readResponse  Function that reads the response from the raw
     *                      {@link NettyClientByteBodyResponse} representation. This is run exactly
     *                      once, but if there is a redirect, it potentially runs with a different
     *                      request than the original (which is why it has a request parameter)
     * @return A mono containing the response
     */
    private Mono<HttpResponse<?>> sendRequestWithRedirects(
        io.micronaut.http.HttpRequest<?> parentRequest,
        @Nullable BlockHint blockHint,
        MutableHttpRequest<?> request,
<<<<<<< HEAD
        BiFunction<MutableHttpRequest<?>, NettyClientByteBodyResponse, ? extends Mono<? extends HttpResponse<?>>> readResponse
    ) {
        if (informationalServiceId != null && request.getAttribute(HttpAttributes.SERVICE_ID).isEmpty()) {
            request.setAttribute(HttpAttributes.SERVICE_ID, informationalServiceId);
        }
=======
        FluxSink<? super MutableHttpResponse<?>> emitter,
        ConnectionManager.PoolHandle poolHandle,
        boolean sse) throws HttpPostRequestEncoder.ErrorDataEncoderException {

        URI requestURI = request.getUri();
        boolean permitsBody = io.micronaut.http.HttpMethod.permitsRequestBody(request.getMethod());
        NettyByteBody byteBody = buildNettyRequest(
            request,
            requestURI,
            request
                .getContentType()
                .orElse(MediaType.APPLICATION_JSON_TYPE),
            permitsBody,
            throwable -> {
                if (!emitter.isCancelled()) {
                    emitter.error(throwable);
                }
            },
            poolHandle.channel.eventLoop()
        );
        String newUri = requestURI.getRawPath();
        if (requestURI.getRawQuery() != null) {
            newUri += "?" + requestURI.getRawQuery();
        }
        HttpRequest nettyRequest = NettyHttpRequestBuilder.asBuilder(request).toHttpRequestWithoutBody().setUri(newUri);

        Promise<MutableHttpResponse<?>> responsePromise = poolHandle.channel.eventLoop().newPromise();
        ChannelPipeline pipeline = poolHandle.channel.pipeline();
        pipeline.addLast(ChannelPipelineCustomizer.HANDLER_MICRONAUT_HTTP_RESPONSE, new Http1ResponseHandler(new StreamHttpResponseListener(responsePromise, parentRequest, request, poolHandle, sse)));
        poolHandle.notifyRequestPipelineBuilt();
>>>>>>> 89f5f219

        List<GenericHttpFilter> filters =
            filterResolver.resolveFilters(request, clientFilterEntries);
        if (parentRequest != null) {
            // todo: migrate to new filter
            filters.add(
                GenericHttpFilter.createLegacyFilter(new ClientServerContextFilter(parentRequest), new FilterOrder.Fixed(Ordered.HIGHEST_PRECEDENCE))
            );
        }

        FilterRunner.sortReverse(filters);

        FilterRunner runner = new FilterRunner(filters) {
            @Override
            protected ExecutionFlow<HttpResponse<?>> provideResponse(io.micronaut.http.HttpRequest<?> request, PropagatedContext propagatedContext) {
                try {
                    try (PropagatedContext.Scope ignore = propagatedContext.propagate()) {
                        return ReactiveExecutionFlow.fromPublisher(Mono.from(sendRequestWithRedirectsNoFilter(
                            parentRequest,
                            blockHint,
                            MutableHttpRequestWrapper.wrapIfNecessary(conversionService, request),
                            readResponse
                        )));
                    }
                } catch (Throwable e) {
                    return ExecutionFlow.error(e);
                }
            }
        };
        Mono<HttpResponse<?>> responseMono = Mono.from(ReactiveExecutionFlow.fromFlow(runner.run(request)).toPublisher());
        if (parentRequest != null) {
            responseMono = responseMono.contextWrite(c -> {
                // existing entry takes precedence. The parentRequest is derived from a thread
                // local, and is more likely to be wrong than any reactive context we are fed.
                if (c.hasKey(ServerRequestContext.KEY)) {
                    return c;
                } else {
                    return c.put(ServerRequestContext.KEY, parentRequest);
                }
            });
        }
        return responseMono;
    }

    private Mono<HttpResponse<?>> sendRequestWithRedirectsNoFilter(
        io.micronaut.http.HttpRequest<?> parentRequest,
        @Nullable BlockHint blockHint,
        MutableHttpRequest<?> request,
        BiFunction<MutableHttpRequest<?>, NettyClientByteBodyResponse, ? extends Mono<? extends HttpResponse<?>>> readResponse
    ) {
        RequestKey requestKey;
        try {
            requestKey = new RequestKey(this, request.getUri());
        } catch (Exception e) {
            return Mono.error(e);
        }
        // first: connect
        return connectionManager.connect(requestKey, blockHint)
            .flatMap(poolHandle -> {
                // build the raw request
                request.setAttribute(NettyClientHttpRequest.CHANNEL, poolHandle.channel);

                URI requestURI = request.getUri();
                boolean permitsBody = io.micronaut.http.HttpMethod.permitsRequestBody(request.getMethod());
                NettyByteBody byteBody;
                try {
                    byteBody = buildNettyRequest(
                        request,
                        requestURI,
                        request
                            .getContentType()
                            .orElse(MediaType.APPLICATION_JSON_TYPE),
                        permitsBody,
                        poolHandle.channel.eventLoop()
                    );
                } catch (HttpPostRequestEncoder.ErrorDataEncoderException e) {
                    poolHandle.release();
                    return Mono.error(e);
                }

                // send the raw request
                return sendRawRequest(poolHandle, request, byteBody, c -> handleResponseError(request, c));
            })
            .flatMap(byteBodyResponse -> {
                // handle redirects or map the response bytes

                int code = byteBodyResponse.code();
                HttpHeaders nettyHeaders = byteBodyResponse.getHeaders().getNettyHeaders();
                if (code > 300 && code < 400 && configuration.isFollowRedirects() && nettyHeaders.contains(HttpHeaderNames.LOCATION)) {
                    byteBodyResponse.close();
                    String location = nettyHeaders.get(HttpHeaderNames.LOCATION);

                    MutableHttpRequest<Object> redirectRequest;
                    if (code == 307 || code == 308) {
                        redirectRequest = io.micronaut.http.HttpRequest.create(request.getMethod(), location);
                        request.getBody().ifPresent(redirectRequest::body);
                    } else {
                        redirectRequest = io.micronaut.http.HttpRequest.GET(location);
                    }

                    setRedirectHeaders(request, redirectRequest);
                    return resolveRedirectURI(request, redirectRequest)
                        .flatMap(uri -> sendRequestWithRedirects(parentRequest, blockHint, redirectRequest.uri(uri), readResponse));
                } else {
                    io.micronaut.http.HttpHeaders headers = byteBodyResponse.getHeaders();
                    if (log.isTraceEnabled()) {
                        log.trace("HTTP Client Response Received ({}) for Request: {} {}", byteBodyResponse.code(), request.getMethodName(), request.getUri());
                        HttpHeadersUtil.trace(log, headers.names(), headers::getAll);
                    }
                    return readResponse.apply(request, byteBodyResponse);
                }
            });
    }

    /**
     * This is the low-level request method, without redirect handling and with raw body bytes.
     *
     * @param poolHandle         The pool handle to send the request on
     * @param request            The request to send
     * @param byteBody           The request body
     * @param mapConnectionError Operator used to map connection errors (e.g. when the connection
     *                           is closed by the remote). Other errors are not mapped
     * @return A mono containing the response
     */
    private Mono<NettyClientByteBodyResponse> sendRawRequest(
        ConnectionManager.PoolHandle poolHandle,
        io.micronaut.http.HttpRequest<?> request,
        NettyByteBody byteBody,
        UnaryOperator<Throwable> mapConnectionError
    ) {
        URI uri = request.getUri();
        String uriWithoutHost = uri.getRawPath();
        if (uri.getRawQuery() != null) {
            uriWithoutHost += "?" + uri.getRawQuery();
        }
        HttpRequest nettyRequest = NettyHttpRequestBuilder.asBuilder(request)
            .toHttpRequestWithoutBody()
            .setUri(uriWithoutHost);

        return Mono.<NettyClientByteBodyResponse>create(sink -> {
            if (log.isDebugEnabled()) {
                log.debug("Sending HTTP {} to {}", request.getMethodName(), request.getUri());
            }

            boolean expectContinue = HttpUtil.is100ContinueExpected(nettyRequest);
            ChannelPipeline pipeline = poolHandle.channel.pipeline();

            // if the body is streamed, we have a StreamWriter, otherwise we have a ByteBuf.
            StreamWriter streamWriter;
            ByteBuf byteBuf;
            if (byteBody instanceof AvailableNettyByteBody available) {
                byteBuf = AvailableNettyByteBody.toByteBuf(available);
                streamWriter = null;
            } else {
                streamWriter = new StreamWriter((StreamingNettyByteBody) byteBody, e -> {
                    poolHandle.taint();
                    sink.error(e);
                });
                pipeline.addLast(streamWriter);
                byteBuf = null;
            }

            if (log.isTraceEnabled()) {
                HttpHeadersUtil.trace(log, nettyRequest.headers().names(), nettyRequest.headers()::getAll);
                if (byteBuf != null) {
                    traceBody("Request", byteBuf);
                }
            }

            pipeline.addLast(ChannelPipelineCustomizer.HANDLER_MICRONAUT_HTTP_RESPONSE, new Http1ResponseHandler(new Http1ResponseHandler.ResponseListener() {
                boolean stillExpectingContinue = expectContinue;

                @Override
                public void fail(ChannelHandlerContext ctx, Throwable cause) {
                    poolHandle.taint();
                    sink.error(mapConnectionError.apply(cause));
                }

                @Override
                public void continueReceived(ChannelHandlerContext ctx) {
                    if (stillExpectingContinue) {
                        stillExpectingContinue = false;
                        if (streamWriter == null) {
                            ctx.writeAndFlush(new DefaultLastHttpContent(byteBuf), ctx.voidPromise());
                        } else {
                            streamWriter.startWriting();
                        }
                    }
                }

                @Override
                public void complete(io.netty.handler.codec.http.HttpResponse response, CloseableByteBody body) {
                    if (!HttpUtil.isKeepAlive(response)) {
                        poolHandle.taint();
                    }

                    sink.success(new NettyClientByteBodyResponse(response, body, conversionService));
                }

                @Override
                public BodySizeLimits sizeLimits() {
                    return DefaultHttpClient.this.sizeLimits();
                }

                @Override
                public boolean isHeadResponse() {
                    return nettyRequest.method().equals(HttpMethod.HEAD);
                }

                @Override
                public void finish(ChannelHandlerContext ctx) {
                    ctx.pipeline().remove(ChannelPipelineCustomizer.HANDLER_MICRONAUT_HTTP_RESPONSE);
                    if (streamWriter != null) {
                        if (!streamWriter.isCompleted()) {
                            // if there was an error, and we didn't fully write the request yet, the
                            // connection cannot be reused
                            poolHandle.taint();
                        }
                        ctx.pipeline().remove(streamWriter);
                    }
                    if (stillExpectingContinue && byteBuf != null) {
                        byteBuf.release();
                    }
                    poolHandle.release();
                }
            }));
            poolHandle.notifyRequestPipelineBuilt();

            HttpHeaders headers = nettyRequest.headers();
            OptionalLong length = byteBody.expectedLength();
            if (length.isPresent()) {
                headers.remove(HttpHeaderNames.TRANSFER_ENCODING);
                if (length.getAsLong() != 0 || permitsRequestBody(nettyRequest.method())) {
                    headers.set(HttpHeaderNames.CONTENT_LENGTH, length.getAsLong());
                }
            } else {
                headers.remove(HttpHeaderNames.CONTENT_LENGTH);
                headers.set(HttpHeaderNames.TRANSFER_ENCODING, HttpHeaderValues.CHUNKED);
            }

            if (!poolHandle.http2) {
                if (poolHandle.canReturn()) {
                    nettyRequest.headers().set(HttpHeaderNames.CONNECTION, HttpHeaderValues.KEEP_ALIVE);
                } else {
                    nettyRequest.headers().set(HttpHeaderNames.CONNECTION, HttpHeaderValues.CLOSE);
                }
            }

            Channel channel = poolHandle.channel();
            if (streamWriter == null) {
                if (!expectContinue) {
                    // it's a bit more efficient to use a full request for HTTP/2
                    channel.writeAndFlush(new DefaultFullHttpRequest(
                        nettyRequest.protocolVersion(),
                        nettyRequest.method(),
                        nettyRequest.uri(),
                        byteBuf,
                        nettyRequest.headers(),
                        EmptyHttpHeaders.INSTANCE
                    ), channel.voidPromise());
                } else {
                    channel.writeAndFlush(nettyRequest, channel.voidPromise());
                }
            } else {
                channel.writeAndFlush(nettyRequest, channel.voidPromise());
                if (!expectContinue) {
                    streamWriter.startWriting();
                }
            }
        }).subscribeOn(Schedulers.fromExecutor(poolHandle.channel.eventLoop()));
    }

    private ByteBuf charSequenceToByteBuf(CharSequence bodyValue, MediaType requestContentType) {
        return byteBufferFactory.copiedBuffer(
                bodyValue.toString().getBytes(
                        requestContentType.getCharset().orElse(defaultCharset)
                )
        ).asNativeBuffer();
    }

    private String getHostHeader(URI requestURI) {
        RequestKey requestKey = new RequestKey(this, requestURI);
        StringBuilder host = new StringBuilder(requestKey.getHost());
        int port = requestKey.getPort();
        if (port > -1 && port != 80 && port != 443) {
            host.append(":").append(port);
        }
        return host.toString();
    }

    private NettyByteBody buildFormRequest(
        MutableHttpRequest<?> request,
        EventLoop eventLoop,
        ThrowingFunction<HttpRequest, HttpPostRequestEncoder, HttpPostRequestEncoder.ErrorDataEncoderException> buildMethod
    ) throws HttpPostRequestEncoder.ErrorDataEncoderException {
        // this function acts like a wrapper around HttpPostRequestEncoder. HttpPostRequestEncoder
        // takes a request + form data and transforms it to a request + bytes. Because we only want
        // the bytes, we need to copy the data from the netty request back to the original
        // MutableHttpRequest. This is just the Content-Type header, which sometimes gets an extra
        // boundary specifier that we need.

        // build the mock netty request (only the content-type matters)
        HttpRequest nettyRequest = new DefaultHttpRequest(HttpVersion.HTTP_1_1, HttpMethod.GET, "/");
        List<AsciiString> relevantHeaders = List.of(HttpHeaderNames.CONTENT_TYPE);
        for (AsciiString header : relevantHeaders) {
            nettyRequest.headers().add(header, request.getHeaders().getAll(header));
        }

        HttpPostRequestEncoder encoder = buildMethod.apply(nettyRequest);
        HttpRequest finalized = encoder.finalizeRequest();
        // copy back the content-type
        for (AsciiString header : relevantHeaders) {
            request.getHeaders().remove(header);
            for (String value : finalized.headers().getAll(header)) {
                request.getHeaders().add(header, value);
            }
        }
        // return the body bytes
        if (encoder.isChunked()) {
            Flux<ByteBuf> bytes = Flux.create(em -> {
                em.onRequest(n -> {
                    try {
                        while (n-- > 0) {
                            HttpContent chunk = encoder.readChunk(PooledByteBufAllocator.DEFAULT);
                            if (chunk == null) {
                                assert encoder.isEndOfInput();
                                em.complete();
                                break;
                            }
                            em.next(chunk.content());
                        }
                    } catch (Exception e) {
                        em.error(e);
                    }
                });
                em.onDispose(encoder::cleanFiles);
            });
            if (blockingExecutor != null &&
                encoder.getBodyListAttributes().stream().anyMatch(d -> !(d instanceof HttpData hd) || !hd.isInMemory())) {
                // readChunk in the above code can block.
                bytes = bytes.subscribeOn(Schedulers.fromExecutor(blockingExecutor));
            }
            return NettyBodyAdapter.adapt(bytes, eventLoop);
        } else {
            return new AvailableNettyByteBody(((FullHttpRequest) finalized).content());
        }
    }

    private HttpPostRequestEncoder buildFormDataRequest(HttpRequest baseRequest, Object bodyValue) throws HttpPostRequestEncoder.ErrorDataEncoderException {
        HttpPostRequestEncoder postRequestEncoder = new HttpPostRequestEncoder(baseRequest, false);

        Map<String, Object> formData;
        if (bodyValue instanceof Map) {
            //noinspection unchecked
            formData = (Map<String, Object>) bodyValue;
        } else {
            formData = BeanMap.of(bodyValue);
        }
        for (Map.Entry<String, Object> entry : formData.entrySet()) {
            Object value = entry.getValue();
            if (value != null) {
                if (value instanceof Collection<?> collection) {
                    for (Object val : collection) {
                        addBodyAttribute(postRequestEncoder, entry.getKey(), val);
                    }
                } else {
                    addBodyAttribute(postRequestEncoder, entry.getKey(), value);
                }
            }
        }
        return postRequestEncoder;
    }

    private void addBodyAttribute(HttpPostRequestEncoder postRequestEncoder, String key, Object value) throws HttpPostRequestEncoder.ErrorDataEncoderException {
        Optional<String> converted = conversionService.convert(value, String.class);
        if (converted.isPresent()) {
            postRequestEncoder.addBodyAttribute(key, converted.get());
        }
    }

    private HttpPostRequestEncoder buildMultipartRequest(HttpRequest baseRequest, Object bodyValue) throws HttpPostRequestEncoder.ErrorDataEncoderException {
        HttpDataFactory factory = new DefaultHttpDataFactory(DefaultHttpDataFactory.MINSIZE);
        HttpPostRequestEncoder postRequestEncoder = new HttpPostRequestEncoder(factory, baseRequest, true, CharsetUtil.UTF_8, HttpPostRequestEncoder.EncoderMode.HTML5);
        if (bodyValue instanceof MultipartBody.Builder builder) {
            bodyValue = builder.build();
        }
        if (bodyValue instanceof MultipartBody multipartBody) {
            postRequestEncoder.setBodyHttpDatas(multipartBody.getData(new MultipartDataFactory<>() {
                @NonNull
                @Override
                public InterfaceHttpData createFileUpload(@NonNull String name, @NonNull String filename, @NonNull MediaType contentType, @Nullable String encoding, @Nullable Charset charset, long length) {
                    return factory.createFileUpload(
                            baseRequest,
                            name,
                            filename,
                            contentType.toString(),
                            encoding,
                            charset,
                            length
                    );
                }

                @NonNull
                @Override
                public InterfaceHttpData createAttribute(@NonNull String name, @NonNull String value) {
                    return factory.createAttribute(
                            baseRequest,
                            name,
                            value
                    );
                }

                @Override
                public void setContent(InterfaceHttpData fileUploadObject, Object content) throws IOException {
                    if (fileUploadObject instanceof FileUpload fu) {
                        if (content instanceof InputStream stream) {
                            fu.setContent(stream);
                        } else if (content instanceof File file) {
                            fu.setContent(file);
                        } else if (content instanceof byte[] bytes) {
                            final ByteBuf buffer = Unpooled.wrappedBuffer(bytes);
                            fu.setContent(buffer);
                        }
                    }
                }
            }));
        } else {
            throw new MultipartException("The type %s is not a supported type for a multipart request body".formatted(bodyValue.getClass().getName()));
        }

        return postRequestEncoder;
    }

    private void traceBody(String type, ByteBuf content) {
        log.trace("{} Body", type);
        log.trace("----");
        log.trace(content.toString(defaultCharset));
        log.trace("----");
    }

    private void traceChunk(ByteBuf content) {
        log.trace("Sending Chunk");
        log.trace("----");
        log.trace(content.toString(defaultCharset));
        log.trace("----");
    }

    private static MediaTypeCodecRegistry createDefaultMediaTypeRegistry() {
        JsonMapper mapper = JsonMapper.createDefault();
        ApplicationConfiguration configuration = new ApplicationConfiguration();
        return MediaTypeCodecRegistry.of(
            new JsonMediaTypeCodec(mapper, configuration, null),
            new JsonStreamMediaTypeCodec(mapper, configuration, null)
        );
    }

    private static MessageBodyHandlerRegistry createDefaultMessageBodyHandlerRegistry() {
        ApplicationConfiguration applicationConfiguration = new ApplicationConfiguration();
        ContextlessMessageBodyHandlerRegistry registry = new ContextlessMessageBodyHandlerRegistry(
            applicationConfiguration,
            NettyByteBufferFactory.DEFAULT,
            new NettyByteBufMessageBodyHandler(),
            new NettyWritableBodyWriter(applicationConfiguration)
        );
        JsonMapper mapper = JsonMapper.createDefault();
        registry.add(MediaType.APPLICATION_JSON_TYPE, new NettyJsonHandler<>(mapper));
        registry.add(MediaType.APPLICATION_JSON_TYPE, new NettyCharSequenceBodyWriter());
        registry.add(MediaType.APPLICATION_JSON_STREAM_TYPE, new NettyJsonStreamHandler<>(mapper));
        return registry;
    }

    static boolean isSecureScheme(String scheme) {
        return io.micronaut.http.HttpRequest.SCHEME_HTTPS.equalsIgnoreCase(scheme) || SCHEME_WSS.equalsIgnoreCase(scheme);
    }

    private <E extends HttpClientException> E decorate(E exc) {
        return HttpClientExceptionUtils.populateServiceId(exc, informationalServiceId, configuration);
    }

    private @NonNull HttpClientException handleResponseError(io.micronaut.http.HttpRequest<?> finalRequest, Throwable cause) {
        String message = cause.getMessage();
        if (message == null) {
            message = cause.getClass().getSimpleName();
        }
        if (log.isTraceEnabled()) {
            log.trace("HTTP Client exception ({}) occurred for request : {} {}",
                message, finalRequest.getMethodName(), finalRequest.getUri());
        }

        HttpClientException result;
        if (cause instanceof io.micronaut.http.exceptions.ContentLengthExceededException clee) {
            result = decorate(new ContentLengthExceededException(clee.getMessage()));
        } else if (cause instanceof io.micronaut.http.exceptions.BufferLengthExceededException blee) {
            result = decorate(new ContentLengthExceededException(blee.getAdvertisedLength(), blee.getReceivedLength()));
        } else if (cause instanceof io.netty.handler.timeout.ReadTimeoutException) {
            result = ReadTimeoutException.TIMEOUT_EXCEPTION;
        } else if (cause instanceof HttpClientException hce) {
            result = decorate(hce);
        } else {
            result = decorate(new HttpClientException("Error occurred reading HTTP response: " + message, cause));
        }
        return result;
    }

    private static void setRedirectHeaders(@Nullable io.micronaut.http.HttpRequest<?> request, MutableHttpRequest<Object> redirectRequest) {
        if (request != null) {
            for (Map.Entry<String, List<String>> originalHeader : request.getHeaders()) {
                if (!REDIRECT_HEADER_BLOCKLIST.contains(originalHeader.getKey())) {
                    final List<String> originalHeaderValue = originalHeader.getValue();
                    if (originalHeaderValue != null && !originalHeaderValue.isEmpty()) {
                        for (String value : originalHeaderValue) {
                            if (value != null) {
                                redirectRequest.header(originalHeader.getKey(), value);
                            }
                        }
                    }
                }
            }
        }
    }

    private BodySizeLimits sizeLimits() {
        return new BodySizeLimits(Long.MAX_VALUE, configuration.getMaxContentLength());
    }

    private static <O, E> boolean shouldConvertWithBodyType(io.netty.handler.codec.http.HttpResponse msg,
                                                            HttpClientConfiguration configuration,
                                                            Argument<O> bodyType,
                                                            Argument<E> errorType) {
        if (msg.status().code() < 400) {
            return true;
        }
        return !configuration.isExceptionOnErrorStatus() && bodyType.equalsType(errorType);
    }

    /**
     * Create a {@link HttpClientResponseException} if parsing of the HTTP error body failed.
     */
    private HttpClientResponseException makeErrorBodyParseError(FullHttpResponse fullResponse, Throwable t) {
        FullNettyClientHttpResponse<Object> errorResponse = new FullNettyClientHttpResponse<>(
            fullResponse,
            handlerRegistry,
            null,
            false,
            conversionService
        );
        return decorate(new HttpClientResponseException(
            "Error decoding HTTP error response body: " + t.getMessage(),
            t,
            errorResponse,
            null
        ));
    }

    /**
     * Create a {@link HttpClientResponseException} from a response with a failed HTTP status.
     */
    private HttpClientResponseException makeErrorFromRequestBody(Argument<?> errorType, HttpResponseStatus status, FullNettyClientHttpResponse<?> response) {
        if (errorType != null && errorType != HttpClient.DEFAULT_ERROR_TYPE) {
            return decorate(new HttpClientResponseException(
                status.reasonPhrase(),
                null,
                response,
                new HttpClientErrorDecoder() {
                    @Override
                    public Argument<?> getErrorType(MediaType mediaType) {
                        return errorType;
                    }
                }
            ));
        } else {
            return decorate(new HttpClientResponseException(status.reasonPhrase(), response));
        }
    }

    private static boolean hasBody(HttpResponse<?> response) {
        if (response.code() >= HttpStatus.CONTINUE.getCode() && response.code() < HttpStatus.OK.getCode()) {
            return false;
        }

        if (response.code() == HttpResponseStatus.NO_CONTENT.code() ||
            response.code() == HttpResponseStatus.NOT_MODIFIED.code()) {
            return false;
        }

        OptionalLong contentLength = response.getHeaders().contentLength();
        return contentLength.isEmpty() || contentLength.getAsLong() != 0;
    }

    /**
     * Key used for connection pooling and determining host/port.
     */
    public static final class RequestKey {
        private final String host;
        private final int port;
        private final boolean secure;

        /**
         * @param ctx The HTTP client that created this request key. Only used for exception
         *            context, not stored
         * @param requestURI The request URI
         */
        public RequestKey(DefaultHttpClient ctx, URI requestURI) {
            this.secure = isSecureScheme(requestURI.getScheme());
            String host = requestURI.getHost();
            int port;
            if (host == null) {
                host = requestURI.getAuthority();
                if (host == null) {
                    throw decorate(ctx, new NoHostException("URI specifies no host to connect to"));
                }

                final int i = host.indexOf(':');
                if (i > -1) {
                    final String portStr = host.substring(i + 1);
                    host = host.substring(0, i);
                    try {
                        port = Integer.parseInt(portStr);
                    } catch (NumberFormatException e) {
                        throw decorate(ctx, new HttpClientException("URI specifies an invalid port: " + portStr));
                    }
                } else {
                    port = requestURI.getPort() > -1 ? requestURI.getPort() : secure ? DEFAULT_HTTPS_PORT : DEFAULT_HTTP_PORT;
                }
            } else {
                port = requestURI.getPort() > -1 ? requestURI.getPort() : secure ? DEFAULT_HTTPS_PORT : DEFAULT_HTTP_PORT;
            }

            this.host = host;
            this.port = port;
        }

        public InetSocketAddress getRemoteAddress() {
            return InetSocketAddress.createUnresolved(host, port);
        }

        public boolean isSecure() {
            return secure;
        }

        public String getHost() {
            return host;
        }

        public int getPort() {
            return port;
        }

        @Override
        public boolean equals(Object o) {
            if (this == o) {
                return true;
            }
            if (o == null || getClass() != o.getClass()) {
                return false;
            }
            RequestKey that = (RequestKey) o;
            return port == that.port &&
                    secure == that.secure &&
                    Objects.equals(host, that.host);
        }

        @Override
        public int hashCode() {
            return ObjectUtils.hash(host, port, secure);
        }

        private <E extends HttpClientException> E decorate(DefaultHttpClient ctx, E exc) {
            return HttpClientExceptionUtils.populateServiceId(exc, ctx.informationalServiceId, ctx.configuration);
        }
    }

<<<<<<< HEAD
=======
    private abstract static class ContinueHandler extends ChannelInboundHandlerAdapter {
        private boolean continued;

        @Override
        public void handlerRemoved(ChannelHandlerContext ctx) throws Exception {
            if (!continued) {
                discard();
            }
        }

        @Override
        public void channelRead(ChannelHandlerContext ctx, Object msg) throws Exception {
            if (!continued) {
                io.netty.handler.codec.http.HttpResponse response = (io.netty.handler.codec.http.HttpResponse) msg;
                if (response.status() == HttpResponseStatus.CONTINUE) {
                    continued = true;
                    continueBody(ctx);
                } else {
                    ctx.pipeline().remove(this);
                    ctx.fireChannelRead(msg);
                }
            } else {
                ((HttpContent) msg).release();
                if (msg instanceof LastHttpContent) {
                    ctx.pipeline().remove(this);
                }
            }
        }

        protected abstract void discard();

        protected abstract void continueBody(ChannelHandlerContext ctx);
    }

    private record ByteBodyRequestWriter(HttpRequest nettyRequest, NettyByteBody byteBody) {
        ByteBodyRequestWriter {
            HttpHeaders headers = nettyRequest.headers();
            OptionalLong length = byteBody.expectedLength();
            if (length.isPresent()) {
                headers.remove(HttpHeaderNames.TRANSFER_ENCODING);
                if (length.getAsLong() != 0 || permitsRequestBody(nettyRequest.method())) {
                    headers.set(HttpHeaderNames.CONTENT_LENGTH, length.getAsLong());
                }
            } else {
                headers.remove(HttpHeaderNames.CONTENT_LENGTH);
                headers.set(HttpHeaderNames.TRANSFER_ENCODING, HttpHeaderValues.CHUNKED);
            }
        }

        public void write(ConnectionManager.PoolHandle poolHandle) {
            if (!poolHandle.http2) {
                if (poolHandle.canReturn()) {
                    nettyRequest.headers().set(HttpHeaderNames.CONNECTION, HttpHeaderValues.KEEP_ALIVE);
                } else {
                    nettyRequest.headers().set(HttpHeaderNames.CONNECTION, HttpHeaderValues.CLOSE);
                }
            }

            Channel channel = poolHandle.channel();
            if (byteBody instanceof AvailableNettyByteBody available) {
                ByteBuf byteBuf = AvailableNettyByteBody.toByteBuf(available);
                if (HttpUtil.is100ContinueExpected(nettyRequest)) {
                    channel.writeAndFlush(nettyRequest, channel.voidPromise());
                    channel.pipeline().addBefore(ChannelPipelineCustomizer.HANDLER_MICRONAUT_HTTP_RESPONSE, "continue-handler", new ContinueHandler() {
                        @Override
                        protected void discard() {
                            byteBuf.release();
                        }

                        @Override
                        protected void continueBody(ChannelHandlerContext ctx) {
                            ctx.writeAndFlush(new DefaultLastHttpContent(byteBuf), ctx.voidPromise());
                        }
                    });
                } else {
                    // it's a bit more efficient to use a full request for HTTP/2
                    channel.writeAndFlush(new DefaultFullHttpRequest(
                        nettyRequest.protocolVersion(),
                        nettyRequest.method(),
                        nettyRequest.uri(),
                        byteBuf,
                        nettyRequest.headers(),
                        EmptyHttpHeaders.INSTANCE
                    ), channel.voidPromise());
                }
            } else {
                StreamWriter streamWriter = new StreamWriter();
                streamWriter.upstream = ((StreamingNettyByteBody) byteBody).primary(streamWriter);

                channel.writeAndFlush(nettyRequest, channel.voidPromise());
                if (HttpUtil.is100ContinueExpected(nettyRequest)) {
                    channel.pipeline().addBefore(ChannelPipelineCustomizer.HANDLER_MICRONAUT_HTTP_RESPONSE, "continue-handler", new ContinueHandler() {
                        @Override
                        protected void discard() {
                            streamWriter.upstream.allowDiscard();
                            streamWriter.upstream.disregardBackpressure();
                        }

                        @Override
                        protected void continueBody(ChannelHandlerContext ctx) {
                            channel.pipeline().addLast(streamWriter);
                        }
                    });
                } else {
                    channel.pipeline().addLast(streamWriter);
                }
            }
        }
    }

    private static class StreamWriter extends ChannelInboundHandlerAdapter implements BufferConsumer {
        ChannelHandlerContext ctx;
        EventLoopFlow flow;
        Upstream upstream;
        long unwritten = 0;

        @Override
        public void handlerAdded(ChannelHandlerContext ctx) throws Exception {
            this.ctx = ctx;
            this.flow = new EventLoopFlow(ctx.channel().eventLoop());

            upstream.start();
        }

        @Override
        public void add(ByteBuf buf) {
            if (flow.executeNow(() -> add0(buf))) {
                add0(buf);
            }
        }

        private void add0(ByteBuf buf) {
            if (ctx == null) {
                // discarded
                buf.release();
                return;
            }

            int readable = buf.readableBytes();
            ctx.writeAndFlush(buf).addListener((ChannelFutureListener) future -> {
                assert ctx.executor().inEventLoop();
                if (future.isSuccess()) {
                    if (ctx.channel().isWritable()) {
                        upstream.onBytesConsumed(readable);
                    } else {
                        unwritten += readable;
                    }
                }
            });
        }

        @Override
        public void channelWritabilityChanged(ChannelHandlerContext ctx) throws Exception {
            long unwritten = this.unwritten;
            if (ctx.channel().isWritable() && unwritten != 0) {
                this.unwritten = 0;
                upstream.onBytesConsumed(unwritten);
            }
            super.channelWritabilityChanged(ctx);
        }

        @Override
        public void complete() {
            if (flow.executeNow(this::complete0)) {
                complete0();
            }
        }

        private void complete0() {
            if (ctx == null) {
                // discarded
                return;
            }

            ctx.writeAndFlush(LastHttpContent.EMPTY_LAST_CONTENT, ctx.voidPromise());
            ctx.pipeline().remove(ctx.name());
        }

        @Override
        public void discard() {
        }

        @Override
        public void error(Throwable e) {
            if (ctx == null) {
                // discarded
                return;
            }

            ctx.fireExceptionCaught(e);
            ctx.pipeline().remove(ctx.name());
        }
    }

>>>>>>> 89f5f219
    /**
     * Used as a holder for the current SSE event.
     */
    private static class CurrentEvent {
        byte[] data;
        String id;
        String name;
        Duration retry;
    }
<<<<<<< HEAD
=======

    private abstract class BaseHttpResponseListener<O> implements Http1ResponseHandler.ResponseListener {
        final Promise<? super O> responsePromise;
        final io.micronaut.http.HttpRequest<?> parentRequest;
        final io.micronaut.http.HttpRequest<?> finalRequest;

        public BaseHttpResponseListener(Promise<? super O> responsePromise, io.micronaut.http.HttpRequest<?> parentRequest, io.micronaut.http.HttpRequest<?> finalRequest) {
            this.responsePromise = responsePromise;
            this.parentRequest = parentRequest;
            this.finalRequest = finalRequest;
        }

        private static void setRedirectHeaders(@Nullable io.micronaut.http.HttpRequest<?> request, MutableHttpRequest<Object> redirectRequest) {
            if (request != null) {
                for (Map.Entry<String, List<String>> originalHeader : request.getHeaders()) {
                    if (!REDIRECT_HEADER_BLOCKLIST.contains(originalHeader.getKey())) {
                        final List<String> originalHeaderValue = originalHeader.getValue();
                        if (originalHeaderValue != null && !originalHeaderValue.isEmpty()) {
                            for (String value : originalHeaderValue) {
                                if (value != null) {
                                    redirectRequest.header(originalHeader.getKey(), value);
                                }
                            }
                        }
                    }
                }
            }
        }

        @Override
        public final void fail(ChannelHandlerContext ctx, Throwable cause) {
            fail(cause);
        }

        protected void fail(Throwable cause) {
            String message = cause.getMessage();
            if (message == null) {
                message = cause.getClass().getSimpleName();
            }
            if (log.isTraceEnabled()) {
                log.trace("HTTP Client exception ({}) occurred for request : {} {}",
                    message, finalRequest.getMethodName(), finalRequest.getUri());
            }

            HttpClientException result;
            if (cause instanceof io.micronaut.http.exceptions.ContentLengthExceededException clee) {
                result = decorate(new ContentLengthExceededException(clee.getMessage()));
            } else if (cause instanceof io.micronaut.http.exceptions.BufferLengthExceededException blee) {
                result = decorate(new ContentLengthExceededException(blee.getAdvertisedLength(), blee.getReceivedLength()));
            } else if (cause instanceof io.netty.handler.timeout.ReadTimeoutException) {
                result = ReadTimeoutException.TIMEOUT_EXCEPTION;
            } else if (cause instanceof HttpClientException hce) {
                result = decorate(hce);
            } else {
                result = decorate(new HttpClientException("Error occurred reading HTTP response: " + message, cause));
            }
            responsePromise.tryFailure(result);
        }

        @Override
        public void continueReceived(ChannelHandlerContext ctx) {
            // TODO: move continue implementation here from its own handler
            throw new UnsupportedOperationException();
        }

        @Override
        public void complete(io.netty.handler.codec.http.HttpResponse response, CloseableByteBody body) {
            int code = response.status().code();
            HttpHeaders headers1 = response.headers();
            if (code > 300 && code < 400 && configuration.isFollowRedirects() && headers1.contains(HttpHeaderNames.LOCATION)) {
                body.close();
                String location = headers1.get(HttpHeaderNames.LOCATION);

                MutableHttpRequest<Object> redirectRequest;
                if (code == 307 || code == 308) {
                    redirectRequest = io.micronaut.http.HttpRequest.create(finalRequest.getMethod(), location);
                    finalRequest.getBody().ifPresent(redirectRequest::body);
                } else {
                    redirectRequest = io.micronaut.http.HttpRequest.GET(location);
                }

                setRedirectHeaders(finalRequest, redirectRequest);
                Flux.from(resolveRedirectURI(parentRequest, redirectRequest))
                    .flatMap(makeRedirectHandler(parentRequest, redirectRequest))
                    .subscribe(new NettyPromiseSubscriber<>(responsePromise));
            } else {
                HttpHeaders headers = response.headers();
                if (log.isTraceEnabled()) {
                    log.trace("HTTP Client Response Received ({}) for Request: {} {}", response.status(), finalRequest.getMethodName(), finalRequest.getUri());
                    HttpHeadersUtil.trace(log, headers.names(), headers::getAll);
                }
                complete0(response, body);
            }
        }

        @Override
        public BodySizeLimits sizeLimits() {
            return new BodySizeLimits(Long.MAX_VALUE, configuration.getMaxContentLength());
        }

        @Override
        public boolean isHeadResponse() {
            return finalRequest.getMethod() == io.micronaut.http.HttpMethod.HEAD;
        }

        protected abstract void complete0(io.netty.handler.codec.http.HttpResponse response, CloseableByteBody body);

        protected abstract Function<URI, Publisher<? extends O>> makeRedirectHandler(io.micronaut.http.HttpRequest<?> parentRequest, MutableHttpRequest<Object> redirectRequest);
    }

    private final class FullHttpResponseListener<O> extends BaseHttpResponseListener<HttpResponse<O>> {
        private final Argument<O> bodyType;
        private final Argument<?> errorType;
        private final ConnectionManager.PoolHandle poolHandle;

        public FullHttpResponseListener(
            Promise<HttpResponse<O>> responsePromise,
            ConnectionManager.PoolHandle poolHandle,
            io.micronaut.http.HttpRequest<?> request,
            Argument<O> bodyType,
            Argument<?> errorType) {
            super(responsePromise, request, request);
            this.bodyType = bodyType;
            this.errorType = errorType;
            this.poolHandle = poolHandle;
        }

        private static <O, E> boolean shouldConvertWithBodyType(io.netty.handler.codec.http.HttpResponse msg,
                                                                HttpClientConfiguration configuration,
                                                                Argument<O> bodyType,
                                                                Argument<E> errorType) {
            if (msg.status().code() < 400) {
                return true;
            }
            return !configuration.isExceptionOnErrorStatus() && bodyType.equalsType(errorType);

        }

        @Override
        protected void complete0(io.netty.handler.codec.http.HttpResponse r, CloseableByteBody body) {
            if (!HttpUtil.isKeepAlive(r)) {
                poolHandle.taint();
            }

            InternalByteBody.bufferFlow(body).onComplete((av, err) -> {
                if (err != null) {
                    fail(err);
                    return;
                }

                DefaultFullHttpResponse fullHttpResponse = new DefaultFullHttpResponse(
                    r.protocolVersion(),
                    r.status(),
                    AvailableNettyByteBody.toByteBuf(av),
                    r.headers(),
                    EmptyHttpHeaders.INSTANCE
                );

                try {
                    if (log.isTraceEnabled()) {
                        traceBody("Response", fullHttpResponse.content());
                    }

                    boolean convertBodyWithBodyType = shouldConvertWithBodyType(r, DefaultHttpClient.this.configuration, bodyType, errorType);
                    FullNettyClientHttpResponse<O> response = new FullNettyClientHttpResponse<>(fullHttpResponse, handlerRegistry, bodyType, convertBodyWithBodyType, conversionService);

                    if (convertBodyWithBodyType) {
                        responsePromise.trySuccess(response);
                    } else { // error flow
                        try {
                            responsePromise.tryFailure(makeErrorFromRequestBody(r.status(), response));
                        } catch (HttpClientResponseException t) {
                            responsePromise.tryFailure(t);
                        } catch (Exception t) {
                            responsePromise.tryFailure(makeErrorBodyParseError(fullHttpResponse, t));
                        }
                    }
                } catch (HttpClientResponseException t) {
                    responsePromise.tryFailure(t);
                } catch (Exception t) {
                    makeNormalBodyParseError(fullHttpResponse, t, cause -> {
                        if (!responsePromise.tryFailure(cause) && log.isWarnEnabled()) {
                            log.warn("Exception fired after handler completed: {}", t.getMessage(), t);
                        }
                    });
                } finally {
                    fullHttpResponse.release();
                }
            });
        }

        @Override
        protected void fail(Throwable cause) {
            poolHandle.taint();
            super.fail(cause);
        }

        @Override
        public void finish(ChannelHandlerContext ctx) {
            ctx.pipeline().remove(ChannelPipelineCustomizer.HANDLER_MICRONAUT_HTTP_RESPONSE);
            poolHandle.release();
        }

        @Override
        protected Function<URI, Publisher<? extends HttpResponse<O>>> makeRedirectHandler(io.micronaut.http.HttpRequest<?> parentRequest, MutableHttpRequest<Object> redirectRequest) {
            return uri -> (Publisher) exchangeImpl(uri, parentRequest, redirectRequest, bodyType, errorType, null);
        }

        /**
         * Create a {@link HttpClientResponseException} from a response with a failed HTTP status.
         */
        private HttpClientResponseException makeErrorFromRequestBody(HttpResponseStatus status, FullNettyClientHttpResponse<?> response) {
            if (errorType != null && errorType != HttpClient.DEFAULT_ERROR_TYPE) {
                return decorate(new HttpClientResponseException(
                    status.reasonPhrase(),
                    null,
                    response,
                    new HttpClientErrorDecoder() {
                        @Override
                        public Argument<?> getErrorType(MediaType mediaType) {
                            return errorType;
                        }
                    }
                ));
            } else {
                return decorate(new HttpClientResponseException(status.reasonPhrase(), response));
            }
        }

        /**
         * Create a {@link HttpClientResponseException} if parsing of the HTTP error body failed.
         */
        private HttpClientResponseException makeErrorBodyParseError(FullHttpResponse fullResponse, Throwable t) {
            FullNettyClientHttpResponse<Object> errorResponse = new FullNettyClientHttpResponse<>(
                fullResponse,
                handlerRegistry,
                null,
                false,
                conversionService
            );
            return decorate(new HttpClientResponseException(
                "Error decoding HTTP error response body: " + t.getMessage(),
                t,
                errorResponse,
                null
            ));
        }

        private void makeNormalBodyParseError(FullHttpResponse fullResponse, Throwable t, Consumer<HttpClientResponseException> forward) {
            FullNettyClientHttpResponse<Object> response = new FullNettyClientHttpResponse<>(
                fullResponse,
                handlerRegistry,
                null,
                false,
                conversionService
            );
            HttpClientResponseException clientResponseError = decorate(new HttpClientResponseException(
                "Error decoding HTTP response body: " + t.getMessage(),
                t,
                response,
                new HttpClientErrorDecoder() {
                    @Override
                    public Argument<?> getErrorType(MediaType mediaType) {
                        return errorType;
                    }
                }
            ));
            forward.accept(clientResponseError);
        }
    }

    private final class StreamHttpResponseListener extends BaseHttpResponseListener<MutableHttpResponse<?>> {
        private final ConnectionManager.PoolHandle poolHandle;
        private final boolean sse;

        public StreamHttpResponseListener(
            Promise<? super MutableHttpResponse<?>> responsePromise,
            io.micronaut.http.HttpRequest<?> parentRequest,
            io.micronaut.http.HttpRequest<?> finalRequest, ConnectionManager.PoolHandle poolHandle,
            boolean sse) {
            super(responsePromise, parentRequest, finalRequest);
            this.poolHandle = poolHandle;
            this.sse = sse;
        }

        private static boolean hasBody(io.netty.handler.codec.http.HttpResponse response) {
            if (response.status().code() >= HttpStatus.CONTINUE.getCode() && response.status().code() < HttpStatus.OK.getCode()) {
                return false;
            }

            if (response.status().equals(HttpResponseStatus.NO_CONTENT) ||
                response.status().equals(HttpResponseStatus.NOT_MODIFIED)) {
                return false;
            }

            if (HttpUtil.isTransferEncodingChunked(response)) {
                return true;
            }

            if (HttpUtil.isContentLengthSet(response)) {
                return HttpUtil.getContentLength(response) > 0;
            }

            return true;
        }

        @Override
        protected void complete0(io.netty.handler.codec.http.HttpResponse msg, CloseableByteBody bb) {
            Publisher<HttpContent> body;
            if (!hasBody(msg)) {
                bb.close();
                body = Publishers.empty();
            } else {
                if (sse) {
                    if (bb instanceof AvailableNettyByteBody anbb) {
                        // same semantics as the streaming branch, but this is eager so it's more
                        // lax wrt unclosed responses.
                        ByteBuf single = AvailableNettyByteBody.toByteBuf(anbb);
                        List<ByteBuf> parts = SseSplitter.split(single);
                        parts.get(parts.size() - 1).release();
                        body = Flux.fromIterable(parts.subList(0, parts.size() - 1)).map(DefaultHttpContent::new);
                    } else {
                        body = SseSplitter.split(NettyByteBody.toByteBufs(bb), sizeLimits()).map(DefaultHttpContent::new);
                    }
                } else {
                    body = NettyByteBody.toByteBufs(bb).map(DefaultHttpContent::new);
                }
            }

            DefaultStreamedHttpResponse nettyResponse = new DefaultStreamedHttpResponse(msg.protocolVersion(), msg.status(), msg.headers(), body);
            responsePromise.trySuccess(new NettyStreamedHttpResponse<>(nettyResponse, conversionService));
        }

        @Override
        protected Function<URI, Publisher<? extends MutableHttpResponse<?>>> makeRedirectHandler(io.micronaut.http.HttpRequest<?> parentRequest, MutableHttpRequest<Object> redirectRequest) {
            return uri -> Mono.from(buildStreamExchange(parentRequest, redirectRequest, uri, null)).map(HttpResponse::toMutableResponse);
        }

        @Override
        protected void fail(Throwable cause) {
            poolHandle.taint();
            super.fail(cause);
        }

        @Override
        public void finish(ChannelHandlerContext ctx) {
            ctx.pipeline().remove(ChannelPipelineCustomizer.HANDLER_MICRONAUT_HTTP_RESPONSE);
            poolHandle.release();
        }
    }
>>>>>>> 89f5f219
}<|MERGE_RESOLUTION|>--- conflicted
+++ resolved
@@ -93,10 +93,7 @@
 import io.micronaut.http.netty.NettyHttpResponseBuilder;
 import io.micronaut.http.netty.body.AvailableNettyByteBody;
 import io.micronaut.http.netty.body.BodySizeLimits;
-<<<<<<< HEAD
-=======
-import io.micronaut.http.netty.body.BufferConsumer;
->>>>>>> 89f5f219
+import io.micronaut.http.netty.body.BodySizeLimits;
 import io.micronaut.http.netty.body.NettyBodyAdapter;
 import io.micronaut.http.netty.body.NettyByteBody;
 import io.micronaut.http.netty.body.NettyByteBufMessageBodyHandler;
@@ -1210,100 +1207,6 @@
         }
     }
 
-<<<<<<< HEAD
-=======
-    private <I> Flux<HttpResponse<?>> connectAndStream(
-            io.micronaut.http.HttpRequest<?> parentRequest,
-            io.micronaut.http.HttpRequest<I> request,
-            URI requestURI,
-            AtomicReference<MutableHttpRequest<?>> requestWrapper,
-            boolean isProxy,
-            boolean failOnError
-    ) {
-        RequestKey requestKey;
-        try {
-            requestKey = new RequestKey(this, requestURI);
-        } catch (Exception e) {
-            return Flux.error(e);
-        }
-        return connectionManager.connect(requestKey, null).flatMapMany(poolHandle -> {
-            request.setAttribute(NettyClientHttpRequest.CHANNEL, poolHandle.channel);
-
-            boolean sse = !isProxy && isAcceptEvents(request);
-            return this.streamRequestThroughChannel(
-                parentRequest,
-                requestWrapper.get(),
-                poolHandle,
-                failOnError,
-                sse
-            );
-        });
-    }
-
-    /**
-     * Implementation of {@link #exchange(io.micronaut.http.HttpRequest, Argument, Argument)} (after URI resolution).
-     */
-    private <I, E> Publisher<HttpResponse<?>> exchangeImpl(
-        URI requestURI,
-        io.micronaut.http.HttpRequest<?> parentRequest,
-        MutableHttpRequest<I> request,
-        @NonNull Argument<?> bodyType,
-        @NonNull Argument<E> errorType,
-        @Nullable BlockHint blockHint) {
-        AtomicReference<MutableHttpRequest<?>> requestWrapper = new AtomicReference<>(request);
-
-        RequestKey requestKey;
-        try {
-            requestKey = new RequestKey(this, requestURI);
-        } catch (HttpClientException e) {
-            return Flux.error(e);
-        }
-
-        Mono<ConnectionManager.PoolHandle> handlePublisher = connectionManager.connect(requestKey, blockHint);
-
-        Flux<HttpResponse<?>> responsePublisher = handlePublisher.flatMapMany(poolHandle -> Flux.create(emitter -> {
-            try {
-                sendRequestThroughChannel(
-                    requestWrapper.get(),
-                    bodyType,
-                    errorType,
-                    emitter,
-                    poolHandle
-                );
-            } catch (Exception e) {
-                emitter.error(e);
-            }
-        }));
-
-        Publisher<HttpResponse<?>> finalPublisher = applyFilterToResponsePublisher(
-            parentRequest,
-            request,
-            requestURI,
-            responsePublisher
-        );
-        Flux<HttpResponse<?>> finalReactiveSequence = Flux.from(finalPublisher);
-        Duration requestTimeout = configuration.getRequestTimeout();
-        if (requestTimeout == null) {
-            // for compatibility
-            requestTimeout = configuration.getReadTimeout()
-                .filter(d -> !d.isNegative())
-                .map(d -> d.plusSeconds(1)).orElse(null);
-        }
-        if (requestTimeout != null) {
-            if (!requestTimeout.isNegative()) {
-                finalReactiveSequence = finalReactiveSequence.timeout(requestTimeout)
-                    .onErrorResume(throwable -> {
-                        if (throwable instanceof TimeoutException) {
-                            return Flux.error(ReadTimeoutException.TIMEOUT_EXCEPTION);
-                        }
-                        return Flux.error(throwable);
-                    });
-            }
-        }
-        return finalReactiveSequence;
-    }
-
->>>>>>> 89f5f219
     /**
      * @param request The request
      * @param <I>     The input type
@@ -1547,86 +1450,14 @@
         );
     }
 
-<<<<<<< HEAD
     private <R extends HttpResponse<?>> Mono<R> handleStreamHttpError(
-=======
-    private <I, O, E> void sendRequestThroughChannel(
-            io.micronaut.http.HttpRequest<I> finalRequest,
-            Argument<O> bodyType,
-            Argument<E> errorType,
-            FluxSink<? super HttpResponse<O>> emitter,
-            ConnectionManager.PoolHandle poolHandle) throws HttpPostRequestEncoder.ErrorDataEncoderException {
-        URI requestURI = finalRequest.getUri();
-        MediaType requestContentType = finalRequest
-                .getContentType()
-                .orElse(MediaType.APPLICATION_JSON_TYPE);
-
-        boolean permitsBody = io.micronaut.http.HttpMethod.permitsRequestBody(finalRequest.getMethod());
-
-        NettyByteBody bytes = buildNettyRequest(
-            (MutableHttpRequest) finalRequest,
-            requestURI,
-            requestContentType,
-            permitsBody,
-            throwable -> {
-                if (!emitter.isCancelled()) {
-                    emitter.error(throwable);
-                }
-            },
-            poolHandle.channel.eventLoop()
-        );
-        String newUri = requestURI.getRawPath();
-        if (requestURI.getRawQuery() != null) {
-            newUri += "?" + requestURI.getRawQuery();
-        }
-        HttpRequest nettyRequest = NettyHttpRequestBuilder.asBuilder(finalRequest).toHttpRequestWithoutBody().setUri(newUri);
-
-        if (log.isDebugEnabled()) {
-            debugRequest(requestURI, nettyRequest);
-        }
-
-        if (log.isTraceEnabled()) {
-            traceRequest(finalRequest, nettyRequest);
-        }
-
-        Promise<HttpResponse<O>> responsePromise = poolHandle.channel.eventLoop().newPromise();
-        poolHandle.channel.pipeline().addLast(ChannelPipelineCustomizer.HANDLER_MICRONAUT_HTTP_RESPONSE,
-            new Http1ResponseHandler(new FullHttpResponseListener<>(responsePromise, poolHandle, finalRequest, bodyType, errorType)));
-        poolHandle.notifyRequestPipelineBuilt();
-        Publisher<HttpResponse<O>> publisher = new NettyFuturePublisher<>(responsePromise, true);
-        publisher.subscribe(new ForwardingSubscriber<>(emitter));
-
-        new ByteBodyRequestWriter(nettyRequest, bytes).write(poolHandle);
-    }
-
-    private Flux<MutableHttpResponse<?>> streamRequestThroughChannel(
-            io.micronaut.http.HttpRequest<?> parentRequest,
-            MutableHttpRequest<?> request,
-            ConnectionManager.PoolHandle poolHandle,
-            boolean failOnError,
-            boolean sse) {
-        return Flux.<MutableHttpResponse<?>>create(sink -> {
-            try {
-                streamRequestThroughChannel0(parentRequest, request, sink, poolHandle, sse);
-            } catch (HttpPostRequestEncoder.ErrorDataEncoderException e) {
-                sink.error(e);
-            }
-        }).flatMap(resp -> handleStreamHttpError(resp, failOnError));
-    }
-
-    private <R extends HttpResponse<?>> Flux<R> handleStreamHttpError(
->>>>>>> 89f5f219
             R response,
             boolean failOnError
     ) {
         boolean errorStatus = response.code() >= 400;
         if (errorStatus && failOnError) {
             // todo: close response properly
-<<<<<<< HEAD
             return Mono.error(decorate(new HttpClientResponseException(response.reason(), response)));
-=======
-            return Flux.error(decorate(new HttpClientResponseException(response.reason(), response)));
->>>>>>> 89f5f219
         } else {
             return Mono.just(response);
         }
@@ -1649,44 +1480,11 @@
         io.micronaut.http.HttpRequest<?> parentRequest,
         @Nullable BlockHint blockHint,
         MutableHttpRequest<?> request,
-<<<<<<< HEAD
         BiFunction<MutableHttpRequest<?>, NettyClientByteBodyResponse, ? extends Mono<? extends HttpResponse<?>>> readResponse
     ) {
         if (informationalServiceId != null && request.getAttribute(HttpAttributes.SERVICE_ID).isEmpty()) {
             request.setAttribute(HttpAttributes.SERVICE_ID, informationalServiceId);
         }
-=======
-        FluxSink<? super MutableHttpResponse<?>> emitter,
-        ConnectionManager.PoolHandle poolHandle,
-        boolean sse) throws HttpPostRequestEncoder.ErrorDataEncoderException {
-
-        URI requestURI = request.getUri();
-        boolean permitsBody = io.micronaut.http.HttpMethod.permitsRequestBody(request.getMethod());
-        NettyByteBody byteBody = buildNettyRequest(
-            request,
-            requestURI,
-            request
-                .getContentType()
-                .orElse(MediaType.APPLICATION_JSON_TYPE),
-            permitsBody,
-            throwable -> {
-                if (!emitter.isCancelled()) {
-                    emitter.error(throwable);
-                }
-            },
-            poolHandle.channel.eventLoop()
-        );
-        String newUri = requestURI.getRawPath();
-        if (requestURI.getRawQuery() != null) {
-            newUri += "?" + requestURI.getRawQuery();
-        }
-        HttpRequest nettyRequest = NettyHttpRequestBuilder.asBuilder(request).toHttpRequestWithoutBody().setUri(newUri);
-
-        Promise<MutableHttpResponse<?>> responsePromise = poolHandle.channel.eventLoop().newPromise();
-        ChannelPipeline pipeline = poolHandle.channel.pipeline();
-        pipeline.addLast(ChannelPipelineCustomizer.HANDLER_MICRONAUT_HTTP_RESPONSE, new Http1ResponseHandler(new StreamHttpResponseListener(responsePromise, parentRequest, request, poolHandle, sse)));
-        poolHandle.notifyRequestPipelineBuilt();
->>>>>>> 89f5f219
 
         List<GenericHttpFilter> filters =
             filterResolver.resolveFilters(request, clientFilterEntries);
@@ -2359,203 +2157,6 @@
         }
     }
 
-<<<<<<< HEAD
-=======
-    private abstract static class ContinueHandler extends ChannelInboundHandlerAdapter {
-        private boolean continued;
-
-        @Override
-        public void handlerRemoved(ChannelHandlerContext ctx) throws Exception {
-            if (!continued) {
-                discard();
-            }
-        }
-
-        @Override
-        public void channelRead(ChannelHandlerContext ctx, Object msg) throws Exception {
-            if (!continued) {
-                io.netty.handler.codec.http.HttpResponse response = (io.netty.handler.codec.http.HttpResponse) msg;
-                if (response.status() == HttpResponseStatus.CONTINUE) {
-                    continued = true;
-                    continueBody(ctx);
-                } else {
-                    ctx.pipeline().remove(this);
-                    ctx.fireChannelRead(msg);
-                }
-            } else {
-                ((HttpContent) msg).release();
-                if (msg instanceof LastHttpContent) {
-                    ctx.pipeline().remove(this);
-                }
-            }
-        }
-
-        protected abstract void discard();
-
-        protected abstract void continueBody(ChannelHandlerContext ctx);
-    }
-
-    private record ByteBodyRequestWriter(HttpRequest nettyRequest, NettyByteBody byteBody) {
-        ByteBodyRequestWriter {
-            HttpHeaders headers = nettyRequest.headers();
-            OptionalLong length = byteBody.expectedLength();
-            if (length.isPresent()) {
-                headers.remove(HttpHeaderNames.TRANSFER_ENCODING);
-                if (length.getAsLong() != 0 || permitsRequestBody(nettyRequest.method())) {
-                    headers.set(HttpHeaderNames.CONTENT_LENGTH, length.getAsLong());
-                }
-            } else {
-                headers.remove(HttpHeaderNames.CONTENT_LENGTH);
-                headers.set(HttpHeaderNames.TRANSFER_ENCODING, HttpHeaderValues.CHUNKED);
-            }
-        }
-
-        public void write(ConnectionManager.PoolHandle poolHandle) {
-            if (!poolHandle.http2) {
-                if (poolHandle.canReturn()) {
-                    nettyRequest.headers().set(HttpHeaderNames.CONNECTION, HttpHeaderValues.KEEP_ALIVE);
-                } else {
-                    nettyRequest.headers().set(HttpHeaderNames.CONNECTION, HttpHeaderValues.CLOSE);
-                }
-            }
-
-            Channel channel = poolHandle.channel();
-            if (byteBody instanceof AvailableNettyByteBody available) {
-                ByteBuf byteBuf = AvailableNettyByteBody.toByteBuf(available);
-                if (HttpUtil.is100ContinueExpected(nettyRequest)) {
-                    channel.writeAndFlush(nettyRequest, channel.voidPromise());
-                    channel.pipeline().addBefore(ChannelPipelineCustomizer.HANDLER_MICRONAUT_HTTP_RESPONSE, "continue-handler", new ContinueHandler() {
-                        @Override
-                        protected void discard() {
-                            byteBuf.release();
-                        }
-
-                        @Override
-                        protected void continueBody(ChannelHandlerContext ctx) {
-                            ctx.writeAndFlush(new DefaultLastHttpContent(byteBuf), ctx.voidPromise());
-                        }
-                    });
-                } else {
-                    // it's a bit more efficient to use a full request for HTTP/2
-                    channel.writeAndFlush(new DefaultFullHttpRequest(
-                        nettyRequest.protocolVersion(),
-                        nettyRequest.method(),
-                        nettyRequest.uri(),
-                        byteBuf,
-                        nettyRequest.headers(),
-                        EmptyHttpHeaders.INSTANCE
-                    ), channel.voidPromise());
-                }
-            } else {
-                StreamWriter streamWriter = new StreamWriter();
-                streamWriter.upstream = ((StreamingNettyByteBody) byteBody).primary(streamWriter);
-
-                channel.writeAndFlush(nettyRequest, channel.voidPromise());
-                if (HttpUtil.is100ContinueExpected(nettyRequest)) {
-                    channel.pipeline().addBefore(ChannelPipelineCustomizer.HANDLER_MICRONAUT_HTTP_RESPONSE, "continue-handler", new ContinueHandler() {
-                        @Override
-                        protected void discard() {
-                            streamWriter.upstream.allowDiscard();
-                            streamWriter.upstream.disregardBackpressure();
-                        }
-
-                        @Override
-                        protected void continueBody(ChannelHandlerContext ctx) {
-                            channel.pipeline().addLast(streamWriter);
-                        }
-                    });
-                } else {
-                    channel.pipeline().addLast(streamWriter);
-                }
-            }
-        }
-    }
-
-    private static class StreamWriter extends ChannelInboundHandlerAdapter implements BufferConsumer {
-        ChannelHandlerContext ctx;
-        EventLoopFlow flow;
-        Upstream upstream;
-        long unwritten = 0;
-
-        @Override
-        public void handlerAdded(ChannelHandlerContext ctx) throws Exception {
-            this.ctx = ctx;
-            this.flow = new EventLoopFlow(ctx.channel().eventLoop());
-
-            upstream.start();
-        }
-
-        @Override
-        public void add(ByteBuf buf) {
-            if (flow.executeNow(() -> add0(buf))) {
-                add0(buf);
-            }
-        }
-
-        private void add0(ByteBuf buf) {
-            if (ctx == null) {
-                // discarded
-                buf.release();
-                return;
-            }
-
-            int readable = buf.readableBytes();
-            ctx.writeAndFlush(buf).addListener((ChannelFutureListener) future -> {
-                assert ctx.executor().inEventLoop();
-                if (future.isSuccess()) {
-                    if (ctx.channel().isWritable()) {
-                        upstream.onBytesConsumed(readable);
-                    } else {
-                        unwritten += readable;
-                    }
-                }
-            });
-        }
-
-        @Override
-        public void channelWritabilityChanged(ChannelHandlerContext ctx) throws Exception {
-            long unwritten = this.unwritten;
-            if (ctx.channel().isWritable() && unwritten != 0) {
-                this.unwritten = 0;
-                upstream.onBytesConsumed(unwritten);
-            }
-            super.channelWritabilityChanged(ctx);
-        }
-
-        @Override
-        public void complete() {
-            if (flow.executeNow(this::complete0)) {
-                complete0();
-            }
-        }
-
-        private void complete0() {
-            if (ctx == null) {
-                // discarded
-                return;
-            }
-
-            ctx.writeAndFlush(LastHttpContent.EMPTY_LAST_CONTENT, ctx.voidPromise());
-            ctx.pipeline().remove(ctx.name());
-        }
-
-        @Override
-        public void discard() {
-        }
-
-        @Override
-        public void error(Throwable e) {
-            if (ctx == null) {
-                // discarded
-                return;
-            }
-
-            ctx.fireExceptionCaught(e);
-            ctx.pipeline().remove(ctx.name());
-        }
-    }
-
->>>>>>> 89f5f219
     /**
      * Used as a holder for the current SSE event.
      */
@@ -2565,357 +2166,4 @@
         String name;
         Duration retry;
     }
-<<<<<<< HEAD
-=======
-
-    private abstract class BaseHttpResponseListener<O> implements Http1ResponseHandler.ResponseListener {
-        final Promise<? super O> responsePromise;
-        final io.micronaut.http.HttpRequest<?> parentRequest;
-        final io.micronaut.http.HttpRequest<?> finalRequest;
-
-        public BaseHttpResponseListener(Promise<? super O> responsePromise, io.micronaut.http.HttpRequest<?> parentRequest, io.micronaut.http.HttpRequest<?> finalRequest) {
-            this.responsePromise = responsePromise;
-            this.parentRequest = parentRequest;
-            this.finalRequest = finalRequest;
-        }
-
-        private static void setRedirectHeaders(@Nullable io.micronaut.http.HttpRequest<?> request, MutableHttpRequest<Object> redirectRequest) {
-            if (request != null) {
-                for (Map.Entry<String, List<String>> originalHeader : request.getHeaders()) {
-                    if (!REDIRECT_HEADER_BLOCKLIST.contains(originalHeader.getKey())) {
-                        final List<String> originalHeaderValue = originalHeader.getValue();
-                        if (originalHeaderValue != null && !originalHeaderValue.isEmpty()) {
-                            for (String value : originalHeaderValue) {
-                                if (value != null) {
-                                    redirectRequest.header(originalHeader.getKey(), value);
-                                }
-                            }
-                        }
-                    }
-                }
-            }
-        }
-
-        @Override
-        public final void fail(ChannelHandlerContext ctx, Throwable cause) {
-            fail(cause);
-        }
-
-        protected void fail(Throwable cause) {
-            String message = cause.getMessage();
-            if (message == null) {
-                message = cause.getClass().getSimpleName();
-            }
-            if (log.isTraceEnabled()) {
-                log.trace("HTTP Client exception ({}) occurred for request : {} {}",
-                    message, finalRequest.getMethodName(), finalRequest.getUri());
-            }
-
-            HttpClientException result;
-            if (cause instanceof io.micronaut.http.exceptions.ContentLengthExceededException clee) {
-                result = decorate(new ContentLengthExceededException(clee.getMessage()));
-            } else if (cause instanceof io.micronaut.http.exceptions.BufferLengthExceededException blee) {
-                result = decorate(new ContentLengthExceededException(blee.getAdvertisedLength(), blee.getReceivedLength()));
-            } else if (cause instanceof io.netty.handler.timeout.ReadTimeoutException) {
-                result = ReadTimeoutException.TIMEOUT_EXCEPTION;
-            } else if (cause instanceof HttpClientException hce) {
-                result = decorate(hce);
-            } else {
-                result = decorate(new HttpClientException("Error occurred reading HTTP response: " + message, cause));
-            }
-            responsePromise.tryFailure(result);
-        }
-
-        @Override
-        public void continueReceived(ChannelHandlerContext ctx) {
-            // TODO: move continue implementation here from its own handler
-            throw new UnsupportedOperationException();
-        }
-
-        @Override
-        public void complete(io.netty.handler.codec.http.HttpResponse response, CloseableByteBody body) {
-            int code = response.status().code();
-            HttpHeaders headers1 = response.headers();
-            if (code > 300 && code < 400 && configuration.isFollowRedirects() && headers1.contains(HttpHeaderNames.LOCATION)) {
-                body.close();
-                String location = headers1.get(HttpHeaderNames.LOCATION);
-
-                MutableHttpRequest<Object> redirectRequest;
-                if (code == 307 || code == 308) {
-                    redirectRequest = io.micronaut.http.HttpRequest.create(finalRequest.getMethod(), location);
-                    finalRequest.getBody().ifPresent(redirectRequest::body);
-                } else {
-                    redirectRequest = io.micronaut.http.HttpRequest.GET(location);
-                }
-
-                setRedirectHeaders(finalRequest, redirectRequest);
-                Flux.from(resolveRedirectURI(parentRequest, redirectRequest))
-                    .flatMap(makeRedirectHandler(parentRequest, redirectRequest))
-                    .subscribe(new NettyPromiseSubscriber<>(responsePromise));
-            } else {
-                HttpHeaders headers = response.headers();
-                if (log.isTraceEnabled()) {
-                    log.trace("HTTP Client Response Received ({}) for Request: {} {}", response.status(), finalRequest.getMethodName(), finalRequest.getUri());
-                    HttpHeadersUtil.trace(log, headers.names(), headers::getAll);
-                }
-                complete0(response, body);
-            }
-        }
-
-        @Override
-        public BodySizeLimits sizeLimits() {
-            return new BodySizeLimits(Long.MAX_VALUE, configuration.getMaxContentLength());
-        }
-
-        @Override
-        public boolean isHeadResponse() {
-            return finalRequest.getMethod() == io.micronaut.http.HttpMethod.HEAD;
-        }
-
-        protected abstract void complete0(io.netty.handler.codec.http.HttpResponse response, CloseableByteBody body);
-
-        protected abstract Function<URI, Publisher<? extends O>> makeRedirectHandler(io.micronaut.http.HttpRequest<?> parentRequest, MutableHttpRequest<Object> redirectRequest);
-    }
-
-    private final class FullHttpResponseListener<O> extends BaseHttpResponseListener<HttpResponse<O>> {
-        private final Argument<O> bodyType;
-        private final Argument<?> errorType;
-        private final ConnectionManager.PoolHandle poolHandle;
-
-        public FullHttpResponseListener(
-            Promise<HttpResponse<O>> responsePromise,
-            ConnectionManager.PoolHandle poolHandle,
-            io.micronaut.http.HttpRequest<?> request,
-            Argument<O> bodyType,
-            Argument<?> errorType) {
-            super(responsePromise, request, request);
-            this.bodyType = bodyType;
-            this.errorType = errorType;
-            this.poolHandle = poolHandle;
-        }
-
-        private static <O, E> boolean shouldConvertWithBodyType(io.netty.handler.codec.http.HttpResponse msg,
-                                                                HttpClientConfiguration configuration,
-                                                                Argument<O> bodyType,
-                                                                Argument<E> errorType) {
-            if (msg.status().code() < 400) {
-                return true;
-            }
-            return !configuration.isExceptionOnErrorStatus() && bodyType.equalsType(errorType);
-
-        }
-
-        @Override
-        protected void complete0(io.netty.handler.codec.http.HttpResponse r, CloseableByteBody body) {
-            if (!HttpUtil.isKeepAlive(r)) {
-                poolHandle.taint();
-            }
-
-            InternalByteBody.bufferFlow(body).onComplete((av, err) -> {
-                if (err != null) {
-                    fail(err);
-                    return;
-                }
-
-                DefaultFullHttpResponse fullHttpResponse = new DefaultFullHttpResponse(
-                    r.protocolVersion(),
-                    r.status(),
-                    AvailableNettyByteBody.toByteBuf(av),
-                    r.headers(),
-                    EmptyHttpHeaders.INSTANCE
-                );
-
-                try {
-                    if (log.isTraceEnabled()) {
-                        traceBody("Response", fullHttpResponse.content());
-                    }
-
-                    boolean convertBodyWithBodyType = shouldConvertWithBodyType(r, DefaultHttpClient.this.configuration, bodyType, errorType);
-                    FullNettyClientHttpResponse<O> response = new FullNettyClientHttpResponse<>(fullHttpResponse, handlerRegistry, bodyType, convertBodyWithBodyType, conversionService);
-
-                    if (convertBodyWithBodyType) {
-                        responsePromise.trySuccess(response);
-                    } else { // error flow
-                        try {
-                            responsePromise.tryFailure(makeErrorFromRequestBody(r.status(), response));
-                        } catch (HttpClientResponseException t) {
-                            responsePromise.tryFailure(t);
-                        } catch (Exception t) {
-                            responsePromise.tryFailure(makeErrorBodyParseError(fullHttpResponse, t));
-                        }
-                    }
-                } catch (HttpClientResponseException t) {
-                    responsePromise.tryFailure(t);
-                } catch (Exception t) {
-                    makeNormalBodyParseError(fullHttpResponse, t, cause -> {
-                        if (!responsePromise.tryFailure(cause) && log.isWarnEnabled()) {
-                            log.warn("Exception fired after handler completed: {}", t.getMessage(), t);
-                        }
-                    });
-                } finally {
-                    fullHttpResponse.release();
-                }
-            });
-        }
-
-        @Override
-        protected void fail(Throwable cause) {
-            poolHandle.taint();
-            super.fail(cause);
-        }
-
-        @Override
-        public void finish(ChannelHandlerContext ctx) {
-            ctx.pipeline().remove(ChannelPipelineCustomizer.HANDLER_MICRONAUT_HTTP_RESPONSE);
-            poolHandle.release();
-        }
-
-        @Override
-        protected Function<URI, Publisher<? extends HttpResponse<O>>> makeRedirectHandler(io.micronaut.http.HttpRequest<?> parentRequest, MutableHttpRequest<Object> redirectRequest) {
-            return uri -> (Publisher) exchangeImpl(uri, parentRequest, redirectRequest, bodyType, errorType, null);
-        }
-
-        /**
-         * Create a {@link HttpClientResponseException} from a response with a failed HTTP status.
-         */
-        private HttpClientResponseException makeErrorFromRequestBody(HttpResponseStatus status, FullNettyClientHttpResponse<?> response) {
-            if (errorType != null && errorType != HttpClient.DEFAULT_ERROR_TYPE) {
-                return decorate(new HttpClientResponseException(
-                    status.reasonPhrase(),
-                    null,
-                    response,
-                    new HttpClientErrorDecoder() {
-                        @Override
-                        public Argument<?> getErrorType(MediaType mediaType) {
-                            return errorType;
-                        }
-                    }
-                ));
-            } else {
-                return decorate(new HttpClientResponseException(status.reasonPhrase(), response));
-            }
-        }
-
-        /**
-         * Create a {@link HttpClientResponseException} if parsing of the HTTP error body failed.
-         */
-        private HttpClientResponseException makeErrorBodyParseError(FullHttpResponse fullResponse, Throwable t) {
-            FullNettyClientHttpResponse<Object> errorResponse = new FullNettyClientHttpResponse<>(
-                fullResponse,
-                handlerRegistry,
-                null,
-                false,
-                conversionService
-            );
-            return decorate(new HttpClientResponseException(
-                "Error decoding HTTP error response body: " + t.getMessage(),
-                t,
-                errorResponse,
-                null
-            ));
-        }
-
-        private void makeNormalBodyParseError(FullHttpResponse fullResponse, Throwable t, Consumer<HttpClientResponseException> forward) {
-            FullNettyClientHttpResponse<Object> response = new FullNettyClientHttpResponse<>(
-                fullResponse,
-                handlerRegistry,
-                null,
-                false,
-                conversionService
-            );
-            HttpClientResponseException clientResponseError = decorate(new HttpClientResponseException(
-                "Error decoding HTTP response body: " + t.getMessage(),
-                t,
-                response,
-                new HttpClientErrorDecoder() {
-                    @Override
-                    public Argument<?> getErrorType(MediaType mediaType) {
-                        return errorType;
-                    }
-                }
-            ));
-            forward.accept(clientResponseError);
-        }
-    }
-
-    private final class StreamHttpResponseListener extends BaseHttpResponseListener<MutableHttpResponse<?>> {
-        private final ConnectionManager.PoolHandle poolHandle;
-        private final boolean sse;
-
-        public StreamHttpResponseListener(
-            Promise<? super MutableHttpResponse<?>> responsePromise,
-            io.micronaut.http.HttpRequest<?> parentRequest,
-            io.micronaut.http.HttpRequest<?> finalRequest, ConnectionManager.PoolHandle poolHandle,
-            boolean sse) {
-            super(responsePromise, parentRequest, finalRequest);
-            this.poolHandle = poolHandle;
-            this.sse = sse;
-        }
-
-        private static boolean hasBody(io.netty.handler.codec.http.HttpResponse response) {
-            if (response.status().code() >= HttpStatus.CONTINUE.getCode() && response.status().code() < HttpStatus.OK.getCode()) {
-                return false;
-            }
-
-            if (response.status().equals(HttpResponseStatus.NO_CONTENT) ||
-                response.status().equals(HttpResponseStatus.NOT_MODIFIED)) {
-                return false;
-            }
-
-            if (HttpUtil.isTransferEncodingChunked(response)) {
-                return true;
-            }
-
-            if (HttpUtil.isContentLengthSet(response)) {
-                return HttpUtil.getContentLength(response) > 0;
-            }
-
-            return true;
-        }
-
-        @Override
-        protected void complete0(io.netty.handler.codec.http.HttpResponse msg, CloseableByteBody bb) {
-            Publisher<HttpContent> body;
-            if (!hasBody(msg)) {
-                bb.close();
-                body = Publishers.empty();
-            } else {
-                if (sse) {
-                    if (bb instanceof AvailableNettyByteBody anbb) {
-                        // same semantics as the streaming branch, but this is eager so it's more
-                        // lax wrt unclosed responses.
-                        ByteBuf single = AvailableNettyByteBody.toByteBuf(anbb);
-                        List<ByteBuf> parts = SseSplitter.split(single);
-                        parts.get(parts.size() - 1).release();
-                        body = Flux.fromIterable(parts.subList(0, parts.size() - 1)).map(DefaultHttpContent::new);
-                    } else {
-                        body = SseSplitter.split(NettyByteBody.toByteBufs(bb), sizeLimits()).map(DefaultHttpContent::new);
-                    }
-                } else {
-                    body = NettyByteBody.toByteBufs(bb).map(DefaultHttpContent::new);
-                }
-            }
-
-            DefaultStreamedHttpResponse nettyResponse = new DefaultStreamedHttpResponse(msg.protocolVersion(), msg.status(), msg.headers(), body);
-            responsePromise.trySuccess(new NettyStreamedHttpResponse<>(nettyResponse, conversionService));
-        }
-
-        @Override
-        protected Function<URI, Publisher<? extends MutableHttpResponse<?>>> makeRedirectHandler(io.micronaut.http.HttpRequest<?> parentRequest, MutableHttpRequest<Object> redirectRequest) {
-            return uri -> Mono.from(buildStreamExchange(parentRequest, redirectRequest, uri, null)).map(HttpResponse::toMutableResponse);
-        }
-
-        @Override
-        protected void fail(Throwable cause) {
-            poolHandle.taint();
-            super.fail(cause);
-        }
-
-        @Override
-        public void finish(ChannelHandlerContext ctx) {
-            ctx.pipeline().remove(ChannelPipelineCustomizer.HANDLER_MICRONAUT_HTTP_RESPONSE);
-            poolHandle.release();
-        }
-    }
->>>>>>> 89f5f219
 }