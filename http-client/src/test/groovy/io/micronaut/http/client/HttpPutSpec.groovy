/*
 * Copyright 2017-2019 original authors
 *
 * Licensed under the Apache License, Version 2.0 (the "License");
 * you may not use this file except in compliance with the License.
 * You may obtain a copy of the License at
 *
 * http://www.apache.org/licenses/LICENSE-2.0
 *
 * Unless required by applicable law or agreed to in writing, software
 * distributed under the License is distributed on an "AS IS" BASIS,
 * WITHOUT WARRANTIES OR CONDITIONS OF ANY KIND, either express or implied.
 * See the License for the specific language governing permissions and
 * limitations under the License.
 */
package io.micronaut.http.client

import groovy.transform.EqualsAndHashCode
<<<<<<< HEAD
import io.micronaut.http.client.annotation.Client
import io.reactivex.Flowable
import io.micronaut.context.ApplicationContext
import io.micronaut.http.HttpRequest
import io.micronaut.http.HttpResponse
import io.micronaut.http.HttpStatus
import io.micronaut.http.MediaType
=======
import io.micronaut.context.annotation.Property
import io.micronaut.context.annotation.Requires
import io.micronaut.core.annotation.Introspected
import io.micronaut.core.annotation.Nullable
import io.micronaut.http.*
>>>>>>> d668de9e
import io.micronaut.http.annotation.Body
import io.micronaut.http.annotation.Controller
import io.micronaut.http.annotation.Header
import io.micronaut.http.annotation.Put
import io.micronaut.http.client.annotation.Client
import io.micronaut.http.client.exceptions.HttpClientException
import io.micronaut.test.extensions.spock.annotation.MicronautTest
import jakarta.inject.Inject
import org.reactivestreams.Publisher
import reactor.core.publisher.Flux
import spock.lang.Issue
import spock.lang.Specification

/**
 * @author Graeme Rocher
 * @since 1.0
 */
@Property(name = 'spec.name', value = 'HttpPutSpec')
@MicronautTest
class HttpPutSpec extends Specification {

    @Inject
    @Client("/")
    HttpClient client

    @Inject
    MyPutClient myPutClient

    void "test send invalid http method"() {
        given:
        def book = new Book(title: "The Stand", pages: 1000)

        when:
        Flux<HttpResponse<Book>> flowable = Flux.from(client.exchange(
                HttpRequest.PATCH("/put/simple", book)
                        .accept(MediaType.APPLICATION_JSON_TYPE)
                        .header("X-My-Header", "Foo"),

                Book
        ))
        flowable.blockFirst()

        then:
        def e = thrown(HttpClientException)
        e.response.getBody(Map).get()._embedded.errors[0].message == "Method [PATCH] not allowed for URI [/put/simple]. Allowed methods: [PUT]"
    }
    void "test simple post request with JSON"() {
        given:
        def book = new Book(title: "The Stand", pages: 1000)

        when:
        Flux<HttpResponse<Book>> flowable = Flux.from(client.exchange(
                HttpRequest.PUT("/put/simple", book)
                        .accept(MediaType.APPLICATION_JSON_TYPE)
                        .header("X-My-Header", "Foo"),

                Book
        ))
        HttpResponse<Book> response = flowable.blockFirst()
        Optional<Book> body = response.getBody()

        then:
        response.status == HttpStatus.OK
        response.contentType.get() == MediaType.APPLICATION_JSON_TYPE
        response.contentLength == 34
        body.isPresent()
        body.get() instanceof Book
        body.get() == book
    }

    void "test simple post request with URI template and JSON"() {
        given:
        def book = new Book(title: "The Stand",pages: 1000)
        when:
        Flux<HttpResponse<Book>> flowable = Flux.from(client.exchange(
                HttpRequest.PUT("/put/title/{title}", book)
                        .accept(MediaType.APPLICATION_JSON_TYPE)
                        .header("X-My-Header", "Foo"),

                Book
        ))
        HttpResponse<Book> response = flowable.blockFirst()
        Optional<Book> body = response.getBody()

        then:
        response.status == HttpStatus.OK
        response.contentType.get() == MediaType.APPLICATION_JSON_TYPE
        response.contentLength == 34
        body.isPresent()
        body.get() instanceof Book
        body.get().title == 'The Stand'
    }


    void "test simple post request with Form data"() {
        given:
        def book = new Book(title: "The Stand", pages: 1000)
        when:
        Flux<HttpResponse<Book>> flowable = Flux.from(client.exchange(
                HttpRequest.PUT("/put/form", book)
                        .contentType(MediaType.APPLICATION_FORM_URLENCODED_TYPE)
                        .accept(MediaType.APPLICATION_JSON_TYPE)
                        .header("X-My-Header", "Foo"),

                Book
        ))
        HttpResponse<Book> response = flowable.blockFirst()
        Optional<Book> body = response.getBody()

        then:
        response.status == HttpStatus.OK
        response.contentType.get() == MediaType.APPLICATION_JSON_TYPE
        response.contentLength == 34
        body.isPresent()
        body.get() instanceof Book
        body.get().title == 'The Stand'
    }

    void "test simple post retrieve blocking request with JSON"() {
        given:
        def toSend = new Book(title: "The Stand",pages: 1000)
        when:
        BlockingHttpClient blockingHttpClient = client.toBlocking()
        Book book = blockingHttpClient.retrieve(
                HttpRequest.PUT("/put/simple", toSend)
                        .accept(MediaType.APPLICATION_JSON_TYPE)
                        .header("X-My-Header", "Foo"),

                Book
        )

        then:
        book == toSend
    }

    void "test binding multiple options to a json body"() {
        when:
        BlockingHttpClient blockingHttpClient = client.toBlocking()
        String result = blockingHttpClient.retrieve(
                HttpRequest.PUT("/put/optionalJson", [enable: true])
                        .accept(MediaType.TEXT_PLAIN),

                String
        )

        then:
        result == "enable=true"
    }

    void "test multiple uris"() {
<<<<<<< HEAD
        def client = embeddedServer.applicationContext.getBean(MyPutClient)
=======
        def client = this.myPutClient
>>>>>>> d668de9e

        when:
        String val = client.multiple()

        then:
        val == "multiple mappings"

        when:
        val = client.multipleMappings()

        then:
        val == "multiple mappings"
    }
<<<<<<< HEAD
=======

    @Issue("https://github.com/micronaut-projects/micronaut-core/issues/2757")
    void "test put with nullable header"() throws Exception {
        //This test verifies that the body is not read in an attempt to populate the header argument
        MutableHttpRequest<?> request = HttpRequest.PUT("/put/nullableHeader", "body".getBytes()).
                accept(MediaType.TEXT_PLAIN_TYPE)

        String body = client.toBlocking().retrieve(request)

        expect:
        body == "put done"
    }

    void "test http put with empty body"() {
        when:
        def res = client.toBlocking().exchange(HttpRequest.PUT('/put/emptyBody', null));
>>>>>>> d668de9e

        then:
        res.status == HttpStatus.NO_CONTENT
    }

    @Requires(property = 'spec.name', value = 'HttpPutSpec')
    @Controller('/put')
    static class PostController {

        @Put('/simple')
        Book simple(@Body Book book, @Header String contentType, @Header long contentLength, @Header accept, @Header('X-My-Header') custom) {
            assert contentType == MediaType.APPLICATION_JSON
            assert contentLength == 34
            assert accept == MediaType.APPLICATION_JSON
            assert custom == 'Foo'
            return book
        }

        @Put('/title/{title}')
        Book title(@Body Book book, String title, @Header String contentType, @Header long contentLength, @Header accept, @Header('X-My-Header') custom) {
            assert title == book.title
            assert contentType == MediaType.APPLICATION_JSON
            assert contentLength == 34
            assert accept == MediaType.APPLICATION_JSON
            assert custom == 'Foo'
            return book
        }

        @Put(value = '/form', consumes = MediaType.APPLICATION_FORM_URLENCODED)
        Book form(@Body Book book, @Header String contentType, @Header long contentLength, @Header accept, @Header('X-My-Header') custom) {
            assert contentType == MediaType.APPLICATION_FORM_URLENCODED
            assert contentLength == 26
            assert accept == MediaType.APPLICATION_JSON
            assert custom == 'Foo'
            return book
        }

        @Put(value = '/optionalJson', produces = MediaType.TEXT_PLAIN)
        String optionalJson(Optional<Boolean> enable, Optional<Integer> multiFactorCode) {
            StringBuilder sb = new StringBuilder()
            enable.ifPresent( { val ->
                sb.append("enable=").append(val)
            })
            multiFactorCode.ifPresent({ code ->
                sb.append("multiFactorCode=").append(code)
            })
            sb.toString()
        }

        @Put(uris = ["/multiple", "/multiple/mappings"])
        String multipleMappings() {
            return "multiple mappings"
        }
<<<<<<< HEAD
=======

        @Put(value = "/nullableHeader", consumes = MediaType.ALL, produces = MediaType.TEXT_PLAIN)
        String putNullableHeader(@Body final Publisher<byte[]> contents,
                                 @Nullable @Header("foo") final String auth) {

            return "put done"
        }

        @Put(uri = "/emptyBody")
        HttpResponse emptyBody() {
            HttpResponse.noContent()
        }
>>>>>>> d668de9e
    }

    @EqualsAndHashCode
    @Introspected
    static class Book {
        String title
        Integer pages
    }

<<<<<<< HEAD
=======
    @Requires(property = 'spec.name', value = 'HttpPutSpec')
>>>>>>> d668de9e
    @Client("/put")
    static interface MyPutClient {

        @Put("/multiple")
        String multiple()

        @Put("/multiple/mappings")
        String multipleMappings()

    }
}<|MERGE_RESOLUTION|>--- conflicted
+++ resolved
@@ -16,21 +16,11 @@
 package io.micronaut.http.client
 
 import groovy.transform.EqualsAndHashCode
-<<<<<<< HEAD
-import io.micronaut.http.client.annotation.Client
-import io.reactivex.Flowable
-import io.micronaut.context.ApplicationContext
-import io.micronaut.http.HttpRequest
-import io.micronaut.http.HttpResponse
-import io.micronaut.http.HttpStatus
-import io.micronaut.http.MediaType
-=======
 import io.micronaut.context.annotation.Property
 import io.micronaut.context.annotation.Requires
 import io.micronaut.core.annotation.Introspected
 import io.micronaut.core.annotation.Nullable
 import io.micronaut.http.*
->>>>>>> d668de9e
 import io.micronaut.http.annotation.Body
 import io.micronaut.http.annotation.Controller
 import io.micronaut.http.annotation.Header
@@ -181,11 +171,7 @@
     }
 
     void "test multiple uris"() {
-<<<<<<< HEAD
-        def client = embeddedServer.applicationContext.getBean(MyPutClient)
-=======
         def client = this.myPutClient
->>>>>>> d668de9e
 
         when:
         String val = client.multiple()
@@ -199,8 +185,6 @@
         then:
         val == "multiple mappings"
     }
-<<<<<<< HEAD
-=======
 
     @Issue("https://github.com/micronaut-projects/micronaut-core/issues/2757")
     void "test put with nullable header"() throws Exception {
@@ -217,7 +201,6 @@
     void "test http put with empty body"() {
         when:
         def res = client.toBlocking().exchange(HttpRequest.PUT('/put/emptyBody', null));
->>>>>>> d668de9e
 
         then:
         res.status == HttpStatus.NO_CONTENT
@@ -271,8 +254,6 @@
         String multipleMappings() {
             return "multiple mappings"
         }
-<<<<<<< HEAD
-=======
 
         @Put(value = "/nullableHeader", consumes = MediaType.ALL, produces = MediaType.TEXT_PLAIN)
         String putNullableHeader(@Body final Publisher<byte[]> contents,
@@ -285,7 +266,6 @@
         HttpResponse emptyBody() {
             HttpResponse.noContent()
         }
->>>>>>> d668de9e
     }
 
     @EqualsAndHashCode
@@ -295,10 +275,7 @@
         Integer pages
     }
 
-<<<<<<< HEAD
-=======
     @Requires(property = 'spec.name', value = 'HttpPutSpec')
->>>>>>> d668de9e
     @Client("/put")
     static interface MyPutClient {
 
