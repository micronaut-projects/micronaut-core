/*
 * Copyright 2017-2019 original authors
 *
 * Licensed under the Apache License, Version 2.0 (the "License");
 * you may not use this file except in compliance with the License.
 * You may obtain a copy of the License at
 *
 * http://www.apache.org/licenses/LICENSE-2.0
 *
 * Unless required by applicable law or agreed to in writing, software
 * distributed under the License is distributed on an "AS IS" BASIS,
 * WITHOUT WARRANTIES OR CONDITIONS OF ANY KIND, either express or implied.
 * See the License for the specific language governing permissions and
 * limitations under the License.
 */
package io.micronaut.http.client

import groovy.transform.EqualsAndHashCode
<<<<<<< HEAD
import io.micronaut.http.client.annotation.Client
import io.reactivex.Flowable
import io.micronaut.context.ApplicationContext
=======
import io.micronaut.context.annotation.Property
import io.micronaut.context.annotation.Requires
import io.micronaut.core.annotation.Introspected
>>>>>>> d668de9e
import io.micronaut.http.HttpRequest
import io.micronaut.http.HttpResponse
import io.micronaut.http.HttpStatus
import io.micronaut.http.MediaType
import io.micronaut.http.annotation.Body
import io.micronaut.http.annotation.Controller
import io.micronaut.http.annotation.Header
import io.micronaut.http.annotation.Patch
import io.micronaut.http.client.annotation.Client
import io.micronaut.test.extensions.spock.annotation.MicronautTest
import jakarta.inject.Inject
import reactor.core.publisher.Flux
import spock.lang.Specification

/**
 * @author Graeme Rocher
 * @since 1.0
 */
@Property(name = 'spec.name', value = 'HttpPatchSpec')
@MicronautTest
class HttpPatchSpec extends Specification {

    @Inject
    @Client("/")
    HttpClient client

    @Inject
    MyPatchClient myPatchClient

    void "test simple post request with JSON"() {
        given:
        def book = new Book(title: "The Stand", pages: 1000)

        when:
        Flux<HttpResponse<Book>> flowable = Flux.from(client.exchange(
                HttpRequest.PATCH("/patch/simple", book)
                        .accept(MediaType.APPLICATION_JSON_TYPE)
                        .header("X-My-Header", "Foo"),

                Book
        ))
        HttpResponse<Book> response = flowable.blockFirst()
        Optional<Book> body = response.getBody()

        then:
        response.status == HttpStatus.OK
        response.contentType.get() == MediaType.APPLICATION_JSON_TYPE
        response.contentLength == 34
        body.isPresent()
        body.get() instanceof Book
        body.get() == book
    }

    void "test simple post request with URI template and JSON"() {
        given:
        def book = new Book(title: "The Stand",pages: 1000)
        when:
        Flux<HttpResponse<Book>> flowable = Flux.from(client.exchange(
                HttpRequest.PATCH("/patch/title/{title}", book)
                        .accept(MediaType.APPLICATION_JSON_TYPE)
                        .header("X-My-Header", "Foo"),

                Book
        ))
        HttpResponse<Book> response = flowable.blockFirst()
        Optional<Book> body = response.getBody()

        then:
        response.status == HttpStatus.OK
        response.contentType.get() == MediaType.APPLICATION_JSON_TYPE
        response.contentLength == 34
        body.isPresent()
        body.get() instanceof Book
        body.get().title == 'The Stand'
    }


    void "test simple post request with Form data"() {
        given:
        def book = new Book(title: "The Stand", pages: 1000)
        when:
        Flux<HttpResponse<Book>> flowable = Flux.from(client.exchange(
                HttpRequest.PATCH("/patch/form", book)
                        .contentType(MediaType.APPLICATION_FORM_URLENCODED_TYPE)
                        .accept(MediaType.APPLICATION_JSON_TYPE)
                        .header("X-My-Header", "Foo"),

                Book
        ))
        HttpResponse<Book> response = flowable.blockFirst()
        Optional<Book> body = response.getBody()

        then:
        response.status == HttpStatus.OK
        response.contentType.get() == MediaType.APPLICATION_JSON_TYPE
        response.contentLength == 34
        body.isPresent()
        body.get() instanceof Book
        body.get().title == 'The Stand'
    }

    void "test simple post retrieve blocking request with JSON"() {
        given:
        def toSend = new Book(title: "The Stand",pages: 1000)
        when:
        BlockingHttpClient blockingHttpClient = client.toBlocking()
        Book book = blockingHttpClient.retrieve(
                HttpRequest.PATCH("/patch/simple", toSend)
                        .accept(MediaType.APPLICATION_JSON_TYPE)
                        .header("X-My-Header", "Foo"),

                Book
        )

        then:
        book == toSend
    }

    void "test multiple uris"() {
<<<<<<< HEAD
        def client = embeddedServer.applicationContext.getBean(MyPatchClient)
=======
        def client = myPatchClient
>>>>>>> d668de9e

        when:
        String val = client.multiple()

        then:
        val == "multiple mappings"

        when:
        val = client.multipleMappings()

        then:
        val == "multiple mappings"
    }
<<<<<<< HEAD
=======


    void "test http patch with empty body"() {
        when:
        def res = client.toBlocking().exchange(HttpRequest.PATCH('/patch/emptyBody', null));
>>>>>>> d668de9e

        then:
        res.status == HttpStatus.NO_CONTENT
    }

    @Requires(property = 'spec.name', value = 'HttpPatchSpec')
    @Controller('/patch')
    static class PostController {

        @Patch('/simple')
        Book simple(@Body Book book, @Header String contentType, @Header long contentLength, @Header accept, @Header('X-My-Header') custom) {
            assert contentType == MediaType.APPLICATION_JSON
            assert contentLength == 34
            assert accept == MediaType.APPLICATION_JSON
            assert custom == 'Foo'
            return book
        }

        @Patch('/title/{title}')
        Book title(@Body Book book, String title, @Header String contentType, @Header long contentLength, @Header accept, @Header('X-My-Header') custom) {
            assert title == book.title
            assert contentType == MediaType.APPLICATION_JSON
            assert contentLength == 34
            assert accept == MediaType.APPLICATION_JSON
            assert custom == 'Foo'
            return book
        }

        @Patch(value = '/form', consumes = MediaType.APPLICATION_FORM_URLENCODED)
        Book form(@Body Book book, @Header String contentType, @Header long contentLength, @Header accept, @Header('X-My-Header') custom) {
            assert contentType == MediaType.APPLICATION_FORM_URLENCODED
            assert contentLength == 26
            assert accept == MediaType.APPLICATION_JSON
            assert custom == 'Foo'
            return book
        }

        @Patch(uris = ["/multiple", "/multiple/mappings"])
        String multipleMappings() {
            return "multiple mappings"
        }
<<<<<<< HEAD
=======

        @Patch(uri = "/emptyBody")
        HttpResponse emptyBody() {
            HttpResponse.noContent()
        }
>>>>>>> d668de9e
    }

    @EqualsAndHashCode
    @Introspected
    static class Book {
        String title
        Integer pages
    }

<<<<<<< HEAD
=======
    @Requires(property = 'spec.name', value = 'HttpPatchSpec')
>>>>>>> d668de9e
    @Client("/patch")
    static interface MyPatchClient {

        @Patch("/multiple")
        String multiple()

        @Patch("/multiple/mappings")
        String multipleMappings()
    }
}
<|MERGE_RESOLUTION|>--- conflicted
+++ resolved
@@ -16,15 +16,9 @@
 package io.micronaut.http.client
 
 import groovy.transform.EqualsAndHashCode
-<<<<<<< HEAD
-import io.micronaut.http.client.annotation.Client
-import io.reactivex.Flowable
-import io.micronaut.context.ApplicationContext
-=======
 import io.micronaut.context.annotation.Property
 import io.micronaut.context.annotation.Requires
 import io.micronaut.core.annotation.Introspected
->>>>>>> d668de9e
 import io.micronaut.http.HttpRequest
 import io.micronaut.http.HttpResponse
 import io.micronaut.http.HttpStatus
@@ -144,11 +138,7 @@
     }
 
     void "test multiple uris"() {
-<<<<<<< HEAD
-        def client = embeddedServer.applicationContext.getBean(MyPatchClient)
-=======
         def client = myPatchClient
->>>>>>> d668de9e
 
         when:
         String val = client.multiple()
@@ -162,14 +152,11 @@
         then:
         val == "multiple mappings"
     }
-<<<<<<< HEAD
-=======
 
 
     void "test http patch with empty body"() {
         when:
         def res = client.toBlocking().exchange(HttpRequest.PATCH('/patch/emptyBody', null));
->>>>>>> d668de9e
 
         then:
         res.status == HttpStatus.NO_CONTENT
@@ -211,14 +198,11 @@
         String multipleMappings() {
             return "multiple mappings"
         }
-<<<<<<< HEAD
-=======
 
         @Patch(uri = "/emptyBody")
         HttpResponse emptyBody() {
             HttpResponse.noContent()
         }
->>>>>>> d668de9e
     }
 
     @EqualsAndHashCode
@@ -228,10 +212,7 @@
         Integer pages
     }
 
-<<<<<<< HEAD
-=======
     @Requires(property = 'spec.name', value = 'HttpPatchSpec')
->>>>>>> d668de9e
     @Client("/patch")
     static interface MyPatchClient {
 
