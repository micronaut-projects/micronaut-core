package io.micronaut.http.client.services

import io.micronaut.context.ApplicationContext
import io.micronaut.http.annotation.Controller
import io.micronaut.http.annotation.Get
import io.micronaut.http.client.Client
import io.micronaut.http.client.HttpClientConfiguration
import io.micronaut.http.client.RxHttpClient
import io.micronaut.inject.qualifiers.Qualifiers
import io.micronaut.runtime.server.EmbeddedServer
import spock.lang.Specification

import java.time.Duration

class ManualHttpServiceDefinitionSpec extends Specification {


    void "test that manually defining an HTTP client creates a client bean"() {
        given:
        EmbeddedServer firstApp = ApplicationContext.run(EmbeddedServer)


        ApplicationContext clientApp = ApplicationContext.run(
                'micronaut.http.services.foo.url': firstApp.getURI(),
                'micronaut.http.services.foo.path': '/manual/http/service',
                'micronaut.http.services.foo.health-check':true,
                'micronaut.http.services.foo.health-check-interval':'100ms',
                'micronaut.http.services.foo.read-timeout':'15s',
                'micronaut.http.services.foo.pool.enabled':false
        )
        TestClient tc = clientApp.getBean(TestClient)

        when:'the config is retrieved'
        def config = clientApp.getBean(HttpClientConfiguration, Qualifiers.byName("foo"))

        then:
        config.readTimeout.get() == Duration.ofSeconds(15)
        !config.getConnectionPoolConfiguration().isEnabled()

        when:
        RxHttpClient client = clientApp.getBean(RxHttpClient, Qualifiers.byName("foo"))
        String result = client.retrieve('/').blockingFirst()

        then:
        client.configuration == config
        result == 'ok'
<<<<<<< HEAD
        tc.index() == 'ok'
=======
        tcFoo.index() == 'ok'

        when:'the config is retrieved'
        config = clientApp.getBean(HttpClientConfiguration, Qualifiers.byName("bar"))

        then:
        config.readTimeout.get() == Duration.ofSeconds(10)
        !config.getConnectionPoolConfiguration().isEnabled()

        when:
        client = clientApp.getBean(RxHttpClient, Qualifiers.byName("bar"))
        result = client.retrieve(HttpRequest.POST('/', '')).blockingFirst()
        then:
        client.configuration == config
        result == 'created'
        tcBar.save() == 'created'
>>>>>>> 47a658fd

        cleanup:
        firstApp.close()
        clientApp.close()
    }


    void "test that manually defining an HTTP client without URL doesn't create bean"() {
        given:
        ApplicationContext clientApp = ApplicationContext.run(
                'micronaut.http.services.foo.path': '/manual/http/service',
                'micronaut.http.services.foo.health-check':true,
                'micronaut.http.services.foo.health-check-interval':'100ms',
                'micronaut.http.services.foo.read-timeout':'15s',
                'micronaut.http.services.foo.pool.enabled':false
        )

        when:'the config is retrieved'
        def config = clientApp.getBean(HttpClientConfiguration, Qualifiers.byName("foo"))

        then:
        config.readTimeout.get() == Duration.ofSeconds(15)
        !config.getConnectionPoolConfiguration().isEnabled()

        when:
        def opt = clientApp.findBean(RxHttpClient, Qualifiers.byName("foo"))

        then:
        !opt.isPresent()

        cleanup:
        clientApp.close()
    }
    @Client(id = "foo")
    static interface TestClient {
        @Get
        String index()
    }


    @Controller('/manual/http/service')
    static class TestController {
        @Get
        String index() {
            return "ok"
        }
    }
}<|MERGE_RESOLUTION|>--- conflicted
+++ resolved
@@ -1,8 +1,10 @@
 package io.micronaut.http.client.services
 
 import io.micronaut.context.ApplicationContext
+import io.micronaut.http.HttpRequest
 import io.micronaut.http.annotation.Controller
 import io.micronaut.http.annotation.Get
+import io.micronaut.http.annotation.Post
 import io.micronaut.http.client.Client
 import io.micronaut.http.client.HttpClientConfiguration
 import io.micronaut.http.client.RxHttpClient
@@ -26,9 +28,16 @@
                 'micronaut.http.services.foo.health-check':true,
                 'micronaut.http.services.foo.health-check-interval':'100ms',
                 'micronaut.http.services.foo.read-timeout':'15s',
-                'micronaut.http.services.foo.pool.enabled':false
+                'micronaut.http.services.foo.pool.enabled':false,
+                'micronaut.http.services.bar.url': firstApp.getURI(),
+                'micronaut.http.services.bar.path': '/manual/http/service',
+                'micronaut.http.services.bar.health-check':true,
+                'micronaut.http.services.bar.health-check-interval':'100ms',
+                'micronaut.http.services.bar.read-timeout':'10s',
+                'micronaut.http.services.bar.pool.enabled':false
         )
-        TestClient tc = clientApp.getBean(TestClient)
+        TestClientFoo tcFoo = clientApp.getBean(TestClientFoo)
+        TestClientBar tcBar = clientApp.getBean(TestClientBar)
 
         when:'the config is retrieved'
         def config = clientApp.getBean(HttpClientConfiguration, Qualifiers.byName("foo"))
@@ -44,9 +53,6 @@
         then:
         client.configuration == config
         result == 'ok'
-<<<<<<< HEAD
-        tc.index() == 'ok'
-=======
         tcFoo.index() == 'ok'
 
         when:'the config is retrieved'
@@ -63,7 +69,6 @@
         client.configuration == config
         result == 'created'
         tcBar.save() == 'created'
->>>>>>> 47a658fd
 
         cleanup:
         firstApp.close()
@@ -97,12 +102,18 @@
         cleanup:
         clientApp.close()
     }
+
     @Client(id = "foo")
-    static interface TestClient {
+    static interface TestClientFoo {
         @Get
         String index()
     }
 
+    @Client(id = "bar")
+    static interface TestClientBar {
+        @Post
+        String save()
+    }
 
     @Controller('/manual/http/service')
     static class TestController {
@@ -110,5 +121,10 @@
         String index() {
             return "ok"
         }
+
+        @Post
+        String save() {
+            return "created"
+        }
     }
 }