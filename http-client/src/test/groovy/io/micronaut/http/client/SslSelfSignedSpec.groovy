/*
 * Copyright 2017-2019 original authors
 *
 * Licensed under the Apache License, Version 2.0 (the "License");
 * you may not use this file except in compliance with the License.
 * You may obtain a copy of the License at
 *
 * http://www.apache.org/licenses/LICENSE-2.0
 *
 * Unless required by applicable law or agreed to in writing, software
 * distributed under the License is distributed on an "AS IS" BASIS,
 * WITHOUT WARRANTIES OR CONDITIONS OF ANY KIND, either express or implied.
 * See the License for the specific language governing permissions and
 * limitations under the License.
 */
package io.micronaut.http.client

import io.micronaut.context.ApplicationContext
import io.micronaut.context.annotation.Requires
import io.micronaut.context.env.Environment
import io.micronaut.core.io.socket.SocketUtils
import io.micronaut.http.HttpRequest
import io.micronaut.http.HttpResponse
import io.micronaut.http.annotation.Controller
import io.micronaut.http.annotation.Get
import io.micronaut.runtime.server.EmbeddedServer
import reactor.core.publisher.Flux
import spock.lang.Retry
import spock.lang.Shared
import spock.lang.Specification

class SslSelfSignedSpec extends Specification {
    @Shared
    String host = Optional.ofNullable(System.getenv(Environment.HOSTNAME)).orElse(SocketUtils.LOCALHOST)

    ApplicationContext context
    EmbeddedServer embeddedServer
    HttpClient client

    void setup() {
        context = ApplicationContext.run([
                'spec.name': 'SslSelfSignedSpec',
                'micronaut.ssl.enabled': true,
<<<<<<< HEAD
                'micronaut.server.ssl.buildSelfSigned': true,
                'micronaut.server.ssl.port': port,
=======
                'micronaut.ssl.buildSelfSigned': true,
                'micronaut.ssl.port': -1,
>>>>>>> 4480cf6a
                'micronaut.http.client.ssl.insecure-trust-all-certificates': true,
        ])
        embeddedServer = context.getBean(EmbeddedServer).start()
        client = context.createBean(HttpClient, embeddedServer.getURL())
    }

    void cleanup() {
        client.close()
        context.close()
    }

    void "expect the url to be https"() {
        expect:
        embeddedServer.getURL().toString().startsWith("https://${host}:")
    }

    void "test send https request"() {
        when:
        Flux<HttpResponse<String>> flowable = Flux.from(client.exchange(
                HttpRequest.GET("/ssl"), String
        ))
        HttpResponse<String> response = flowable.blockFirst()

        then:
        response.body() == "Hello"
    }

    @Requires(property = 'spec.name', value = 'SslSelfSignedSpec')
    @Controller('/')
    static class SslSelfSignedController {

        @Get('/ssl')
        String simple() {
            return "Hello"
        }

    }
}<|MERGE_RESOLUTION|>--- conflicted
+++ resolved
@@ -41,13 +41,8 @@
         context = ApplicationContext.run([
                 'spec.name': 'SslSelfSignedSpec',
                 'micronaut.ssl.enabled': true,
-<<<<<<< HEAD
                 'micronaut.server.ssl.buildSelfSigned': true,
-                'micronaut.server.ssl.port': port,
-=======
-                'micronaut.ssl.buildSelfSigned': true,
-                'micronaut.ssl.port': -1,
->>>>>>> 4480cf6a
+                'micronaut.server.ssl.port': -1,
                 'micronaut.http.client.ssl.insecure-trust-all-certificates': true,
         ])
         embeddedServer = context.getBean(EmbeddedServer).start()
