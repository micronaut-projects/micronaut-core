--- conflicted
+++ resolved
@@ -601,24 +601,6 @@
         client.formatUriDeclaredQueryParam(dt) == formatter.format(dt)
     }
 
-<<<<<<< HEAD
-    void "test multiple uris"() {
-        def client = embeddedServer.applicationContext.getBean(MyGetClient)
-
-        when:
-        String val = client.multiple()
-
-        then:
-        val == "multiple mappings"
-
-        when:
-        val = client.multipleMappings()
-
-        then:
-        val == "multiple mappings"
-    }
-
-=======
     void "test an invalid content type reactive response"() {
         when:
         Mono.from(myGetClient.invalidContentTypeReactive()).block()
@@ -640,7 +622,6 @@
     }
 
     @Requires(property = 'spec.name', value = 'HttpGetSpec')
->>>>>>> d668de9e
     @Controller("/get")
     static class GetController {
 
@@ -766,15 +747,6 @@
             def map = ["key1": new Book(title: "title1"), "key2": new Book(title: "title2")]
             return Mono.just(map)
         }
-<<<<<<< HEAD
-
-        @Get(uris = ["/multiple", "/multiple/mappings"])
-        String multipleMappings() {
-            return "multiple mappings"
-        }
-    }
-=======
->>>>>>> d668de9e
 
         @Get(value = "/nestedPublishers")
         Publisher<HttpResponse<Publisher<String>>> nestedPublishers() {
@@ -951,16 +923,6 @@
         @Get(value = "/invalidContentType", consumes = "does/notexist")
         Book invalidContentType()
 
-<<<<<<< HEAD
-        @Get("/completable/error")
-        Completable completableError()
-
-        @Get("/multiple")
-        String multiple()
-
-        @Get("/multiple/mappings")
-        String multipleMappings()
-=======
         @Get(value = "/formatUriDeclaredQueryParam{?time}")
         String formatUriDeclaredQueryParam(@QueryValue @Format("MMMM dd yyyy 'at' h:m a") LocalDateTime time);
 
@@ -971,7 +933,6 @@
         @Get("/reactiveMap")
         @SingleResult
         Publisher<Map<String, Book>> reactiveMap()
->>>>>>> d668de9e
     }
 
     @Requires(property = 'spec.name', value = 'HttpGetSpec')
