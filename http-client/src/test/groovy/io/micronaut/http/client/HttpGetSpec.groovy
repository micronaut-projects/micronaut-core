/*
 * Copyright 2017-2019 original authors
 *
 * Licensed under the Apache License, Version 2.0 (the "License");
 * you may not use this file except in compliance with the License.
 * You may obtain a copy of the License at
 *
 * http://www.apache.org/licenses/LICENSE-2.0
 *
 * Unless required by applicable law or agreed to in writing, software
 * distributed under the License is distributed on an "AS IS" BASIS,
 * WITHOUT WARRANTIES OR CONDITIONS OF ANY KIND, either express or implied.
 * See the License for the specific language governing permissions and
 * limitations under the License.
 */
package io.micronaut.http.client


import io.micronaut.core.convert.format.Format
import io.micronaut.core.type.Argument
import io.micronaut.http.*
import io.micronaut.http.annotation.Controller
import io.micronaut.http.annotation.Get
import io.micronaut.http.annotation.Header
import io.micronaut.http.annotation.QueryValue
import io.micronaut.http.client.annotation.Client
import io.micronaut.http.client.exceptions.HttpClientResponseException
import io.micronaut.runtime.server.EmbeddedServer
import io.micronaut.test.annotation.MicronautTest
import io.reactivex.Completable
import io.reactivex.Flowable
import io.reactivex.Single
import io.reactivex.functions.Consumer
import reactor.core.publisher.Mono
<<<<<<< HEAD
=======
import spock.lang.AutoCleanup
import spock.lang.Issue
>>>>>>> 9b75ab01
import spock.lang.Shared
import spock.lang.Specification
import spock.util.concurrent.PollingConditions

import javax.annotation.Nullable
import javax.inject.Inject
import java.time.LocalDate

/**
 * @author Graeme Rocher
 * @since 1.0
 */
@MicronautTest
class HttpGetSpec extends Specification {

    @Inject
    @Client("/")
    RxHttpClient client

    @Inject
    MyGetClient myGetClient

    @Inject
    MyGetHelper myGetHelper

    @Inject
    OverrideUrlClient overrideUrlClient

    @Inject
    EmbeddedServer embeddedServer

    void "test simple get request"() {
        when:
        def flowable = Flowable.fromPublisher(client.exchange(
                HttpRequest.GET("/get/simple").header("Accept-Encoding", "gzip")
        ))
        Optional<String> body = flowable.map({res ->
            res.getBody(String)}
        ).blockingFirst()

        then:
        body.isPresent()
        body.get() == 'success'

    }


    void "test simple 404 request"() {

        when:
        def flowable = Flowable.fromPublisher(client.exchange(
                HttpRequest.GET("/get/doesntexist")
        ))

        flowable.blockingFirst()

        then:
        def e = thrown(HttpClientResponseException)
        e.message == "Page Not Found"
        e.status == HttpStatus.NOT_FOUND

    }

    void "test 500 request with body"() {

        when:
        def flowable = Flowable.fromPublisher(client.exchange(
                HttpRequest.GET("/get/error"), Argument.of(String), Argument.of(String)
        ))

        flowable.blockingFirst()

        then:
        def e = thrown(HttpClientResponseException)
        e.message == "Server error"
        e.status == HttpStatus.INTERNAL_SERVER_ERROR
        e.response.getBody(String).get() == "Server error"

    }

    void "test 500 request with json body"() {


        when:
        def flowable = Flowable.fromPublisher(client.exchange(
                HttpRequest.GET("/get/jsonError"), Argument.of(String), Argument.of(Map)
        ))

        flowable.blockingFirst()

        then:
        def e = thrown(HttpClientResponseException)
        e.message == "{foo=bar}"
        e.status == HttpStatus.INTERNAL_SERVER_ERROR

    }

    void "test simple 404 request as VndError"() {
        when:
        def flowable = Flowable.fromPublisher(client.exchange(
                HttpRequest.GET("/get/doesntexist")
        ))

        def response = flowable.onErrorReturn({ error ->
            if (error instanceof HttpClientResponseException) {
                return HttpResponse.status(error.status).body(error.response.getBody(Map).orElse(null))
            }
            throw error
        }).blockingFirst()

        def body = response.body

        then:
        body.isPresent()
        body.get().message == "Page Not Found"
    }

    void "test simple blocking get request"() {
        given:
        BlockingHttpClient client = this.client.toBlocking()

        when:
        HttpResponse<String> response = client.exchange(
                HttpRequest.GET("/get/simple"),
                String
        )

        def body = response.getBody()

        then:
        body.isPresent()
        body.get() == 'success'
    }

    void "test simple get request with type"() {
        when:
        Flowable<HttpResponse<String>> flowable = Flowable.fromPublisher(client.exchange(
                HttpRequest.GET("/get/simple"), String
        ))
        HttpResponse<String> response = flowable.blockingFirst()
        def body = response.getBody()

        then:
        response.status == HttpStatus.OK
        body.isPresent()
        body.get() == 'success'
    }

    void "test simple exchange request with POJO"() {
        when:
        Flowable<HttpResponse<Book>> flowable = Flowable.fromPublisher(client.exchange(
                HttpRequest.GET("/get/pojo"), Book
        ))

        HttpResponse<Book> response = flowable.blockingFirst()
        Optional<Book> body = response.getBody()

        then:
        response.contentType.isPresent()
        response.contentType.get() == MediaType.APPLICATION_JSON_TYPE
        response.status == HttpStatus.OK
        body.isPresent()
        body.get().title == 'The Stand'
    }

    void "test simple retrieve request with POJO"() {
        when:
        Flowable<Book> flowable = Flowable.fromPublisher(client.retrieve(
                HttpRequest.GET("/get/pojo"), Book
        ))

        Book book = flowable.blockingFirst()

        then:
        book != null
        book.title == "The Stand"
    }

    void "test simple get request with POJO list"() {
        when:
        Flowable<HttpResponse<List<Book>>> flowable = Flowable.fromPublisher(client.exchange(
                HttpRequest.GET("/get/pojoList"), Argument.of(List, Book)
        ))

        HttpResponse<List<Book>> response = flowable.blockingFirst()
        Optional<List<Book>> body = response.getBody()

        then:
        response.contentType.isPresent()
        response.contentType.get() == MediaType.APPLICATION_JSON_TYPE
        response.status == HttpStatus.OK
        body.isPresent()


        when:
        List<Book> list = body.get()

        then:
        list.size() == 1
        list.get(0) instanceof Book
        list.get(0).title == 'The Stand'
    }

    void "test get with @Client"() {
        expect:
        myGetHelper.simple() == "success"
        myGetHelper.simpleSlash() == "success"
        myGetHelper.simplePreceedingSlash() == "success"
        myGetHelper.simpleDoubleSlash() == "success"
        myGetHelper.queryParam() == "a!b"
    }

    void "test query parameter with @Client interface"() {
        expect:
        myGetClient.queryParam('{"service":["test"]}') == '{"service":["test"]}'
        myGetClient.queryParam('foo', 'bar') == 'foo-bar'
        myGetClient.queryParam('foo%', 'bar') == 'foo%-bar'
    }

    void "test body availability"() {
        when:
        Flowable<HttpResponse> flowable = client.exchange(
                HttpRequest.GET("/get/simple")
        )
        String body
        flowable.firstOrError().subscribe((Consumer){ HttpResponse res ->
            Thread.sleep(3000)
            body = res.getBody(String).orElse(null)
        })
        def conditions = new PollingConditions(timeout: 4)

        then:
        conditions.eventually {
            assert body == 'success'
        }
    }

    void "test blocking body availability"() {
        given:
        BlockingHttpClient client = client.toBlocking()

        when:
        HttpResponse res = client.exchange(
                HttpRequest.GET("/get/simple")
        )
        String body = res.getBody(String).orElse(null)

        then:
        body == null
    }

    void "test that Optional.empty() should return 404"() {
        when:
        def flowable = Flowable.fromPublisher(client.exchange(
                HttpRequest.GET("/get/empty")
        ))

        HttpResponse<Optional<String>> response = flowable.blockingFirst()

        then:
        def e = thrown(HttpClientResponseException)
        e.message == "Page Not Found"
        e.status == HttpStatus.NOT_FOUND
    }

    void "test a non empty optional should return the value"() {
        when:
        String body = client.toBlocking().retrieve(
                HttpRequest.GET("/get/notEmpty"), String
        )


        then:
        body == "not empty"
    }

    void 'test format dates with @Format'() {
        given:
        MyGetClient client = this.myGetClient
        Date d = new Date(2018, 10, 20)
        LocalDate dt = LocalDate.now()

        expect:
        client.formatDate(d) == d.toString()
        client.formatDateQuery(d) == d.toString()
        client.formatDateTime(dt) == dt.toString()
        client.formatDateTimeQuery(dt) == dt.toString()
    }

    void "test controller slash concatenation"() {
        given:
        BlockingHttpClient client = this.client.toBlocking()

        expect:
        client.retrieve("/noslash/slash") == "slash"
        client.retrieve("/noslash/slash/") == "slash"
        client.retrieve("/noslash/noslash") == "noslash"
        client.retrieve("/noslash/noslash/") == "noslash"
        client.retrieve("/noslash/startslash") == "startslash"
        client.retrieve("/noslash/startslash/") == "startslash"
        client.retrieve("/noslash/endslash") == "endslash"
        client.retrieve("/noslash/endslash/") == "endslash"

        client.retrieve("/slash/slash") == "slash"
        client.retrieve("/slash/slash/") == "slash"
        client.retrieve("/slash/noslash") == "noslash"
        client.retrieve("/slash/noslash/") == "noslash"
        client.retrieve("/slash/startslash") == "startslash"
        client.retrieve("/slash/startslash/") == "startslash"
        client.retrieve("/slash/endslash") == "endslash"
        client.retrieve("/slash/endslash/") == "endslash"

        client.retrieve("/ending-slash/slash") == "slash"
        client.retrieve("/ending-slash/slash/") == "slash"
        client.retrieve("/ending-slash/noslash") == "noslash"
        client.retrieve("/ending-slash/noslash/") == "noslash"
        client.retrieve("/ending-slash/startslash") == "startslash"
        client.retrieve("/ending-slash/startslash/") == "startslash"
        client.retrieve("/ending-slash/endslash") == "endslash"
        client.retrieve("/ending-slash/endslash/") == "endslash"

        client.retrieve("/noslash") == "noslash"
        client.retrieve("/noslash/") == "noslash"
        client.retrieve("/slash") == "slash"
        client.retrieve("/slash/") == "slash"
        client.retrieve("/startslash") == "startslash"
        client.retrieve("/startslash/") == "startslash"
        client.retrieve("/endslash") == "endslash"
        client.retrieve("/endslash/") == "endslash"

        cleanup:
        client.close()
    }

    void "test a request with a custom host header"() {
        when:
        String body = client.toBlocking().retrieve(
                HttpRequest.GET("/get/host").header("Host", "http://foo.com"), String
        )

        then:
        body == "http://foo.com"
<<<<<<< HEAD
=======

        cleanup:
        client.close()
>>>>>>> 9b75ab01
    }

    void "test empty list returns ok"() {
        when:
        HttpResponse response = client.exchange(HttpRequest.GET("/get/emptyList"), Argument.listOf(Book)).blockingFirst()

        then:
        noExceptionThrown()
        response.status == HttpStatus.OK
        response.body().isEmpty()

        cleanup:
        client.close()
    }

    void "test single empty list returns ok"() {
        when:
        HttpResponse response = client.exchange(HttpRequest.GET("/get/emptyList/single"), Argument.listOf(Book)).blockingFirst()

        then:
        noExceptionThrown()
        response.status == HttpStatus.OK
        response.body().isEmpty()

        cleanup:
        client.close()
    }

    void "test mono empty list returns ok"() {
        when:
        HttpResponse response = client.exchange(HttpRequest.GET("/get/emptyList/mono"), Argument.listOf(Book)).blockingFirst()

        then:
        noExceptionThrown()
        response.status == HttpStatus.OK
        response.body().isEmpty()

        cleanup:
        client.close()
    }

    void "test completable returns 200"() {
        when:
        MyGetClient client = this.myGetClient
        def ex = client.completableError().blockingGet()

        then:
        client.completable().blockingGet() == null
        ex instanceof HttpClientResponseException
        ex.message.contains("completable error")
    }

    void "test setting query params on the request"() {
        when:
        MutableHttpRequest request = HttpRequest.GET("/get/multipleQueryParam?foo=x")
        request.parameters.add('bar', 'y')
        String body = client.toBlocking().retrieve(request)

        then:
        noExceptionThrown()
        body == 'x-y'

        cleanup:
        client.close()
    }

    void "test overriding the URL"() {
        def client = this.overrideUrlClient

        when:
        String val = client.overrideUrl(embeddedServer.getURL().toString())

        then:
        val == "success"
    }

    void "test multiple uris"() {
        def client = this.myGetClient

        when:
        String val = client.multiple()

        then:
        val == "multiple mappings"

        when:
        val = client.multipleMappings()

        then:
        val == "multiple mappings"
    }

    void "test exploded query param request URI"() {
        when:
        MyGetClient client = this.myGetClient
        String requestUri = client.queryParamExploded(["abc", "xyz"])

        then:
        requestUri.endsWith("bar=abc&bar=xyz")
    }

    void "test multiple exploded query param request URI"() {
        when:
        MyGetClient client = this.myGetClient
        String requestUri = client.multipleExplodedQueryParams(["abc", "xyz"], "random")

        then:
        requestUri.endsWith("bar=abc&bar=xyz&tag=random")
    }

    @Issue("https://github.com/micronaut-projects/micronaut-core/issues/2782")
    void "test single letter uri"() {
        given:
        HttpClient client = HttpClient.create(embeddedServer.getURL())

        when:
        MutableHttpRequest request = HttpRequest.GET("/get/a")
        String body = client.toBlocking().retrieve(request)

        then:
        noExceptionThrown()
        body == 'success'

        cleanup:
        client.close()
    }

    @Controller("/get")
    static class GetController {

        @Get(value = "a", produces = MediaType.TEXT_PLAIN)
        String a() {
            return "success"
        }

        @Get(value = "/simple", produces = MediaType.TEXT_PLAIN)
        String simple() {
            return "success"
        }

        @Get("/pojo")
        Book pojo() {
            return new Book(title: "The Stand")
        }

        @Get("/pojoList")
        List<Book> pojoList() {
            return [ new Book(title: "The Stand") ]
        }

        @Get("/emptyList")
        List<Book> emptyList() {
            return []
        }

        @Get("/emptyList/single")
        Single<List<Book>> emptyListSingle() {
            return Single.just([])
        }

        @Get("/emptyList/mono")
        Mono<List<Book>> emptyListMono() {
            return Mono.just([])
        }

        @Get(value = "/error", produces = MediaType.TEXT_PLAIN)
        HttpResponse error() {
            return HttpResponse.serverError().body("Server error")
        }

        @Get("/jsonError")
        HttpResponse jsonError() {
            return HttpResponse.serverError().body([foo: "bar"])
        }

        @Get("/queryParam")
        String queryParam(@QueryValue String foo) {
            return foo
        }

        @Get("/queryParamExploded{?bar*}")
        String queryParamExploded(@QueryValue("bar") List<String> foo, HttpRequest<?> request) {
            return request.getUri().toString()
        }

        @Get("/multipleExplodedQueryParams{?bar*,tag}")
        String multipleExplodedQueryParams(@QueryValue("bar") List<String> foo, @Nullable @QueryValue("tag") String label, HttpRequest<?> request) {
            return request.getUri().toString()
        }

        @Get("/multipleQueryParam")
        String queryParam(@QueryValue String foo, @QueryValue String bar) {
            return foo + '-' + bar
        }

        @Get("/empty")
        Optional<String> empty() {
            return Optional.empty()
        }

        @Get("/notEmpty")
        Optional<String> notEmpty() {
            return Optional.of("not empty")
        }

        @Get("/date/{myDate}")
        String formatDate(@Format('yyyy-MM-dd') Date myDate) {
            return myDate.toString()
        }

        @Get("/dateTime/{myDate}")
        String formatDateTime(@Format('yyyy-MM-dd') LocalDate myDate) {
            return myDate.toString()
        }

        @Get("/dateQuery")
        String formatDateQuery(@QueryValue @Format('yyyy-MM-dd') Date myDate) {
            return myDate.toString()
        }

        @Get("/dateTimeQuery")
        String formatDateTimeQuery(@QueryValue @Format('yyyy-MM-dd') LocalDate myDate) {
            return myDate.toString()
        }

        @Get("/host")
        String hostHeader(@Header String host) {
            return host
        }

        @Get("/completable")
        Completable completable(){
            return Completable.complete()
        }

        @Get("/completable/error")
        Completable completableError() {
            return Completable.error(new RuntimeException("completable error"))
        }

        @Get(uris = ["/multiple", "/multiple/mappings"])
        String multipleMappings() {
            return "multiple mappings"
        }
    }


    @Controller("noslash")
    static class NoSlashController {

        @Get("/slash/")
        String slash() {
            "slash"
        }

        @Get("noslash")
        String noSlash() {
            "noslash"
        }

        @Get("/startslash")
        String startSlash() {
            "startslash"
        }

        @Get("endslash/")
        String endSlash() {
            "endslash"
        }
    }


    @Controller("/slash")
    static class SlashController {

        @Get("/slash/")
        String slash() {
            "slash"
        }

        @Get("noslash")
        String noSlash() {
            "noslash"
        }

        @Get("/startslash")
        String startSlash() {
            "startslash"
        }

        @Get("endslash/")
        String endSlash() {
            "endslash"
        }
    }

    @Controller("/ending-slash/")
    static class EndingSlashController {

        @Get("/slash/")
        String slash() {
            "slash"
        }

        @Get("noslash")
        String noSlash() {
            "noslash"
        }

        @Get("/startslash")
        String startSlash() {
            "startslash"
        }

        @Get("endslash/")
        String endSlash() {
            "endslash"
        }
    }

    @Controller
    static class SlashRootController {

        @Get("/slash/")
        String slash() {
            "slash"
        }

        @Get("noslash")
        String noSlash() {
            "noslash"
        }

        @Get("/startslash")
        String startSlash() {
            "startslash"
        }

        @Get("endslash/")
        String endSlash() {
            "endslash"
        }
    }

    static class Book {
        String title
    }

    static class Error {
        String message
    }

    @Client("/get")
    static interface MyGetClient {
        @Get(value = "/simple", produces = MediaType.TEXT_PLAIN)
        String simple()

        @Get("/pojo")
        Book pojo()

        @Get("/pojoList")
        List<Book> pojoList()

        @Get(value = "/error", produces = MediaType.TEXT_PLAIN)
        HttpResponse error()

        @Get("/jsonError")
        HttpResponse jsonError()

        @Get("/queryParam")
        String queryParam(@QueryValue String foo)

        @Get("/queryParamExploded{?bar*}")
        String queryParamExploded(@QueryValue("bar") List<String> foo)

        @Get("/multipleExplodedQueryParams{?bar*,tag}")
        String multipleExplodedQueryParams(@QueryValue("bar") List<String> foo, @QueryValue("tag") String label)

        @Get("/multipleQueryParam")
        String queryParam(@QueryValue String foo, @QueryValue String bar)

        @Get("/date/{myDate}")
        String formatDate(@Format('yyyy-MM-dd') Date myDate)

        @Get("/dateTime/{myDate}")
        String formatDateTime(@Format('yyyy-MM-dd') LocalDate myDate)

        @Get("/dateQuery")
        String formatDateQuery(@QueryValue @Format('yyyy-MM-dd') Date myDate)

        @Get("/dateTimeQuery")
        String formatDateTimeQuery(@QueryValue @Format('yyyy-MM-dd') LocalDate myDate)

        @Get("/completable")
        Completable completable()

        @Get("/completable/error")
        Completable completableError()

        @Get("/multiple")
        String multiple()

        @Get("/multiple/mappings")
        String multipleMappings()
    }

    @Client("http://not.used")
    static interface OverrideUrlClient {

        @Get("{+url}/get/simple")
        String overrideUrl(String url);

    }

    @javax.inject.Singleton
    static class MyGetHelper {
        private final RxStreamingHttpClient rxClientSlash
        private final RxStreamingHttpClient rxClient

        MyGetHelper(@Client("/get/") RxStreamingHttpClient rxClientSlash,
                    @Client("/get") RxStreamingHttpClient rxClient) {
            this.rxClient = rxClient
            this.rxClientSlash = rxClientSlash
        }

        String simple() {
            rxClient.toBlocking().exchange(HttpRequest.GET("simple"), String).body()
        }

        String simplePreceedingSlash() {
            rxClient.toBlocking().exchange(HttpRequest.GET("/simple"), String).body()
        }

        String simpleSlash() {
            rxClientSlash.toBlocking().exchange(HttpRequest.GET("simple"), String).body()
        }

        String simpleDoubleSlash() {
            rxClientSlash.toBlocking().exchange(HttpRequest.GET("/simple"), String).body()
        }

        String queryParam() {
            rxClient.toBlocking().exchange(HttpRequest.GET("/queryParam?foo=a!b"), String).body()
        }
    }
}<|MERGE_RESOLUTION|>--- conflicted
+++ resolved
@@ -32,12 +32,7 @@
 import io.reactivex.Single
 import io.reactivex.functions.Consumer
 import reactor.core.publisher.Mono
-<<<<<<< HEAD
-=======
-import spock.lang.AutoCleanup
 import spock.lang.Issue
->>>>>>> 9b75ab01
-import spock.lang.Shared
 import spock.lang.Specification
 import spock.util.concurrent.PollingConditions
 
@@ -379,12 +374,9 @@
 
         then:
         body == "http://foo.com"
-<<<<<<< HEAD
-=======
 
         cleanup:
         client.close()
->>>>>>> 9b75ab01
     }
 
     void "test empty list returns ok"() {
