<configuration>

    <appender name="STDOUT" class="ch.qos.logback.core.ConsoleAppender">
        <!-- encoders are assigned the type
             ch.qos.logback.classic.encoder.PatternLayoutEncoder by default -->
        <encoder>
            <pattern>%d{HH:mm:ss.SSS} [%thread] %-5level %logger{36} - %msg%n</pattern>
        </encoder>
    </appender>

    <root level="info">
        <appender-ref ref="STDOUT" />
    </root>

<<<<<<< HEAD
    <logger name="io.micronaut.http.client" level="DEBUG" />
=======
<!--    <logger name="io.micronaut.http.client" level="trace" />-->

>>>>>>> 3adad000
</configuration><|MERGE_RESOLUTION|>--- conflicted
+++ resolved
@@ -11,11 +11,5 @@
     <root level="info">
         <appender-ref ref="STDOUT" />
     </root>
-
-<<<<<<< HEAD
     <logger name="io.micronaut.http.client" level="DEBUG" />
-=======
-<!--    <logger name="io.micronaut.http.client" level="trace" />-->
-
->>>>>>> 3adad000
 </configuration>