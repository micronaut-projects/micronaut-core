--- conflicted
+++ resolved
@@ -6,22 +6,13 @@
     compileOnly dependencyModuleVersion("netty", "netty-transport-native-epoll")
     compileOnly dependencyModuleVersion("netty", "netty-transport-native-kqueue")
 
-<<<<<<< HEAD
     testImplementation project(":inject-groovy")
     testImplementation project(":inject-java")
     testAnnotationProcessor project(":inject-java")
     testImplementation project(":inject-java-test")
     testImplementation project(":http-client")
-    testImplementation group: 'org.powermock', name: 'powermock-module-junit4', version: '2.0.2'
-    testImplementation group: 'org.powermock', name: 'powermock-api-mockito2', version: '2.0.2'
-=======
-    testCompile project(":inject-groovy")
-    testCompile project(":inject-java")
-    testCompile project(":inject-java-test")
-    testCompile project(":http-client")
-    testCompile group: 'org.powermock', name: 'powermock-module-junit4', version: '2.0.4'
-    testCompile group: 'org.powermock', name: 'powermock-api-mockito2', version: '2.0.4'
->>>>>>> acb11bb5
+    testImplementation group: 'org.powermock', name: 'powermock-module-junit4', version: '2.0.4'
+    testImplementation group: 'org.powermock', name: 'powermock-api-mockito2', version: '2.0.4'
 
     testImplementation dependencyModuleVersion("groovy", "groovy-json")
     testImplementation dependencyModuleVersion("groovy", "groovy-templates")
