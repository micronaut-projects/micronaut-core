/*
 * Copyright 2017-2020 original authors
 *
 * Licensed under the Apache License, Version 2.0 (the "License");
 * you may not use this file except in compliance with the License.
 * You may obtain a copy of the License at
 *
 * https://www.apache.org/licenses/LICENSE-2.0
 *
 * Unless required by applicable law or agreed to in writing, software
 * distributed under the License is distributed on an "AS IS" BASIS,
 * WITHOUT WARRANTIES OR CONDITIONS OF ANY KIND, either express or implied.
 * See the License for the specific language governing permissions and
 * limitations under the License.
 */
package io.micronaut.http.server.netty;

import io.micronaut.core.annotation.Internal;
import io.micronaut.core.annotation.NonNull;
import io.micronaut.core.annotation.Nullable;
import io.micronaut.core.async.publisher.Publishers;
import io.micronaut.core.convert.ArgumentConversionContext;
import io.micronaut.core.convert.ConversionService;
import io.micronaut.core.convert.value.MutableConvertibleValues;
import io.micronaut.core.convert.value.MutableConvertibleValuesMap;
import io.micronaut.core.execution.DelayedExecutionFlow;
import io.micronaut.core.execution.ExecutionFlow;
import io.micronaut.core.type.Argument;
<<<<<<< HEAD
=======
import io.micronaut.core.util.StringUtils;
import io.micronaut.core.util.SupplierUtil;
import io.micronaut.http.HttpAttributes;
>>>>>>> b2add561
import io.micronaut.http.HttpHeaders;
import io.micronaut.http.HttpMethod;
import io.micronaut.http.HttpRequest;
import io.micronaut.http.HttpVersion;
import io.micronaut.http.MediaType;
import io.micronaut.http.MutableHttpHeaders;
import io.micronaut.http.MutableHttpParameters;
import io.micronaut.http.MutableHttpRequest;
import io.micronaut.http.PushCapableHttpRequest;
import io.micronaut.http.cookie.Cookie;
import io.micronaut.http.cookie.Cookies;
import io.micronaut.http.netty.AbstractNettyHttpRequest;
import io.micronaut.http.netty.NettyHttpHeaders;
import io.micronaut.http.netty.NettyHttpParameters;
import io.micronaut.http.netty.NettyHttpRequestBuilder;
import io.micronaut.http.netty.channel.ChannelPipelineCustomizer;
import io.micronaut.http.netty.cookies.NettyCookie;
import io.micronaut.http.netty.cookies.NettyCookies;
import io.micronaut.http.netty.stream.DefaultStreamedHttpRequest;
import io.micronaut.http.netty.stream.StreamedHttpRequest;
import io.micronaut.http.server.HttpServerConfiguration;
<<<<<<< HEAD
import io.micronaut.http.server.netty.body.ByteBody;
import io.micronaut.http.server.netty.body.HttpBody;
import io.micronaut.http.server.netty.body.ImmediateMultiObjectBody;
import io.micronaut.http.server.netty.body.ImmediateSingleObjectBody;
=======
import io.micronaut.http.server.exceptions.InternalServerException;
import io.micronaut.http.server.netty.multipart.NettyCompletedFileUpload;
>>>>>>> b2add561
import io.micronaut.web.router.RouteMatch;
import io.netty.buffer.Unpooled;
import io.netty.channel.Channel;
import io.netty.channel.ChannelHandlerContext;
import io.netty.channel.ChannelInitializer;
import io.netty.handler.codec.http.DefaultFullHttpRequest;
import io.netty.handler.codec.http.DefaultHttpHeaders;
import io.netty.handler.codec.http.DefaultHttpRequest;
import io.netty.handler.codec.http.DefaultLastHttpContent;
import io.netty.handler.codec.http.EmptyHttpHeaders;
import io.netty.handler.codec.http.HttpHeaderNames;
import io.netty.handler.codec.http.QueryStringDecoder;
import io.netty.handler.codec.http.cookie.ClientCookieEncoder;
import io.netty.handler.codec.http2.DefaultHttp2PushPromiseFrame;
import io.netty.handler.codec.http2.Http2ConnectionHandler;
import io.netty.handler.codec.http2.Http2FrameCodec;
import io.netty.handler.codec.http2.Http2StreamChannel;
import io.netty.handler.codec.http2.Http2StreamChannelBootstrap;
import io.netty.handler.codec.http2.HttpConversionUtil;
import io.netty.handler.ssl.SslHandler;
import io.netty.util.ReferenceCounted;
import io.netty.util.concurrent.Future;
import io.netty.util.concurrent.GenericFutureListener;
import org.reactivestreams.Subscription;
import org.slf4j.Logger;
import org.slf4j.LoggerFactory;
import reactor.core.CoreSubscriber;
import reactor.core.publisher.Flux;
import reactor.core.publisher.Sinks;

import java.net.InetSocketAddress;
import java.net.URI;
import java.net.URISyntaxException;
import java.nio.charset.Charset;
import java.util.HashMap;
import java.util.Iterator;
import java.util.Map;
import java.util.Objects;
import java.util.Optional;

/**
 * Delegates to the Netty {@link io.netty.handler.codec.http.HttpRequest} instance.
 *
 * @param <T> The type
 * @author Graeme Rocher
 * @since 1.0
 */
@Internal
public class NettyHttpRequest<T> extends AbstractNettyHttpRequest<T> implements HttpRequest<T>, PushCapableHttpRequest<T> {
    private static final Logger LOG = LoggerFactory.getLogger(NettyHttpRequest.class);

    /**
     * Headers to exclude from the push promise sent to the client. We use
     * {@link io.netty.handler.codec.http.HttpHeaders} to store this set, so that the semantics (e.g. case
     * insensitivity) are the same as for the actual header storage, so that we don't accidentally copy headers we're
     * not supposed to.
     */
    private static final io.netty.handler.codec.http.HttpHeaders SERVER_PUSH_EXCLUDE_HEADERS;

    static {
        SERVER_PUSH_EXCLUDE_HEADERS = new DefaultHttpHeaders();
        // from JavaEE PushBuilder javadoc: "The existing request headers of the current HttpServletRequest are added to the builder, except for: "
        // "Conditional headers (defined in RFC 7232)"
        SERVER_PUSH_EXCLUDE_HEADERS.add(HttpHeaderNames.ETAG, "");
        SERVER_PUSH_EXCLUDE_HEADERS.add(HttpHeaderNames.IF_MATCH, "");
        SERVER_PUSH_EXCLUDE_HEADERS.add(HttpHeaderNames.IF_MODIFIED_SINCE, "");
        SERVER_PUSH_EXCLUDE_HEADERS.add(HttpHeaderNames.IF_NONE_MATCH, "");
        SERVER_PUSH_EXCLUDE_HEADERS.add(HttpHeaderNames.IF_UNMODIFIED_SINCE, "");
        SERVER_PUSH_EXCLUDE_HEADERS.add(HttpHeaderNames.LAST_MODIFIED, "");
        // "Range headers" (RFC 7233)
        SERVER_PUSH_EXCLUDE_HEADERS.add(HttpHeaderNames.ACCEPT_RANGES, "");
        SERVER_PUSH_EXCLUDE_HEADERS.add(HttpHeaderNames.CONTENT_RANGE, "");
        SERVER_PUSH_EXCLUDE_HEADERS.add(HttpHeaderNames.IF_RANGE, "");
        SERVER_PUSH_EXCLUDE_HEADERS.add(HttpHeaderNames.RANGE, "");
        // "Expect headers"
        SERVER_PUSH_EXCLUDE_HEADERS.add(HttpHeaderNames.EXPECT, "");
        // "Referrer headers"
        SERVER_PUSH_EXCLUDE_HEADERS.add(HttpHeaderNames.REFERER, "");
        // "Authorization headers"
        SERVER_PUSH_EXCLUDE_HEADERS.add(HttpHeaderNames.PROXY_AUTHENTICATE, "");
        SERVER_PUSH_EXCLUDE_HEADERS.add(HttpHeaderNames.PROXY_AUTHORIZATION, "");
        // we do copy other authorization headers and cookies. This is a potential security risk, e.g. if there's an
        // intermediate HTTP proxy that adds auth headers that the client isn't supposed to see – the client will
        // receive a copy of those headers in the PUSH_PROMISE. However, I'm not sure if the client will utilize the
        // pushed response properly if we don't send the authorization headers. It might also depend on the Vary
        // header. This behavior is documented in PushCapableHttpRequest.

        // some netty headers we won't copy
        SERVER_PUSH_EXCLUDE_HEADERS.add(HttpConversionUtil.ExtensionHeaderNames.STREAM_ID.text(), "");
        SERVER_PUSH_EXCLUDE_HEADERS.add(HttpConversionUtil.ExtensionHeaderNames.PATH.text(), "");
        SERVER_PUSH_EXCLUDE_HEADERS.add(HttpConversionUtil.ExtensionHeaderNames.SCHEME.text(), "");
        SERVER_PUSH_EXCLUDE_HEADERS.add(HttpConversionUtil.ExtensionHeaderNames.STREAM_PROMISE_ID.text(), "");
        // we do copy the weight and dependency id
    }

    private final NettyHttpHeaders headers;
    private final ChannelHandlerContext channelHandlerContext;
    private final HttpServerConfiguration serverConfiguration;
    private MutableConvertibleValues<Object> attributes;
    private NettyCookies nettyCookies;
<<<<<<< HEAD
    private final ByteBody body;

    private RouteMatch<?> matchedRoute;
    private boolean bodyRequired;
=======
    private final List<ByteBufHolder> receivedContent = new ArrayList<>();
    private final Map<IdentityWrapper, HttpData> receivedData = new LinkedHashMap<>();
    private boolean bodyFullyRead;
    private T bodyUnwrapped;
    private Supplier<Optional<T>> body;
>>>>>>> b2add561

    /**
     * Set to {@code true} when the {@link #headers} may have been mutated. If this is not the case,
     * we can cache some values.
     */
    private boolean headersMutated = false;
    private final long contentLength;
    @Nullable
    private final MediaType contentType;
    @Nullable
    private final String origin;

    private final BodyConvertor bodyConvertor = newBodyConvertor();

    @Nullable
    private List<Sinks.Many<MicronautHttpData<?>>> fileUploadSinks = new ArrayList<>();

    private boolean usesHttpContentProcessor;

    /**
     * @param nettyRequest           The {@link io.netty.handler.codec.http.HttpRequest}
     * @param ctx                    The {@link ChannelHandlerContext}
     * @param environment            The Environment
     * @param serverConfiguration    The {@link HttpServerConfiguration}
     */
    @SuppressWarnings("MagicNumber")
    public NettyHttpRequest(io.netty.handler.codec.http.HttpRequest nettyRequest,
                            ChannelHandlerContext ctx,
                            ConversionService environment,
                            HttpServerConfiguration serverConfiguration) {
        super(nettyRequest, environment);
        Objects.requireNonNull(nettyRequest, "Netty request cannot be null");
        Objects.requireNonNull(ctx, "ChannelHandlerContext cannot be null");
        Objects.requireNonNull(environment, "Environment cannot be null");
        Channel channel = ctx.channel();
        if (channel != null) {
            channel.attr(ServerAttributeKeys.REQUEST_KEY).set(this);
        }
        this.serverConfiguration = serverConfiguration;
        this.channelHandlerContext = ctx;
        this.headers = new NettyHttpHeaders(nettyRequest.headers(), conversionService);
        this.body = ByteBody.of(nettyRequest);
        this.contentLength = headers.contentLength().orElse(-1);
        this.contentType = headers.contentType().orElse(null);
        this.origin = headers.getOrigin().orElse(null);
    }

    public final ByteBody rootBody() {
        return body;
    }

    private HttpBody lastBody() {
        HttpBody body = rootBody();
        while (true) {
            HttpBody next = body.next();
            if (next == null) {
                break;
            }
            body = next;
        }
        return body;
    }

    @Override
    public MutableHttpRequest<T> mutate() {
        return new NettyMutableHttpRequest();
    }

    @NonNull
    @Override
    public Optional<Object> getAttribute(CharSequence name) {
        return Optional.ofNullable(getAttributes().getValue(Objects.requireNonNull(name, "Name cannot be null").toString()));
    }

    @Override
    public HttpVersion getHttpVersion() {
        HttpPipelineBuilder.StreamPipeline pipeline = channelHandlerContext.channel().attr(HttpPipelineBuilder.STREAM_PIPELINE_ATTRIBUTE.get()).get();
        if (pipeline != null) {
            return pipeline.httpVersion;
        }
        return HttpVersion.HTTP_1_1;
    }

    @Override
    public String toString() {
        return getMethodName() + " " + getUri();
    }

    /**
     * @return Obtain a reference to the native Netty HTTP request
     */
    public io.netty.handler.codec.http.HttpRequest getNativeRequest() {
        return nettyRequest;
    }

    /**
     * @return The {@link ChannelHandlerContext}
     */
    public ChannelHandlerContext getChannelHandlerContext() {
        return channelHandlerContext;
    }

    @Override
    public Cookies getCookies() {
        NettyCookies cookies = this.nettyCookies;
        if (cookies == null) {
            synchronized (this) { // double check
                cookies = this.nettyCookies;
                if (cookies == null) {
                    cookies = new NettyCookies(getPath(), headers.getNettyHeaders(), conversionService);
                    this.nettyCookies = cookies;
                }
            }
        }
        return cookies;
    }

    @Override
    public InetSocketAddress getRemoteAddress() {
        return (InetSocketAddress) getChannelHandlerContext()
            .channel()
            .remoteAddress();
    }

    @Override
    public InetSocketAddress getServerAddress() {
        return (InetSocketAddress) getChannelHandlerContext()
            .channel()
            .localAddress();
    }

    @Override
    public String getServerName() {
        return getServerAddress().getHostName();
    }

    @Override
    public boolean isSecure() {
        ChannelHandlerContext channelHandlerContext = getChannelHandlerContext();
        return channelHandlerContext.pipeline().get(SslHandler.class) != null;
    }

    @Override
    public Optional<String> getOrigin() {
        if (headersMutated) {
            return getHeaders().getOrigin();
        } else {
            return Optional.ofNullable(origin);
        }
    }

    @Override
    public HttpHeaders getHeaders() {
        return headers;
    }

    @Override
    public MutableConvertibleValues<Object> getAttributes() {
        MutableConvertibleValues<Object> attributes = this.attributes;
        if (attributes == null) {
            synchronized (this) { // double check
                attributes = this.attributes;
                if (attributes == null) {
                    attributes = new MutableConvertibleValuesMap<>(new HashMap<>(8));
                    this.attributes = attributes;
                }
            }
        }
        return attributes;
    }

    @Override
    public HttpRequest<T> setAttribute(CharSequence name, Object value) {
        // This is the copy from the super method to avoid the type pollution
        if (StringUtils.isNotEmpty(name)) {
            if (value == null) {
                getAttributes().remove(name.toString());
            } else {
                getAttributes().put(name.toString(), value);
            }
        }
        return this;
    }

    @Override
    public Optional<T> getBody() {
<<<<<<< HEAD
        HttpBody lastBody = lastBody();
        if (lastBody instanceof ImmediateMultiObjectBody multi) {
            lastBody = multi.single(serverConfiguration.getDefaultCharset(), channelHandlerContext.alloc());
        }
        if (lastBody instanceof ImmediateSingleObjectBody single) {
            //noinspection unchecked
            return (Optional<T>) Optional.ofNullable(single.valueUnclaimed());
        } else if (lastBody instanceof FormRouteCompleter frc) {
            //noinspection unchecked
            return (Optional<T>) Optional.of(frc.asMap(serverConfiguration.getDefaultCharset()));
=======
        if (!bodyFullyRead) {
            return Optional.empty();
        }
        return this.body.get();
    }

    /**
     * @return A {@link CompositeByteBuf}
     */
    protected Object buildBody() {
        if (!receivedData.isEmpty()) {
            Map body = new LinkedHashMap(receivedData.size());

            for (HttpData data : receivedData.values()) {
                String newValue = getContent(data);
                //noinspection unchecked
                body.compute(data.getName(), (key, oldValue) -> {
                    if (oldValue == null) {
                        return newValue;
                    } else if (oldValue instanceof Collection) {
                        //noinspection unchecked
                        ((Collection) oldValue).add(newValue);
                        return oldValue;
                    } else {
                        ArrayList<Object> values = new ArrayList<>(2);
                        values.add(oldValue);
                        values.add(newValue);
                        return values;
                    }
                });
            }
            return body;
        } else if (!receivedContent.isEmpty()) {
            int size = receivedContent.size();
            CompositeByteBuf byteBufs = channelHandlerContext.alloc().compositeBuffer(size);
            for (ByteBufHolder holder : receivedContent) {
                ByteBuf content = holder.content();
                if (content != null) {
                    content.touch();
                    // need to retain content, because for addComponent "ownership of buffer is transferred to this CompositeByteBuf."
                    byteBufs.addComponent(true, content.retain());
                }
            }
            return byteBufs;
>>>>>>> b2add561
        } else {
            return Optional.empty();
        }
    }

    @Override
    public <T1> Optional<T1> getBody(Class<T1> type) {
        return getBody(Argument.of(type));
    }

    @SuppressWarnings("unchecked")
    @Override
    public <T1> Optional<T1> getBody(ArgumentConversionContext<T1> conversionContext) {
        if (!bodyFullyRead) {
            return Optional.empty();
        }
        return getBody().flatMap(t -> bodyConvertor.convert(conversionContext, t));
    }

    /**
     * Release and cleanup resources.
     */
    @Internal
    public void release() {
<<<<<<< HEAD
        body.release();
=======
        RouteMatch<?> routeMatch = (RouteMatch<?>) getAttribute(HttpAttributes.ROUTE_MATCH).orElse(null);
        if (routeMatch != null) {
            // discard parameters that have already been bound
            for (Object toDiscard : routeMatch.getVariableValues().values()) {
                if (toDiscard instanceof io.micronaut.core.io.buffer.ReferenceCounted rc) {
                    rc.release();
                }
                if (toDiscard instanceof io.netty.util.ReferenceCounted rc) {
                    rc.release();
                }
                if (toDiscard instanceof NettyCompletedFileUpload fu) {
                    fu.discard();
                }
            }
        }
        destroyed = true;
        Consumer<Object> releaseIfNecessary = this::releaseIfNecessary;
        receivedContent.forEach(releaseIfNecessary);
        receivedData.values().forEach(releaseIfNecessary);
        releaseIfNecessary(bodyUnwrapped);
>>>>>>> b2add561
        if (attributes != null) {
            attributes.values().forEach(this::releaseIfNecessary);
        }
        if (nettyRequest instanceof StreamedHttpRequest streamedHttpRequest) {
            streamedHttpRequest.closeIfNoSubscriber();
        }
    }

    /**
     * @param value An object with a value
     */
    protected void releaseIfNecessary(Object value) {
        if (value instanceof ReferenceCounted referenceCounted) {
            int i = referenceCounted.refCnt();
            if (i != 0) {
                referenceCounted.release();
            }
        }
    }

    /**
<<<<<<< HEAD
     * @return Obtains the matched route
     */
    @Internal
    public RouteMatch<?> getMatchedRoute() {
        return matchedRoute;
    }

    /**
     * @param matchedRoute The matched route
=======
     * Sets the body.
     *
     * @param body The body to set
     */
    @Internal
    public void setBody(T body) {
        ReferenceCountUtil.retain(body);
        this.bodyUnwrapped = body;
        this.body = () -> Optional.ofNullable(body);
        bodyConvertor.cleanup();
    }

    /**
     * @param httpContent The HttpContent as {@link ByteBufHolder}
     */
    @Internal
    public void addContent(ByteBufHolder httpContent) {
        httpContent.touch();
        if (httpContent instanceof MicronautHttpData<?>) {
            receivedData.computeIfAbsent(new IdentityWrapper(httpContent), key -> {
                // released in release()
                httpContent.retain();
                return (HttpData) httpContent;
            });
        } else {
            // released in release()
            receivedContent.add(httpContent.retain());
        }
    }

    /**
     * @return The flux with backpressure to observe
>>>>>>> b2add561
     */
    public Flux<MicronautHttpData<?>> observeFileUploadWithBackPressure() {
        Sinks.Many<MicronautHttpData<?>> sink = Sinks.many().multicast().onBackpressureBuffer();
        fileUploadSinks.add(sink);
        return sink.asFlux();
    }

    /**
     * @return The flux without backpressure to observe
     */
    public Flux<MicronautHttpData<?>> observeFileUpload() {
        Sinks.Many<MicronautHttpData<?>> sink = Sinks.many().unicast().onBackpressureError();
        fileUploadSinks.add(sink);
        return sink.asFlux();
    }

    /**
     * Reads the request body.
     * @param processor The processor to use
     * @return the executable flow after the body is read
     */
    public ExecutionFlow<HttpRequest<?>> readRequestBody(HttpContentProcessor processor) {
        final DelayedExecutionFlow<HttpRequest<?>> completion = DelayedExecutionFlow.create();
        HttpContentProcessorAsReactiveProcessor.asPublisher(processor, this).subscribe(new CoreSubscriber<>() {

            boolean flowCompleted;
            Subscription subscription;

            @Override
            public void onSubscribe(Subscription subscription) {
                this.subscription = subscription;
                subscription.request(1);
            }

            @Override
            public void onNext(Object message) {
                try {
                    if (destroyed) {
                        // we don't want this message anymore
                        ReferenceCountUtil.release(message);
                        return;
                    }

                    if (message instanceof ByteBufHolder bbh) {
                        addContent(bbh);
                    } else {
                        setBody((T) message);
                    }

                    // the upstream processor gives us ownership of the message, so we need to release it.
                    ReferenceCountUtil.release(message);

                    subscription.request(1);

                    // now, a pseudo try-finally with addSuppressed.
                } catch (Throwable t) {
                    try {
                        ReferenceCountUtil.release(message);
                    } catch (Throwable u) {
                        t.addSuppressed(u);
                    }
                    throw t;
                }
            }

            @Override
            public void onError(Throwable t) {
                if (!flowCompleted) {
                    completion.completeExceptionally(t);
                }
            }

            @Override
            public void onComplete() {
                bodyFullyRead = true;
                if (!flowCompleted) {
                    completion.complete(NettyHttpRequest.this);
                }
            }
        });
        return completion;
    }

    /**
     * Initiate the file upload.
     * @param processor The processor to read body
     * @param routeMatch The route match
     * @return the executable flow
     */
    public ExecutionFlow<HttpRequest<?>> onFileUpload(HttpContentProcessor processor, RouteMatch<?> routeMatch) {
        // NOTE: now both "observeFileUpload" and "observeFileUploadWithBackPressure" add to the same collection
        // but we can have two collection and have the implementation below different
        // "observeFileUpload" doesn't require buffering so it can be represented by one sink - flow
        final DelayedExecutionFlow<HttpRequest<?>> completion = DelayedExecutionFlow.create();
        boolean formData = isFormData();
        HttpContentProcessorAsReactiveProcessor.asPublisher(processor, this).subscribe(new CoreSubscriber<>() {

            boolean flowCompleted;
            Subscription subscription;

            @Override
            public void onSubscribe(Subscription subscription) {
                this.subscription = subscription;
                subscription.request(1);
            }

            @Override
            public void onNext(Object message) {
                try {
                    if (destroyed) {
                        // we don't want this message anymore
                        ReferenceCountUtil.release(message);
                        return;
                    }

                    if (message instanceof ByteBufHolder bbh) {
                        if (message instanceof MicronautHttpData<?> micronautHttpData) {
                            for (Sinks.Many<MicronautHttpData<?>> fileUploadSink : fileUploadSinks) {
                                fileUploadSink.tryEmitNext(micronautHttpData);
                            }
                            if (formData && micronautHttpData.isCompleted()) {
                                addContent(bbh);
                            } else if (!formData) {
                                addContent(bbh);
                            }
                        } else {
                            addContent(bbh);
                        }
                    } else {
                        setBody((T) message);
                    }
                    if (!flowCompleted) {
                        try {
                            if (routeMatch.isFulfilled()) {
                                completion.complete(NettyHttpRequest.this);
                                flowCompleted = true;
                            }
                        } catch (Throwable throwable) {
                            completion.completeExceptionally(throwable);
                        }
                    }
                    subscription.request(1);

                    // the upstream processor gives us ownership of the message, so we need to release it.
                    ReferenceCountUtil.release(message);

                    // now, a pseudo try-finally with addSuppressed.
                } catch (Throwable t) {
                    try {
                        ReferenceCountUtil.release(message);
                    } catch (Throwable u) {
                        t.addSuppressed(u);
                    }
                    throw t;
                }
            }

            @Override
            public void onError(Throwable t) {
                for (Sinks.Many<MicronautHttpData<?>> fileUploadSink : fileUploadSinks) {
                    fileUploadSink.tryEmitError(t);
                }
                if (!flowCompleted) {
                    completion.completeExceptionally(t);
                }
            }

            @Override
            public void onComplete() {
                bodyFullyRead = true;
                for (Sinks.Many<MicronautHttpData<?>> fileUploadSink : fileUploadSinks) {
                    fileUploadSink.tryEmitComplete();
                }
                if (!flowCompleted) {
                    completion.complete(NettyHttpRequest.this);
                }
            }
        });
        return completion;
    }

    @Nullable
    private ChannelHandlerContext findConnectionHandler() {
        ChannelHandlerContext current = channelHandlerContext.pipeline().context(Http2ConnectionHandler.class);
        if (current != null) {
            return current;
        }
        Channel parentChannel = channelHandlerContext.channel().parent();
        if (parentChannel != null) {
            return parentChannel.pipeline().context(Http2FrameCodec.class);
        }
        return null;
    }

    @Override
    public boolean isServerPushSupported() {
        ChannelHandlerContext http2ConnectionHandlerContext = findConnectionHandler();
        return http2ConnectionHandlerContext != null && ((Http2ConnectionHandler) http2ConnectionHandlerContext.handler()).connection().remote().allowPushTo();
    }

    @Override
    public PushCapableHttpRequest<T> serverPush(@NonNull HttpRequest<?> request) {
        ChannelHandlerContext connectionHandlerContext = findConnectionHandler();
        if (connectionHandlerContext != null) {
            Http2ConnectionHandler connectionHandler = (Http2ConnectionHandler) connectionHandlerContext.handler();

            if (!connectionHandler.connection().remote().allowPushTo()) {
                throw new UnsupportedOperationException("Server push not supported by this client: Client is HTTP2 but does not report support for this feature");
            }

            URI configuredUri = request.getUri();
            String scheme = configuredUri.getScheme();
            if (scheme == null) {
                scheme = channelHandlerContext.channel().parent().pipeline().get(SslHandler.class) == null ? SCHEME_HTTP : SCHEME_HTTPS;
            }
            String authority = configuredUri.getAuthority();
            if (authority == null) {
                // this is potentially user-controlled.
                authority = this.getHeaders().get("Host");
            }
            String path = configuredUri.getPath();
            if (path == null || !path.startsWith("/")) {
                throw new IllegalArgumentException("Request must have an absolute path");
            }
            String query = configuredUri.getQuery();
            String fragment = configuredUri.getFragment();

            URI fixedUri;
            try {
                fixedUri = new URI(scheme, authority, path, query, fragment);
            } catch (URISyntaxException e) {
                throw new IllegalArgumentException("Illegal URI", e);
            }

            // request used to trigger our handlers
            io.netty.handler.codec.http.HttpRequest inboundRequest = NettyHttpRequestBuilder.toHttpRequest(request);

            // copy headers from our request
            for (Iterator<Map.Entry<CharSequence, CharSequence>> itr = headers.getNettyHeaders().iteratorCharSequence(); itr.hasNext(); ) {
                Map.Entry<CharSequence, CharSequence> entry = itr.next();
                if (!inboundRequest.headers().contains(entry.getKey()) && !SERVER_PUSH_EXCLUDE_HEADERS.contains(entry.getKey())) {
                    inboundRequest.headers().add(entry.getKey(), entry.getValue());
                }
            }
            if (!inboundRequest.headers().contains(HttpHeaderNames.REFERER)) {
                inboundRequest.headers().add(HttpHeaderNames.REFERER, getUri().toString());
            }

            // request used to compute the headers for the PUSH_PROMISE frame
            io.netty.handler.codec.http.HttpRequest outboundRequest = new DefaultHttpRequest(
                inboundRequest.protocolVersion(),
                inboundRequest.method(),
                fixedUri.toString(),
                inboundRequest.headers()
            );

            int ourStream = ((Http2StreamChannel) channelHandlerContext.channel()).stream().id();
            HttpPipelineBuilder.StreamPipeline originalStreamPipeline = channelHandlerContext.channel().attr(HttpPipelineBuilder.STREAM_PIPELINE_ATTRIBUTE.get()).get();

            new Http2StreamChannelBootstrap(channelHandlerContext.channel().parent())
                .handler(new ChannelInitializer<Http2StreamChannel>() {
                    @Override
                    protected void initChannel(@NonNull Http2StreamChannel ch) throws Exception {
                        int newStream = ch.stream().id();

                        channelHandlerContext.write(new DefaultHttp2PushPromiseFrame(HttpConversionUtil.toHttp2Headers(outboundRequest, false))
                            .stream(((Http2StreamChannel) channelHandlerContext.channel()).stream())
                            .pushStream(ch.stream()));

                        originalStreamPipeline.initializeChildPipelineForPushPromise(ch);

                        inboundRequest.headers().setInt(HttpConversionUtil.ExtensionHeaderNames.STREAM_ID.text(), newStream);
                        inboundRequest.headers().setInt(HttpConversionUtil.ExtensionHeaderNames.STREAM_PROMISE_ID.text(), ourStream);

                        // delay until our handling is complete
                        connectionHandlerContext.executor().execute(() -> {
                            try {
                                ch.pipeline().context(ChannelPipelineCustomizer.HANDLER_HTTP_DECODER).fireChannelRead(inboundRequest);
                            } catch (Exception e) {
                                LOG.warn("Failed to complete push promise", e);
                            }
                        });
                    }
                })
                .open()
                .addListener((GenericFutureListener<Future<Http2StreamChannel>>) future -> {
                    try {
                        future.sync();
                    } catch (Exception e) {
                        if (e instanceof InterruptedException) {
                            Thread.currentThread().interrupt();
                        }
                        LOG.warn("Failed to complete push promise", e);
                    }
                });
            return this;
        } else {
            throw new UnsupportedOperationException("Server push not supported by this client: Not a HTTP2 client");
        }
    }

    @Override
    protected Charset initCharset(Charset characterEncoding) {
        return characterEncoding == null ? serverConfiguration.getDefaultCharset() : characterEncoding;
    }

    /**
     * @return Return true if the request is form data.
     */
    @Internal
    public final boolean isFormOrMultipartData() {
        MediaType ct = getContentType().orElse(null);
        return ct != null && (ct.equals(MediaType.APPLICATION_FORM_URLENCODED_TYPE) || ct.equals(MediaType.MULTIPART_FORM_DATA_TYPE));
    }

    /**
     * @return Return true if the request is form data.
     */
    @Internal
    public final boolean isFormData() {
        MediaType ct = getContentType().orElse(null);
        return ct != null && (ct.equals(MediaType.APPLICATION_FORM_URLENCODED_TYPE));
    }

    @Override
    public Optional<MediaType> getContentType() {
        // this is better than the caching we can do in AbstractNettyHttpRequest
        if (headersMutated) {
            return headers.contentType();
        } else {
            return Optional.ofNullable(contentType);
        }
    }

    /**
     * Remove the current request from the context.
     *
     * @param ctx The context
     * @return The request or null if it is not present
     */
    static NettyHttpRequest remove(ChannelHandlerContext ctx) {
        Channel channel = ctx.channel();

        io.netty.util.Attribute<NettyHttpRequest> attr = channel.attr(ServerAttributeKeys.REQUEST_KEY);
        return attr.getAndSet(null);
    }

    private BodyConvertor newBodyConvertor() {
        return new BodyConvertor() {

            @Override
            public Optional convert(ArgumentConversionContext conversionContext, Object value) {
                if (value == null) {
                    return Optional.empty();
                }
                if (Argument.OBJECT_ARGUMENT.equalsType(conversionContext.getArgument())) {
                    return Optional.of(value);
                }
                return convertFromNext(conversionService, conversionContext, value);
            }

        };
    }

    @Override
    public long getContentLength() {
        if (headersMutated) {
            return super.getContentLength();
        } else {
            return contentLength;
        }
    }

    /**
     * Register to use custom http content processor.
     */
    public void setUsesHttpContentProcessor() {
        usesHttpContentProcessor = true;
    }

    /**
     * @return Is registered to use custom http content processor.
     */
    public boolean isUsingHttpContentProcessor() {
        return usesHttpContentProcessor;
    }

    /**
     * Mutable version of the request.
     */
    private class NettyMutableHttpRequest implements MutableHttpRequest<T>, NettyHttpRequestBuilder {

        private URI uri = NettyHttpRequest.this.uri;
        @Nullable
        private MutableHttpParameters httpParameters;
        @Nullable
        private Object body;

        @Override
        public void setConversionService(ConversionService conversionService) {
            if (httpParameters != null) {
                httpParameters.setConversionService(conversionService);
            }
        }

        @Override
        public MutableHttpRequest<T> cookie(Cookie cookie) {
            if (cookie instanceof NettyCookie) {
                NettyCookie nettyCookie = (NettyCookie) cookie;
                String value = ClientCookieEncoder.LAX.encode(nettyCookie.getNettyCookie());
                headers.add(HttpHeaderNames.COOKIE, value);
            }
            return this;
        }

        @Override
        public MutableHttpRequest<T> uri(URI uri) {
            this.uri = uri;
            if (uri.getQuery() != null) {
                // have to re-initialize parameters
                this.httpParameters = null;
            }
            return this;
        }

        @Override
        public <T1> MutableHttpRequest<T1> body(T1 body) {
            this.body = body;
            return (MutableHttpRequest<T1>) this;
        }

        @Override
        public MutableHttpHeaders getHeaders() {
            headersMutated = true;
            return headers;
        }

        @NonNull
        @Override
        public MutableConvertibleValues<Object> getAttributes() {
            return NettyHttpRequest.this.getAttributes();
        }

        @NonNull
        @Override
        public Optional<T> getBody() {
            if (body != null) {
                return Optional.of((T) body);
            }
            return NettyHttpRequest.this.getBody();
        }

        @NonNull
        @Override
        public Cookies getCookies() {
            return NettyHttpRequest.this.getCookies();
        }

        @Override
        public MutableHttpParameters getParameters() {
            MutableHttpParameters httpParameters = this.httpParameters;
            if (httpParameters == null) {
                synchronized (this) { // double check
                    httpParameters = this.httpParameters;
                    if (httpParameters == null) {
                        QueryStringDecoder queryStringDecoder = createDecoder(uri);
                        httpParameters = new NettyHttpParameters(queryStringDecoder.parameters(), conversionService, null);
                        this.httpParameters = httpParameters;
                    }
                }
            }
            return httpParameters;
        }

        @NonNull
        @Override
        public HttpMethod getMethod() {
            return NettyHttpRequest.this.getMethod();
        }

        @NonNull
        @Override
        public URI getUri() {
            if (uri != null) {
                return uri;
            }
            return NettyHttpRequest.this.getUri();
        }

        @NonNull
        @Override
        public io.netty.handler.codec.http.FullHttpRequest toFullHttpRequest() {
            io.netty.handler.codec.http.HttpRequest nr = NettyHttpRequest.this.nettyRequest;
            if (nr instanceof io.netty.handler.codec.http.FullHttpRequest) {
                return (io.netty.handler.codec.http.FullHttpRequest) NettyHttpRequest.this.nettyRequest;
            } else {
                return new DefaultFullHttpRequest(
                    nr.protocolVersion(),
                    nr.method(),
                    nr.uri(),
                    Unpooled.EMPTY_BUFFER,
                    nr.headers(),
                    EmptyHttpHeaders.INSTANCE
                );
            }
        }

        @NonNull
        @Override
        public StreamedHttpRequest toStreamHttpRequest() {
            if (isStream()) {
                return (StreamedHttpRequest) NettyHttpRequest.this.nettyRequest;
            } else {
                io.netty.handler.codec.http.FullHttpRequest fullHttpRequest = toFullHttpRequest();
                DefaultStreamedHttpRequest request = new DefaultStreamedHttpRequest(
                    fullHttpRequest.protocolVersion(),
                    fullHttpRequest.method(),
                    fullHttpRequest.uri(),
                    true,
                    Publishers.just(new DefaultLastHttpContent(fullHttpRequest.content()))
                );
                request.headers().setAll(fullHttpRequest.headers());
                return request;
            }
        }

        @NonNull
        @Override
        public io.netty.handler.codec.http.HttpRequest toHttpRequest() {
            if (isStream()) {
                return toStreamHttpRequest();
            }
            return toFullHttpRequest();
        }

        @Override
        public boolean isStream() {
            return NettyHttpRequest.this.nettyRequest instanceof StreamedHttpRequest;
        }

        @Override
        public MutableHttpRequest<T> mutate() {
            return new NettyMutableHttpRequest();
        }
    }

    private abstract static class BodyConvertor<T> {

        private BodyConvertor<T> nextConvertor;

        public abstract Optional<T> convert(ArgumentConversionContext<T> conversionContext, T value);

        protected synchronized Optional<T> convertFromNext(ConversionService conversionService, ArgumentConversionContext<T> conversionContext, T value) {
            if (nextConvertor == null) {
                Optional<T> conversion = conversionService.convert(value, conversionContext);
                nextConvertor = new BodyConvertor<T>() {

                    @Override
                    public Optional<T> convert(ArgumentConversionContext<T> currentConversionContext, T value) {
                        if (currentConversionContext == conversionContext) {
                            return conversion;
                        }
                        if (currentConversionContext.getArgument().equalsType(conversionContext.getArgument())) {
                            conversionContext.getLastError().ifPresent(error -> {
                                error.getOriginalValue().ifPresentOrElse(
                                    originalValue -> currentConversionContext.reject(originalValue, error.getCause()),
                                    () -> currentConversionContext.reject(error.getCause())
                                );
                            });
                            return conversion;
                        }
                        return convertFromNext(conversionService, currentConversionContext, value);
                    }

                };
                return conversion;
            }
            return nextConvertor.convert(conversionContext, value);
        }

        public void cleanup() {
            nextConvertor = null;
        }

    }

}<|MERGE_RESOLUTION|>--- conflicted
+++ resolved
@@ -26,12 +26,10 @@
 import io.micronaut.core.execution.DelayedExecutionFlow;
 import io.micronaut.core.execution.ExecutionFlow;
 import io.micronaut.core.type.Argument;
-<<<<<<< HEAD
-=======
 import io.micronaut.core.util.StringUtils;
 import io.micronaut.core.util.SupplierUtil;
 import io.micronaut.http.HttpAttributes;
->>>>>>> b2add561
+import io.micronaut.http.HttpAttributes;
 import io.micronaut.http.HttpHeaders;
 import io.micronaut.http.HttpMethod;
 import io.micronaut.http.HttpRequest;
@@ -53,15 +51,11 @@
 import io.micronaut.http.netty.stream.DefaultStreamedHttpRequest;
 import io.micronaut.http.netty.stream.StreamedHttpRequest;
 import io.micronaut.http.server.HttpServerConfiguration;
-<<<<<<< HEAD
 import io.micronaut.http.server.netty.body.ByteBody;
 import io.micronaut.http.server.netty.body.HttpBody;
 import io.micronaut.http.server.netty.body.ImmediateMultiObjectBody;
 import io.micronaut.http.server.netty.body.ImmediateSingleObjectBody;
-=======
-import io.micronaut.http.server.exceptions.InternalServerException;
 import io.micronaut.http.server.netty.multipart.NettyCompletedFileUpload;
->>>>>>> b2add561
 import io.micronaut.web.router.RouteMatch;
 import io.netty.buffer.Unpooled;
 import io.netty.channel.Channel;
@@ -162,18 +156,10 @@
     private final HttpServerConfiguration serverConfiguration;
     private MutableConvertibleValues<Object> attributes;
     private NettyCookies nettyCookies;
-<<<<<<< HEAD
     private final ByteBody body;
 
     private RouteMatch<?> matchedRoute;
     private boolean bodyRequired;
-=======
-    private final List<ByteBufHolder> receivedContent = new ArrayList<>();
-    private final Map<IdentityWrapper, HttpData> receivedData = new LinkedHashMap<>();
-    private boolean bodyFullyRead;
-    private T bodyUnwrapped;
-    private Supplier<Optional<T>> body;
->>>>>>> b2add561
 
     /**
      * Set to {@code true} when the {@link #headers} may have been mutated. If this is not the case,
@@ -187,11 +173,6 @@
     private final String origin;
 
     private final BodyConvertor bodyConvertor = newBodyConvertor();
-
-    @Nullable
-    private List<Sinks.Many<MicronautHttpData<?>>> fileUploadSinks = new ArrayList<>();
-
-    private boolean usesHttpContentProcessor;
 
     /**
      * @param nettyRequest           The {@link io.netty.handler.codec.http.HttpRequest}
@@ -360,7 +341,6 @@
 
     @Override
     public Optional<T> getBody() {
-<<<<<<< HEAD
         HttpBody lastBody = lastBody();
         if (lastBody instanceof ImmediateMultiObjectBody multi) {
             lastBody = multi.single(serverConfiguration.getDefaultCharset(), channelHandlerContext.alloc());
@@ -371,52 +351,6 @@
         } else if (lastBody instanceof FormRouteCompleter frc) {
             //noinspection unchecked
             return (Optional<T>) Optional.of(frc.asMap(serverConfiguration.getDefaultCharset()));
-=======
-        if (!bodyFullyRead) {
-            return Optional.empty();
-        }
-        return this.body.get();
-    }
-
-    /**
-     * @return A {@link CompositeByteBuf}
-     */
-    protected Object buildBody() {
-        if (!receivedData.isEmpty()) {
-            Map body = new LinkedHashMap(receivedData.size());
-
-            for (HttpData data : receivedData.values()) {
-                String newValue = getContent(data);
-                //noinspection unchecked
-                body.compute(data.getName(), (key, oldValue) -> {
-                    if (oldValue == null) {
-                        return newValue;
-                    } else if (oldValue instanceof Collection) {
-                        //noinspection unchecked
-                        ((Collection) oldValue).add(newValue);
-                        return oldValue;
-                    } else {
-                        ArrayList<Object> values = new ArrayList<>(2);
-                        values.add(oldValue);
-                        values.add(newValue);
-                        return values;
-                    }
-                });
-            }
-            return body;
-        } else if (!receivedContent.isEmpty()) {
-            int size = receivedContent.size();
-            CompositeByteBuf byteBufs = channelHandlerContext.alloc().compositeBuffer(size);
-            for (ByteBufHolder holder : receivedContent) {
-                ByteBuf content = holder.content();
-                if (content != null) {
-                    content.touch();
-                    // need to retain content, because for addComponent "ownership of buffer is transferred to this CompositeByteBuf."
-                    byteBufs.addComponent(true, content.retain());
-                }
-            }
-            return byteBufs;
->>>>>>> b2add561
         } else {
             return Optional.empty();
         }
@@ -441,9 +375,6 @@
      */
     @Internal
     public void release() {
-<<<<<<< HEAD
-        body.release();
-=======
         RouteMatch<?> routeMatch = (RouteMatch<?>) getAttribute(HttpAttributes.ROUTE_MATCH).orElse(null);
         if (routeMatch != null) {
             // discard parameters that have already been bound
@@ -459,12 +390,7 @@
                 }
             }
         }
-        destroyed = true;
-        Consumer<Object> releaseIfNecessary = this::releaseIfNecessary;
-        receivedContent.forEach(releaseIfNecessary);
-        receivedData.values().forEach(releaseIfNecessary);
-        releaseIfNecessary(bodyUnwrapped);
->>>>>>> b2add561
+        body.release();
         if (attributes != null) {
             attributes.values().forEach(this::releaseIfNecessary);
         }
@@ -486,229 +412,11 @@
     }
 
     /**
-<<<<<<< HEAD
      * @return Obtains the matched route
      */
     @Internal
     public RouteMatch<?> getMatchedRoute() {
         return matchedRoute;
-    }
-
-    /**
-     * @param matchedRoute The matched route
-=======
-     * Sets the body.
-     *
-     * @param body The body to set
-     */
-    @Internal
-    public void setBody(T body) {
-        ReferenceCountUtil.retain(body);
-        this.bodyUnwrapped = body;
-        this.body = () -> Optional.ofNullable(body);
-        bodyConvertor.cleanup();
-    }
-
-    /**
-     * @param httpContent The HttpContent as {@link ByteBufHolder}
-     */
-    @Internal
-    public void addContent(ByteBufHolder httpContent) {
-        httpContent.touch();
-        if (httpContent instanceof MicronautHttpData<?>) {
-            receivedData.computeIfAbsent(new IdentityWrapper(httpContent), key -> {
-                // released in release()
-                httpContent.retain();
-                return (HttpData) httpContent;
-            });
-        } else {
-            // released in release()
-            receivedContent.add(httpContent.retain());
-        }
-    }
-
-    /**
-     * @return The flux with backpressure to observe
->>>>>>> b2add561
-     */
-    public Flux<MicronautHttpData<?>> observeFileUploadWithBackPressure() {
-        Sinks.Many<MicronautHttpData<?>> sink = Sinks.many().multicast().onBackpressureBuffer();
-        fileUploadSinks.add(sink);
-        return sink.asFlux();
-    }
-
-    /**
-     * @return The flux without backpressure to observe
-     */
-    public Flux<MicronautHttpData<?>> observeFileUpload() {
-        Sinks.Many<MicronautHttpData<?>> sink = Sinks.many().unicast().onBackpressureError();
-        fileUploadSinks.add(sink);
-        return sink.asFlux();
-    }
-
-    /**
-     * Reads the request body.
-     * @param processor The processor to use
-     * @return the executable flow after the body is read
-     */
-    public ExecutionFlow<HttpRequest<?>> readRequestBody(HttpContentProcessor processor) {
-        final DelayedExecutionFlow<HttpRequest<?>> completion = DelayedExecutionFlow.create();
-        HttpContentProcessorAsReactiveProcessor.asPublisher(processor, this).subscribe(new CoreSubscriber<>() {
-
-            boolean flowCompleted;
-            Subscription subscription;
-
-            @Override
-            public void onSubscribe(Subscription subscription) {
-                this.subscription = subscription;
-                subscription.request(1);
-            }
-
-            @Override
-            public void onNext(Object message) {
-                try {
-                    if (destroyed) {
-                        // we don't want this message anymore
-                        ReferenceCountUtil.release(message);
-                        return;
-                    }
-
-                    if (message instanceof ByteBufHolder bbh) {
-                        addContent(bbh);
-                    } else {
-                        setBody((T) message);
-                    }
-
-                    // the upstream processor gives us ownership of the message, so we need to release it.
-                    ReferenceCountUtil.release(message);
-
-                    subscription.request(1);
-
-                    // now, a pseudo try-finally with addSuppressed.
-                } catch (Throwable t) {
-                    try {
-                        ReferenceCountUtil.release(message);
-                    } catch (Throwable u) {
-                        t.addSuppressed(u);
-                    }
-                    throw t;
-                }
-            }
-
-            @Override
-            public void onError(Throwable t) {
-                if (!flowCompleted) {
-                    completion.completeExceptionally(t);
-                }
-            }
-
-            @Override
-            public void onComplete() {
-                bodyFullyRead = true;
-                if (!flowCompleted) {
-                    completion.complete(NettyHttpRequest.this);
-                }
-            }
-        });
-        return completion;
-    }
-
-    /**
-     * Initiate the file upload.
-     * @param processor The processor to read body
-     * @param routeMatch The route match
-     * @return the executable flow
-     */
-    public ExecutionFlow<HttpRequest<?>> onFileUpload(HttpContentProcessor processor, RouteMatch<?> routeMatch) {
-        // NOTE: now both "observeFileUpload" and "observeFileUploadWithBackPressure" add to the same collection
-        // but we can have two collection and have the implementation below different
-        // "observeFileUpload" doesn't require buffering so it can be represented by one sink - flow
-        final DelayedExecutionFlow<HttpRequest<?>> completion = DelayedExecutionFlow.create();
-        boolean formData = isFormData();
-        HttpContentProcessorAsReactiveProcessor.asPublisher(processor, this).subscribe(new CoreSubscriber<>() {
-
-            boolean flowCompleted;
-            Subscription subscription;
-
-            @Override
-            public void onSubscribe(Subscription subscription) {
-                this.subscription = subscription;
-                subscription.request(1);
-            }
-
-            @Override
-            public void onNext(Object message) {
-                try {
-                    if (destroyed) {
-                        // we don't want this message anymore
-                        ReferenceCountUtil.release(message);
-                        return;
-                    }
-
-                    if (message instanceof ByteBufHolder bbh) {
-                        if (message instanceof MicronautHttpData<?> micronautHttpData) {
-                            for (Sinks.Many<MicronautHttpData<?>> fileUploadSink : fileUploadSinks) {
-                                fileUploadSink.tryEmitNext(micronautHttpData);
-                            }
-                            if (formData && micronautHttpData.isCompleted()) {
-                                addContent(bbh);
-                            } else if (!formData) {
-                                addContent(bbh);
-                            }
-                        } else {
-                            addContent(bbh);
-                        }
-                    } else {
-                        setBody((T) message);
-                    }
-                    if (!flowCompleted) {
-                        try {
-                            if (routeMatch.isFulfilled()) {
-                                completion.complete(NettyHttpRequest.this);
-                                flowCompleted = true;
-                            }
-                        } catch (Throwable throwable) {
-                            completion.completeExceptionally(throwable);
-                        }
-                    }
-                    subscription.request(1);
-
-                    // the upstream processor gives us ownership of the message, so we need to release it.
-                    ReferenceCountUtil.release(message);
-
-                    // now, a pseudo try-finally with addSuppressed.
-                } catch (Throwable t) {
-                    try {
-                        ReferenceCountUtil.release(message);
-                    } catch (Throwable u) {
-                        t.addSuppressed(u);
-                    }
-                    throw t;
-                }
-            }
-
-            @Override
-            public void onError(Throwable t) {
-                for (Sinks.Many<MicronautHttpData<?>> fileUploadSink : fileUploadSinks) {
-                    fileUploadSink.tryEmitError(t);
-                }
-                if (!flowCompleted) {
-                    completion.completeExceptionally(t);
-                }
-            }
-
-            @Override
-            public void onComplete() {
-                bodyFullyRead = true;
-                for (Sinks.Many<MicronautHttpData<?>> fileUploadSink : fileUploadSinks) {
-                    fileUploadSink.tryEmitComplete();
-                }
-                if (!flowCompleted) {
-                    completion.complete(NettyHttpRequest.this);
-                }
-            }
-        });
-        return completion;
     }
 
     @Nullable
