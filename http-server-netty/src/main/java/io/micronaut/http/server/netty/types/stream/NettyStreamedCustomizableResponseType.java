/*
 * Copyright 2017-2021 original authors
 *
 * Licensed under the Apache License, Version 2.0 (the "License");
 * you may not use this file except in compliance with the License.
 * You may obtain a copy of the License at
 *
 * https://www.apache.org/licenses/LICENSE-2.0
 *
 * Unless required by applicable law or agreed to in writing, software
 * distributed under the License is distributed on an "AS IS" BASIS,
 * WITHOUT WARRANTIES OR CONDITIONS OF ANY KIND, either express or implied.
 * See the License for the specific language governing permissions and
 * limitations under the License.
 */
package io.micronaut.http.server.netty.types.stream;

import io.micronaut.core.annotation.Internal;
import io.micronaut.http.HttpRequest;
import io.micronaut.http.MutableHttpResponse;
import io.micronaut.http.netty.NettyMutableHttpResponse;
import io.micronaut.http.server.netty.types.NettyCustomizableResponseType;
import io.netty.channel.ChannelFuture;
import io.netty.channel.ChannelFutureListener;
import io.netty.channel.ChannelHandlerContext;
import io.netty.handler.codec.http.DefaultHttpResponse;
import io.netty.handler.codec.http.HttpChunkedInput;
import io.netty.handler.codec.http.HttpHeaderNames;
import io.netty.handler.codec.http.HttpHeaderValues;
import io.netty.handler.codec.http.LastHttpContent;
import io.netty.handler.stream.ChunkedStream;
import org.slf4j.Logger;
import org.slf4j.LoggerFactory;

import java.io.IOException;
import java.io.InputStream;

/**
 * Writes an {@link InputStream} to the Netty context.
 *
 * @author James Kleeh
 * @since 2.5.0
 */
@Internal
public interface NettyStreamedCustomizableResponseType extends NettyCustomizableResponseType {

    Logger LOG = LoggerFactory.getLogger(NettyStreamedCustomizableResponseType.class);

    InputStream getInputStream();

    @Override
    default ChannelFuture write(HttpRequest<?> request, MutableHttpResponse<?> response, ChannelHandlerContext context) {
        if (response instanceof NettyMutableHttpResponse) {
            NettyMutableHttpResponse nettyResponse = ((NettyMutableHttpResponse) response);

            // Write the request data
            final DefaultHttpResponse finalResponse = new DefaultHttpResponse(nettyResponse.getNettyHttpVersion(), nettyResponse.getNettyHttpStatus(), nettyResponse.getNettyHeaders());
<<<<<<< HEAD
=======
            final io.micronaut.http.HttpVersion httpVersion = request.getHttpVersion();
            if (request instanceof NettyHttpRequest) {
                ((NettyHttpRequest<?>) request).prepareHttp2ResponseIfNecessary(finalResponse);
            }
>>>>>>> b37b8904
            InputStream inputStream = getInputStream();
            //  can be null if the stream was closed
            context.write(finalResponse, context.voidPromise());

            if (inputStream != null) {
                ChannelFutureListener closeListener = (future) -> {
                    try {
                        inputStream.close();
                    } catch (IOException e) {
                        LOG.warn("An error occurred closing an input stream", e);
                    }
                };
                final HttpChunkedInput chunkedInput = new HttpChunkedInput(new ChunkedStream(inputStream));
                return context.writeAndFlush(chunkedInput).addListener(closeListener);
            } else {
                return context.writeAndFlush(LastHttpContent.EMPTY_LAST_CONTENT);
            }

        } else {
            throw new IllegalArgumentException("Unsupported response type. Not a Netty response: " + response);
        }
    }

    @Override
    default void process(MutableHttpResponse<?> response) {
        response.header(HttpHeaderNames.TRANSFER_ENCODING, HttpHeaderValues.CHUNKED);
    }
}<|MERGE_RESOLUTION|>--- conflicted
+++ resolved
@@ -55,13 +55,6 @@
 
             // Write the request data
             final DefaultHttpResponse finalResponse = new DefaultHttpResponse(nettyResponse.getNettyHttpVersion(), nettyResponse.getNettyHttpStatus(), nettyResponse.getNettyHeaders());
-<<<<<<< HEAD
-=======
-            final io.micronaut.http.HttpVersion httpVersion = request.getHttpVersion();
-            if (request instanceof NettyHttpRequest) {
-                ((NettyHttpRequest<?>) request).prepareHttp2ResponseIfNecessary(finalResponse);
-            }
->>>>>>> b37b8904
             InputStream inputStream = getInputStream();
             //  can be null if the stream was closed
             context.write(finalResponse, context.voidPromise());
