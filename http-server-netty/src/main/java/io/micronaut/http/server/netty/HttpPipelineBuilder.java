--- conflicted
+++ resolved
@@ -597,12 +597,6 @@
                 channel.attr(CERTIFICATE_SUPPLIER_ATTRIBUTE.get()).set(sslHandler.findPeerCert());
             }
 
-<<<<<<< HEAD
-=======
-            SmartHttpContentCompressor contentCompressor = new SmartHttpContentCompressor(embeddedServices.getHttpCompressionStrategy());
-            pipeline.addLast(ChannelPipelineCustomizer.HANDLER_HTTP_COMPRESSOR, contentCompressor);
-
->>>>>>> 68a1c4f9
             Optional<NettyServerWebSocketUpgradeHandler> webSocketUpgradeHandler = embeddedServices.getWebSocketUpgradeHandler(server);
             if (webSocketUpgradeHandler.isPresent()) {
                 pipeline.addLast(NettyServerWebSocketUpgradeHandler.COMPRESSION_HANDLER, new WebSocketServerCompressionHandler());
