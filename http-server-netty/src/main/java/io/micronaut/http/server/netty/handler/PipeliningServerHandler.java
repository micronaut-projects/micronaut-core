/*
 * Copyright 2017-2023 original authors
 *
 * Licensed under the Apache License, Version 2.0 (the "License");
 * you may not use this file except in compliance with the License.
 * You may obtain a copy of the License at
 *
 * https://www.apache.org/licenses/LICENSE-2.0
 *
 * Unless required by applicable law or agreed to in writing, software
 * distributed under the License is distributed on an "AS IS" BASIS,
 * WITHOUT WARRANTIES OR CONDITIONS OF ANY KIND, either express or implied.
 * See the License for the specific language governing permissions and
 * limitations under the License.
 */
package io.micronaut.http.server.netty.handler;

import io.micronaut.core.annotation.Internal;
import io.micronaut.core.annotation.NonNull;
import io.micronaut.core.annotation.Nullable;
import io.micronaut.http.netty.EventLoopFlow;
import io.micronaut.http.netty.body.NettyWriteContext;
import io.micronaut.http.netty.reactive.HotObservable;
import io.micronaut.http.netty.stream.StreamedHttpResponse;
import io.micronaut.http.server.netty.HttpCompressionStrategy;
import io.micronaut.http.server.netty.body.ByteBody;
import io.netty.buffer.ByteBuf;
import io.netty.buffer.ByteBufAllocator;
import io.netty.buffer.CompositeByteBuf;
import io.netty.buffer.Unpooled;
import io.netty.channel.ChannelFutureListener;
import io.netty.channel.ChannelHandler;
import io.netty.channel.ChannelHandlerContext;
import io.netty.channel.ChannelInboundHandlerAdapter;
import io.netty.channel.EventLoop;
import io.netty.channel.embedded.EmbeddedChannel;
import io.netty.handler.codec.compression.Brotli;
import io.netty.handler.codec.compression.BrotliDecoder;
import io.netty.handler.codec.compression.DecompressionException;
import io.netty.handler.codec.compression.SnappyFrameDecoder;
import io.netty.handler.codec.compression.ZlibCodecFactory;
import io.netty.handler.codec.compression.ZlibWrapper;
import io.netty.handler.codec.http.DefaultFullHttpResponse;
import io.netty.handler.codec.http.DefaultHttpContent;
import io.netty.handler.codec.http.DefaultHttpResponse;
import io.netty.handler.codec.http.DefaultLastHttpContent;
import io.netty.handler.codec.http.FullHttpRequest;
import io.netty.handler.codec.http.FullHttpResponse;
import io.netty.handler.codec.http.HttpContent;
import io.netty.handler.codec.http.HttpHeaderNames;
import io.netty.handler.codec.http.HttpHeaderValues;
import io.netty.handler.codec.http.HttpHeaders;
import io.netty.handler.codec.http.HttpRequest;
import io.netty.handler.codec.http.HttpResponse;
import io.netty.handler.codec.http.HttpResponseStatus;
import io.netty.handler.codec.http.HttpUtil;
import io.netty.handler.codec.http.HttpVersion;
import io.netty.handler.codec.http.LastHttpContent;
import io.netty.handler.timeout.IdleState;
import io.netty.handler.timeout.IdleStateEvent;
import org.reactivestreams.Publisher;
import org.reactivestreams.Subscriber;
import org.reactivestreams.Subscription;
import org.slf4j.Logger;
import org.slf4j.LoggerFactory;
import reactor.core.publisher.Flux;
import reactor.core.publisher.Sinks;
import reactor.util.concurrent.Queues;

import java.io.InputStream;
import java.util.ArrayDeque;
import java.util.ArrayList;
import java.util.List;
import java.util.Objects;
import java.util.Queue;
import java.util.concurrent.ExecutorService;

/**
 * Netty handler that handles incoming {@link HttpRequest}s and forwards them to a
 * {@link RequestHandler}.
 *
 * @author Jonas Konrad
 * @since 4.0.0
 */
@Internal
public final class PipeliningServerHandler extends ChannelInboundHandlerAdapter {
    private static final Logger LOG = LoggerFactory.getLogger(PipeliningServerHandler.class);

    private final RequestHandler requestHandler;

    // these three handlers can be reused and are cached here
    private final DroppingInboundHandler droppingInboundHandler = new DroppingInboundHandler();
    private final InboundHandler baseInboundHandler = new MessageInboundHandler();
    private final OptimisticBufferingInboundHandler optimisticBufferingInboundHandler = new OptimisticBufferingInboundHandler();

    private Compressor compressor;

    /**
     * Current handler for inbound messages.
     */
    private InboundHandler inboundHandler = baseInboundHandler;

    /**
     * Queue of outbound messages that can't be written yet.
     */
    private final Queue<OutboundAccessImpl> outboundQueue = new ArrayDeque<>(1);
    /**
     * Current outbound message, or {@code null} if no outbound message is waiting.
     */
    @Nullable
    private OutboundHandler outboundHandler = null;

    private ChannelHandlerContext ctx;
    /**
     * {@code true} iff we are in a read operation, before {@link #channelReadComplete}.
     */
    private boolean reading = false;
    /**
     * {@code true} iff {@code ctx.read()} has been called already.
     */
    private boolean readCalled = false;
    /**
     * {@code true} iff this handler has been removed.
     */
    private boolean removed = false;
    /**
     * {@code true} iff we should flush on {@link #channelReadComplete}.
     */
    private boolean flushPending = false;
    /**
     * {@code true} inside {@link #writeSome()} to avoid reentrancy.
     */
    private boolean writing = false;

    public PipeliningServerHandler(RequestHandler requestHandler) {
        this.requestHandler = requestHandler;
    }

    public void setCompressionStrategy(HttpCompressionStrategy compressionStrategy) {
        this.compressor = new Compressor(compressionStrategy);
    }

    public static boolean canHaveBody(HttpResponseStatus status) {
        // All 1xx (Informational), 204 (No Content), and 304 (Not Modified)
        // responses do not include a message body
        return !(status == HttpResponseStatus.CONTINUE || status == HttpResponseStatus.SWITCHING_PROTOCOLS ||
            status == HttpResponseStatus.PROCESSING || status == HttpResponseStatus.NO_CONTENT ||
            status == HttpResponseStatus.NOT_MODIFIED);
    }

    private static boolean hasBody(HttpRequest request) {
        // if there's a decoder failure (e.g. invalid header), don't expect the body to come in
        if (request.decoderResult().isFailure()) {
            return false;
        }
        // Http requests don't have a body if they define 0 content length, or no content length and no transfer
        // encoding
        int contentLength;
        try {
            contentLength = HttpUtil.getContentLength(request, 0);
        } catch (NumberFormatException e) {
            // handle invalid content length, https://github.com/netty/netty/issues/12113
            contentLength = 0;
        }
        return contentLength != 0 || HttpUtil.isTransferEncodingChunked(request);
    }

    /**
     * Call {@code ctx.read()} if necessary.
     */
    private void refreshNeedMore() {
        // if readCalled is true, ctx.read() is already called and we haven't seen the associated readComplete yet.

        // needMore is false if there is downstream backpressure.

        // requestHandler itself (i.e. non-streaming request processing) does not have
        // backpressure. For this, check whether there is a request that has been fully read but
        // has no response yet. If there is, apply backpressure.
        if (!readCalled && outboundQueue.size() <= 1 && inboundHandler.needMore()) {
            readCalled = true;
            ctx.read();
        }
    }

    @Override
    public void handlerAdded(ChannelHandlerContext ctx) throws Exception {
        this.ctx = ctx;
        // we take control of reading now.
        ctx.channel().config().setAutoRead(false);
        refreshNeedMore();
    }

    @Override
    public void handlerRemoved(ChannelHandlerContext ctx) throws Exception {
        removed = true;
        if (outboundHandler != null) {
            outboundHandler.discard();
        }
        for (OutboundAccessImpl queued : outboundQueue) {
            if (queued.handler != null) {
                queued.handler.discard();
            }
        }
        outboundQueue.clear();
        requestHandler.removed();
    }

    @Override
    public void channelRead(@NonNull ChannelHandlerContext ctx, @NonNull Object msg) throws Exception {
        reading = true;
        inboundHandler.read(msg);
    }

    @Override
    public void channelReadComplete(ChannelHandlerContext ctx) throws Exception {
        inboundHandler.readComplete();
        reading = false;
        // only unset readCalled now. This ensures no read call is done before channelReadComplete
        readCalled = false;
        if (flushPending) {
            ctx.flush();
            flushPending = false;
        }
        refreshNeedMore();
    }

    @Override
    public void exceptionCaught(ChannelHandlerContext ctx, Throwable cause) throws Exception {
        inboundHandler.handleUpstreamError(cause);
    }

    @Override
    public void channelWritabilityChanged(ChannelHandlerContext ctx) throws Exception {
        writeSome();
    }

    @Override
    public void userEventTriggered(ChannelHandlerContext ctx, Object evt) throws Exception {
        if (evt instanceof IdleStateEvent idleStateEvent) {
            IdleState state = idleStateEvent.state();
            if (state == IdleState.ALL_IDLE) {
                ctx.close();
            }
        }
        super.userEventTriggered(ctx, evt);
    }

    /**
     * Write a message.
     *
     * @param message The message to write
     * @param flush   {@code true} iff we should flush after this message
     * @param close   {@code true} iff the channel should be closed after this message
     */
    private void write(Object message, boolean flush, boolean close) {
        if (close) {
            ctx.writeAndFlush(message).addListener(ChannelFutureListener.CLOSE);
        } else {
            if (flush) {
                // delay flush until readComplete if possible
                if (reading) {
                    ctx.write(message, ctx.voidPromise());
                    flushPending = true;
                } else {
                    ctx.writeAndFlush(message, ctx.voidPromise());
                }
            } else {
                ctx.write(message, ctx.voidPromise());
            }
        }
    }

    /**
     * Write some data if possible.
     */
    private void writeSome() {
        if (writing) {
            // already inside writeSome
            return;
        }
        writing = true;
        try {
            while (ctx.channel().isWritable()) {
                // if we have no outboundHandler, check whether the first queued response is ready
                if (outboundHandler == null) {
                    OutboundAccessImpl next = outboundQueue.peek();
                    if (next != null && next.handler != null) {
                        outboundQueue.poll();
                        outboundHandler = next.handler;
                        refreshNeedMore();
                    } else {
                        return;
                    }
                }
                OutboundHandler oldHandler = outboundHandler;
                oldHandler.writeSome();
                if (outboundHandler == oldHandler) {
                    // handler is not done yet
                    break;
                }
            }
        } finally {
            writing = false;
        }
    }

    /**
     * An inbound handler is responsible for all incoming messages.
     */
    private abstract class InboundHandler {
        /**
         * @return {@code true} iff this handler can process more data. This is usually {@code true},
         * except for streaming requests when there is downstream backpressure.
         */
        boolean needMore() {
            return true;
        }

        /**
         * @see #channelRead
         */
        abstract void read(Object message);

        /**
         * @see #exceptionCaught
         */
        abstract void handleUpstreamError(Throwable cause);

        /**
         * @see #channelReadComplete
         */
        void readComplete() {
        }
    }

    /**
     * Base {@link InboundHandler} that handles {@link HttpRequest}s and then determines how to
     * deal with the body.
     */
    private final class MessageInboundHandler extends InboundHandler {
        @Override
        void read(Object message) {
            HttpRequest request = (HttpRequest) message;
            OutboundAccessImpl outboundAccess = new OutboundAccessImpl(request);
            outboundQueue.add(outboundAccess);

            HttpHeaders headers = request.headers();
            String contentEncoding = getContentEncoding(headers);
            EmbeddedChannel decompressionChannel;
            if (contentEncoding == null) {
                decompressionChannel = null;
            } else if (HttpHeaderValues.GZIP.contentEqualsIgnoreCase(contentEncoding) ||
                HttpHeaderValues.X_GZIP.contentEqualsIgnoreCase(contentEncoding)) {
                decompressionChannel = new EmbeddedChannel(ctx.channel().id(), ctx.channel().metadata().hasDisconnect(),
                    ctx.channel().config(), ZlibCodecFactory.newZlibDecoder(ZlibWrapper.GZIP));
            } else if (HttpHeaderValues.DEFLATE.contentEqualsIgnoreCase(contentEncoding) ||
                HttpHeaderValues.X_DEFLATE.contentEqualsIgnoreCase(contentEncoding)) {
                decompressionChannel = new EmbeddedChannel(ctx.channel().id(), ctx.channel().metadata().hasDisconnect(),
                    ctx.channel().config(), ZlibCodecFactory.newZlibDecoder(ZlibWrapper.ZLIB_OR_NONE));
            } else if (Brotli.isAvailable() && HttpHeaderValues.BR.contentEqualsIgnoreCase(contentEncoding)) {
                decompressionChannel = new EmbeddedChannel(ctx.channel().id(), ctx.channel().metadata().hasDisconnect(),
                    ctx.channel().config(), new BrotliDecoder());
            } else if (HttpHeaderValues.SNAPPY.contentEqualsIgnoreCase(contentEncoding)) {
                decompressionChannel = new EmbeddedChannel(ctx.channel().id(), ctx.channel().metadata().hasDisconnect(),
                    ctx.channel().config(), new SnappyFrameDecoder());
            } else {
                decompressionChannel = null;
            }
            if (decompressionChannel != null) {
                headers.remove(HttpHeaderNames.CONTENT_LENGTH);
                headers.remove(HttpHeaderNames.CONTENT_ENCODING);
                headers.add(HttpHeaderNames.TRANSFER_ENCODING, HttpHeaderValues.CHUNKED);
            }

            boolean full = request instanceof FullHttpRequest;
            if (full && decompressionChannel == null) {
                requestHandler.accept(ctx, request, ByteBody.of(((FullHttpRequest) request).content()), outboundAccess);
            } else if (!hasBody(request)) {
                inboundHandler = droppingInboundHandler;
                if (message instanceof HttpContent) {
                    inboundHandler.read(message);
                }
                if (decompressionChannel != null) {
                    decompressionChannel.finish();
                }
                requestHandler.accept(ctx, request, ByteBody.empty(), outboundAccess);
            } else {
                optimisticBufferingInboundHandler.init(request, outboundAccess);
                if (decompressionChannel == null) {
                    inboundHandler = optimisticBufferingInboundHandler;
                } else {
                    inboundHandler = new DecompressingInboundHandler(decompressionChannel, optimisticBufferingInboundHandler);
                }
                if (full) {
                    inboundHandler.read(new DefaultLastHttpContent(((FullHttpRequest) request).content()));
                }
            }
        }

        private static String getContentEncoding(HttpHeaders headers) {
            // from io.netty.handler.codec.http.HttpContentDecoder

            // Determine the content encoding.
            String contentEncoding = headers.get(HttpHeaderNames.CONTENT_ENCODING);
            if (contentEncoding != null) {
                contentEncoding = contentEncoding.trim();
            } else {
                String transferEncoding = headers.get(HttpHeaderNames.TRANSFER_ENCODING);
                if (transferEncoding != null) {
                    int idx = transferEncoding.indexOf(",");
                    if (idx != -1) {
                        contentEncoding = transferEncoding.substring(0, idx).trim();
                    } else {
                        contentEncoding = transferEncoding.trim();
                    }
                } else {
                    contentEncoding = null;
                }
            }
            return contentEncoding;
        }

        @Override
        void handleUpstreamError(Throwable cause) {
            requestHandler.handleUnboundError(cause);
        }
    }

    /**
     * Handler that buffers input data until the request is complete, in which case it forwards it
     * as {@link FullHttpRequest}, or devolves to {@link StreamingInboundHandler} if not all data
     * has arrived yet by the time {@link #channelReadComplete} is called.
     */
    private final class OptimisticBufferingInboundHandler extends InboundHandler {
        private HttpRequest request;
        private OutboundAccessImpl outboundAccess;
        private final List<HttpContent> buffer = new ArrayList<>();

        void init(HttpRequest request, OutboundAccessImpl outboundAccess) {
            assert buffer.isEmpty();
            this.request = request;
            this.outboundAccess = outboundAccess;
        }

        @Override
        void read(Object message) {
            HttpContent content = (HttpContent) message;
            if (content.content().isReadable()) {
                buffer.add(content);
            } else {
                content.release();
            }
            if (message instanceof LastHttpContent last) {
                // we got the full message before readComplete
                ByteBuf fullBody;
                if (buffer.size() == 0) {
                    fullBody = Unpooled.EMPTY_BUFFER;
                } else if (buffer.size() == 1) {
                    fullBody = buffer.get(0).content();
                } else {
                    CompositeByteBuf composite = ctx.alloc().compositeBuffer();
                    for (HttpContent c : buffer) {
                        composite.addComponent(true, c.content());
                    }
                    fullBody = composite;
                }
                buffer.clear();
                HttpRequest request = this.request;
                this.request = null;
                OutboundAccess outboundAccess = this.outboundAccess;
                this.outboundAccess = null;
                requestHandler.accept(ctx, request, ByteBody.of(fullBody), outboundAccess);

                inboundHandler = baseInboundHandler;
            }
        }

        @Override
        void readComplete() {
            devolveToStreaming();
            inboundHandler.readComplete();
        }

        @Override
        void handleUpstreamError(Throwable cause) {
            devolveToStreaming();
            inboundHandler.handleUpstreamError(cause);
        }

        private void devolveToStreaming() {
            StreamingInboundHandler streamingInboundHandler = new StreamingInboundHandler();
            for (HttpContent content : buffer) {
                streamingInboundHandler.read(content);
            }
            buffer.clear();
            HttpRequest request = this.request;
            OutboundAccessImpl outboundAccess = this.outboundAccess;
            this.request = null;
            this.outboundAccess = null;

            if (inboundHandler == this) {
                inboundHandler = streamingInboundHandler;
            } else {
                ((DecompressingInboundHandler) inboundHandler).delegate = streamingInboundHandler;
            }
            Flux<HttpContent> flux;
            if (HttpUtil.is100ContinueExpected(request)) {
                flux = streamingInboundHandler.flux().doOnSubscribe(s -> outboundAccess.writeContinue());
            } else {
                flux = streamingInboundHandler.flux();
            }
            requestHandler.accept(ctx, request, ByteBody.of(new HotObservable<>() {
                @Override
                public void closeIfNoSubscriber() {
                    streamingInboundHandler.closeIfNoSubscriber();
                }

                @Override
                public void subscribe(Subscriber<? super HttpContent> s) {
                    flux.subscribe(s);
                }
            }, HttpUtil.getContentLength(request, -1L)), outboundAccess);
        }
    }

    /**
     * Handler that exposes incoming content as a {@link Flux}.
     */
    private final class StreamingInboundHandler extends InboundHandler {
        private final Queue<HttpContent> queue = Queues.<HttpContent>unbounded().get();
        private final Sinks.Many<HttpContent> sink = Sinks.many().unicast().onBackpressureBuffer(queue);
        private long requested = 0;

        @Override
        void read(Object message) {
            requested--;
            HttpContent content = (HttpContent) message;
            if (sink.tryEmitNext(content.touch()) != Sinks.EmitResult.OK) {
                content.release();
            }
            if (message instanceof LastHttpContent) {
                sink.tryEmitComplete();
                inboundHandler = baseInboundHandler;
            }
        }

        @Override
        void handleUpstreamError(Throwable cause) {
            releaseQueue();
            if (sink.tryEmitError(cause) != Sinks.EmitResult.OK) {
                requestHandler.handleUnboundError(cause);
            }
        }

        @Override
        boolean needMore() {
            return requested > 0;
        }

        private void request(long n) {
            EventLoop eventLoop = ctx.channel().eventLoop();
            if (!eventLoop.inEventLoop()) {
                eventLoop.execute(() -> request(n));
                return;
            }

            long newRequested = requested + n;
            if (newRequested < requested) {
                // overflow
                newRequested = Long.MAX_VALUE;
            }
            requested = newRequested;
            refreshNeedMore();
        }

        Flux<HttpContent> flux() {
            return sink.asFlux()
                .doOnRequest(this::request)
                .doOnCancel(this::cancel);
        }

        void closeIfNoSubscriber() {
            EventLoop eventLoop = ctx.channel().eventLoop();
            if (!eventLoop.inEventLoop()) {
                eventLoop.execute(this::closeIfNoSubscriber);
                return;
            }

            if (sink.currentSubscriberCount() == 0) {
                cancelImpl();
            }
        }

        private void releaseQueue() {
            while (true) {
                HttpContent c = queue.poll();
                if (c == null) {
                    break;
                }
                c.release();
            }
        }

        private void cancel() {
            EventLoop eventLoop = ctx.channel().eventLoop();
            if (!eventLoop.inEventLoop()) {
                eventLoop.execute(this::cancel);
                return;
            }

            cancelImpl();
        }

        private void cancelImpl() {
            if (inboundHandler == this) {
                inboundHandler = droppingInboundHandler;
                refreshNeedMore();
            } else if (inboundHandler instanceof DecompressingInboundHandler dec && dec.delegate == this) {
                dec.dispose();
                inboundHandler = droppingInboundHandler;
                refreshNeedMore();
            }
            releaseQueue();
        }
    }

    private class DecompressingInboundHandler extends InboundHandler {
        private final EmbeddedChannel channel;
        private InboundHandler delegate;

        public DecompressingInboundHandler(EmbeddedChannel channel, InboundHandler delegate) {
            this.channel = channel;
            this.delegate = delegate;
        }

        @Override
        void read(Object message) {
            ByteBuf compressed = ((HttpContent) message).content();
            if (!compressed.isReadable()) {
                delegate.read(message);
                return;
            }

            channel.writeInbound(compressed);
            boolean last = message instanceof LastHttpContent;
            if (last) {
                channel.finish();
            }

            while (true) {
                ByteBuf decompressed = channel.readInbound();
                if (decompressed == null) {
                    break;
                }
                if (!decompressed.isReadable()) {
                    decompressed.release();
                    continue;
                }
                delegate.read(new DefaultHttpContent(decompressed));
            }

            if (last) {
                delegate.read(LastHttpContent.EMPTY_LAST_CONTENT);
            }
        }

        void dispose() {
            try {
                channel.finishAndReleaseAll();
            } catch (DecompressionException ignored) {
            }
        }

        @Override
        void readComplete() {
            delegate.readComplete();
        }

        @Override
        void handleUpstreamError(Throwable cause) {
            delegate.handleUpstreamError(cause);
        }
    }

    /**
     * Handler that drops all incoming content.
     */
    private final class DroppingInboundHandler extends InboundHandler {
        @Override
        void read(Object message) {
            ((HttpContent) message).release();
            if (message instanceof LastHttpContent) {
                inboundHandler = baseInboundHandler;
            }
        }

        @Override
        void handleUpstreamError(Throwable cause) {
            requestHandler.handleUnboundError(cause);
        }
    }

    /**
     * Class that allows writing the response for the request this object is associated with.
     */
    public final class OutboundAccessImpl implements OutboundAccess {
        /**
         * The request that caused this response. This is used for compression decisions.
         */
        private final HttpRequest request;
        /**
         * The handler that will perform the actual write operation.
         */
        private OutboundHandler handler;
        private Object attachment = null;
        private boolean closeAfterWrite = false;

        private OutboundAccessImpl(HttpRequest request) {
            this.request = request;
        }

        @Override
        public ByteBufAllocator alloc() {
            return ctx.alloc();
        }

        /**
         * Set an attachment that is passed to {@link RequestHandler#responseWritten}. Defaults to
         * {@code null}.
         *
         * @param attachment The attachment to forward
         */
        @Override
        public void attachment(Object attachment) {
            this.attachment = attachment;
        }

        /**
         * Mark this channel to be closed after this response has been written.
         */
        @Override
        public void closeAfterWrite() {
            closeAfterWrite = true;
        }

        private void preprocess(HttpResponse message) {
            if (!message.protocolVersion().equals(request.protocolVersion())) {
                // if the response includes features not supported by http/1.0, well that's just too bad, isn't it?
                // we'll at least handle the connection state properly.
                message.setProtocolVersion(request.protocolVersion());
            }
            if (request.protocolVersion().isKeepAliveDefault()) {
                if (request.headers().contains(HttpHeaderNames.CONNECTION, HttpHeaderValues.CLOSE, true)) {
                    closeAfterWrite();
                }
            } else {
                if (!request.headers().contains(HttpHeaderNames.CONNECTION, HttpHeaderValues.KEEP_ALIVE, true)) {
                    closeAfterWrite();
                }
            }

            if (message.protocolVersion().isKeepAliveDefault()) {
                if (message.headers().contains(HttpHeaderNames.CONNECTION, HttpHeaderValues.CLOSE, true)) {
                    closeAfterWrite();
                } else if (closeAfterWrite) {
                    // add the header
                    message.headers().add(HttpHeaderNames.CONNECTION, HttpHeaderValues.CLOSE);
                }
            } else {
                if (!message.headers().contains(HttpHeaderNames.CONNECTION, HttpHeaderValues.KEEP_ALIVE, true)) {
                    closeAfterWrite();
                } else if (closeAfterWrite) {
                    // remove the keep-alive header
                    message.headers().remove(HttpHeaderNames.CONNECTION);
                }
            }
            // According to RFC 7230 a server MUST NOT send a Content-Length or a Transfer-Encoding when the status
            // code is 1xx or 204, also a status code 304 may not have a Content-Length or Transfer-Encoding set.
            if (!HttpUtil.isContentLengthSet(message) && !HttpUtil.isTransferEncodingChunked(message) && canHaveBody(message.status())) {
                HttpUtil.setKeepAlive(message, false);
                closeAfterWrite();
            }
        }

        /**
         * Write a 100 CONTINUE response.
         */
        private void writeContinue() {
            if (handler == null) {
                write(new ContinueOutboundHandler(this));
            }
        }

        /**
         * Write a response using the given outbound handler, when ready.
         */
        private void write(OutboundHandler handler) {
            // technically handler should be volatile for this check, but this is only for sanity anyway
            if (this.handler != null && !(this.handler instanceof ContinueOutboundHandler)) {
                throw new IllegalStateException("Only one response per request");
            }

            EventLoop eventLoop = ctx.channel().eventLoop();
            if (!eventLoop.inEventLoop()) {
                eventLoop.execute(() -> write(handler));
                return;
            }

            if (this.handler instanceof ContinueOutboundHandler cont) {
                cont.next = handler;
                writeSome();
            } else {
                this.handler = handler;
                if (outboundQueue.peek() == this) {
                    writeSome();
                }
            }
        }

        @Override
        public void writeFull(FullHttpResponse response, boolean headResponse) {
            response.headers().remove(HttpHeaderNames.TRANSFER_ENCODING);
            if (canHaveBody(response.status())) {
                if (!headResponse) {
                    response.headers().set(HttpHeaderNames.CONTENT_LENGTH, response.content().readableBytes());
                }
            } else {
                response.headers().remove(HttpHeaderNames.CONTENT_LENGTH);
            }
            preprocess(response);
            FullOutboundHandler oh = new FullOutboundHandler(this, response);
            prepareCompression(response, oh);
            write(oh);
        }

        @Override
        public void writeStreamed(HttpResponse response, Publisher<HttpContent> content) {
            response.headers().remove(HttpHeaderNames.CONTENT_LENGTH);
            if (canHaveBody(response.status())) {
                response.headers().set(HttpHeaderNames.TRANSFER_ENCODING, HttpHeaderValues.CHUNKED);
            } else {
                response.headers().remove(HttpHeaderNames.TRANSFER_ENCODING);
            }
            preprocess(response);
            StreamingOutboundHandler oh = new StreamingOutboundHandler(this, response);
            prepareCompression(response, oh);
            content.subscribe(oh);
        }

        @Override
        public void writeStream(HttpResponse response, InputStream stream, ExecutorService executorService) {
            preprocess(response);
            BlockingOutboundHandler oh = new BlockingOutboundHandler(this, response, stream, executorService);
            prepareCompression(response, oh);
            write(oh);
        }

        private void prepareCompression(HttpResponse response, OutboundHandler outboundHandler) {
            if (compressor == null) {
                return;
            }
            ChannelHandler compressionHandler = compressor.prepare(request, response);
            if (compressionHandler != null) {
                // if content-length and transfer-encoding are unset, we will close anyway.
                // if this is a full response, there's special handling below in OutboundHandler
                if (!(response instanceof FullHttpResponse) && response.headers().contains(HttpHeaderNames.CONTENT_LENGTH)) {
                    response.headers().remove(HttpHeaderNames.CONTENT_LENGTH);
                    response.headers().set(HttpHeaderNames.TRANSFER_ENCODING, HttpHeaderValues.CHUNKED);
                }
                outboundHandler.compressionChannel = new EmbeddedChannel(
                    ctx.channel().id(),
                    ctx.channel().metadata().hasDisconnect(),
                    ctx.channel().config(),
                    compressionHandler
                );
            }
        }
    }

    private abstract class OutboundHandler {
        /**
         * {@link OutboundAccessImpl} that created this handler, for metadata access.
         */
        final OutboundAccessImpl outboundAccess;

        EmbeddedChannel compressionChannel;

        private OutboundHandler(OutboundAccessImpl outboundAccess) {
            this.outboundAccess = outboundAccess;
        }

        protected final void writeCompressing(HttpContent content, @SuppressWarnings("SameParameterValue") boolean flush, boolean close) {
            if (this.compressionChannel == null) {
                write(content, flush, close);
            } else {
                // slow path
                writeCompressing0(content, flush, close);
            }
        }

        private void writeCompressing0(HttpContent content, boolean flush, boolean close) {
            EmbeddedChannel compressionChannel = this.compressionChannel;
            if (content.content().isReadable()) {
                compressionChannel.writeOutbound(content.content());
            } else {
                content.content().release();
            }
            boolean last = content instanceof LastHttpContent;
            if (last) {
                compressionChannel.finish();
                this.compressionChannel = null;
            }
            if (content instanceof HttpResponse hr) {
                assert last;

                // fix content-length if necessary
                if (hr.headers().contains(HttpHeaderNames.CONTENT_LENGTH)) {
                    long newContentLength = 0;
                    for (Object outboundMessage : compressionChannel.outboundMessages()) {
                        newContentLength += ((ByteBuf) outboundMessage).readableBytes();
                    }
                    hr.headers().set(HttpHeaderNames.CONTENT_LENGTH, newContentLength);
                }

                // this can happen in FullHttpResponse, just send the full body.
                write(new DefaultHttpResponse(hr.protocolVersion(), hr.status(), hr.headers()), false, false);
            }
            // this is a bit awkward. we go over all the compressed data, *except the last buffer*, and forward them with
            // flush=false and close=false. only for the last buffer we use those flags.
            ByteBuf nextToSend = null;
            while (true) {
                ByteBuf buf = compressionChannel.readOutbound();
                if (buf == null) {
                    break;
                }
                if (nextToSend != null) {
                    write(new DefaultHttpContent(nextToSend), false, false);
                }
                nextToSend = buf;
            }
            // send the last buffer with the flags.
            if (nextToSend == null) {
                if (last) {
                    HttpHeaders trailingHeaders = ((LastHttpContent) content).trailingHeaders();
                    write(trailingHeaders.isEmpty() ? LastHttpContent.EMPTY_LAST_CONTENT : new DefaultLastHttpContent(Unpooled.EMPTY_BUFFER, trailingHeaders), flush, close);
                } else if (flush || close) {
                    // not sure if this can actually happen, but we need to forward a flush/close
                    write(new DefaultHttpContent(Unpooled.EMPTY_BUFFER), flush, close);
                } // else just don't send anything
            } else {
                if (last) {
                    write(new DefaultLastHttpContent(nextToSend, ((LastHttpContent) content).trailingHeaders()), flush, close);
                } else {
                    write(new DefaultHttpContent(nextToSend), flush, close);
                }
            }
        }

        /**
         * Write some data to the channel.
         */
        abstract void writeSome();

        /**
         * Discard the remaining data.
         */
        void discard() {
            EmbeddedChannel compressionChannel = this.compressionChannel;
            if (compressionChannel != null) {
                try {
                    compressionChannel.finishAndReleaseAll();
                } catch (DecompressionException ignored) {
                }
                this.compressionChannel = null;
            }
        }
    }

    /**
     * Handler that writes a 100 CONTINUE response and then proceeds with the {@link #next} handler.
     */
    private final class ContinueOutboundHandler extends OutboundHandler {
        private static final FullHttpResponse CONTINUE_11 =
            new DefaultFullHttpResponse(HttpVersion.HTTP_1_1, HttpResponseStatus.CONTINUE, Unpooled.EMPTY_BUFFER);
        private static final FullHttpResponse CONTINUE_10 =
            new DefaultFullHttpResponse(HttpVersion.HTTP_1_1, HttpResponseStatus.CONTINUE, Unpooled.EMPTY_BUFFER);

        boolean written = false;
        OutboundHandler next;

        private ContinueOutboundHandler(OutboundAccessImpl outboundAccess) {
            super(outboundAccess);
        }

        @Override
        void writeSome() {
            if (!written) {
                write(outboundAccess.request.protocolVersion().equals(HttpVersion.HTTP_1_0) ? CONTINUE_10 : CONTINUE_11, true, false);
                written = true;
            }
            if (next != null) {
                outboundHandler = next;
            }
        }

        @Override
        void discard() {
            super.discard();
            if (next != null) {
                next.discard();
                next = null;
            }
        }
    }

    /**
     * Handler that writes a {@link FullHttpResponse}.
     */
    private final class FullOutboundHandler extends OutboundHandler {
        private final FullHttpResponse message;

        FullOutboundHandler(OutboundAccessImpl outboundAccess, FullHttpResponse message) {
            super(outboundAccess);
            this.message = message;
        }

        @Override
        void writeSome() {
            writeCompressing(message, true, outboundAccess.closeAfterWrite);
            outboundHandler = null;
            requestHandler.responseWritten(outboundAccess.attachment);
            PipeliningServerHandler.this.writeSome();
        }

        @Override
        void discard() {
            super.discard();
            outboundHandler = null;
            // pretend we wrote to clean up resources
            requestHandler.responseWritten(outboundAccess.attachment);
            message.release();
        }
    }

    /**
     * Handler that writes a {@link StreamedHttpResponse}.
     */
    private final class StreamingOutboundHandler extends OutboundHandler implements Subscriber<HttpContent> {
        private final EventLoopFlow flow = new EventLoopFlow(ctx.channel().eventLoop());
<<<<<<< HEAD
        private final OutboundAccessImpl outboundAccess;
=======
        private final OutboundAccess outboundAccess;
>>>>>>> 58fc9489
        private HttpResponse initialMessage;
        private Subscription subscription;
        private boolean earlyComplete = false;
        private boolean writtenLast = false;

        StreamingOutboundHandler(OutboundAccessImpl outboundAccess, HttpResponse initialMessage) {
            super(outboundAccess);
            if (initialMessage instanceof FullHttpResponse) {
                throw new IllegalArgumentException("Cannot have a full response as the initial message of a streaming response");
            }
            this.outboundAccess = outboundAccess;
            this.initialMessage = Objects.requireNonNull(initialMessage, "initialMessage");
        }

        @Override
        void writeSome() {
            if (initialMessage != null) {
                write(initialMessage, false, false);
                initialMessage = null;
            }
            if (earlyComplete) {
                // onComplete has been called before the first writeSome. Trigger onComplete
                // handling again.
                onComplete();
            } else {
                subscription.request(1);
            }
        }

        @Override
        public void onSubscribe(Subscription s) {
            subscription = s;
            // delay access.write call until the subscription is available, so that writeSome is
            // only called then
            outboundAccess.write(this);
        }

        @Override
        public void onNext(HttpContent httpContent) {
            if (flow.executeNow(() -> onNext0(httpContent))) {
                onNext0(httpContent);
            }
        }

        private void onNext0(HttpContent httpContent) {
            if (outboundHandler != this) {
                throw new IllegalStateException("onNext before request?");
            }

            if (writtenLast) {
                throw new IllegalStateException("Already written a LastHttpContent");
            }

            if (!removed) {
                boolean last = httpContent instanceof LastHttpContent;
                if (last) {
                    writtenLast = true;
                }
                writeCompressing(httpContent, true, last && outboundAccess.closeAfterWrite);
                if (ctx.channel().isWritable()) {
                    subscription.request(1);
                }
            } else {
                httpContent.release();
            }
        }

        @Override
        public void onError(Throwable t) {
            if (flow.executeNow(() -> onError0(t))) {
                onError0(t);
            }
        }

        private void onError0(Throwable t) {
            if (!removed) {
                if (LOG.isWarnEnabled()) {
                    LOG.warn("Reactive response received an error after some data has already been written. This error cannot be forwarded to the client.", t);
                }
                ctx.close();

                requestHandler.responseWritten(outboundAccess.attachment);
            }
        }

        @Override
        public void onComplete() {
            if (flow.executeNow(this::onComplete0)) {
                onComplete0();
            }
        }

        private void onComplete0() {
            if (outboundHandler != this) {
                // onComplete can be called immediately after onSubscribe, before request.
                earlyComplete = true;
                return;
            }

            outboundHandler = null;
            if (!removed) {
                if (initialMessage != null) {
                    write(initialMessage, false, false);
                    initialMessage = null;
                }

                if (!writtenLast) {
                    writeCompressing(LastHttpContent.EMPTY_LAST_CONTENT, true, outboundAccess.closeAfterWrite);
                }
                requestHandler.responseWritten(outboundAccess.attachment);
                PipeliningServerHandler.this.writeSome();
            }
        }

        @Override
        void discard() {
            super.discard();
            // this is safe because:
            // - onComplete/onError cannot have been called yet, because otherwise outboundHandler
            //   would be null and discard couldn't have been called
            // - while cancel() may trigger onComplete/onError, `removed` is true at this point, so
            //   they won't call responseWritten in turn
            requestHandler.responseWritten(outboundAccess.attachment);
            subscription.cancel();
            outboundHandler = null;
        }
    }

    private final class BlockingOutboundHandler extends OutboundHandler {
        private final BlockingWriter blockingWriter;

        BlockingOutboundHandler(
            OutboundAccessImpl outboundAccess,
            HttpResponse response,
            InputStream stream,
            ExecutorService blockingExecutor) {
            super(outboundAccess);
            blockingWriter = new BlockingWriter(ctx.alloc(), stream, blockingExecutor) {
                @Override
                protected void writeStart() {
                    write(response, false, false);
                }

                @Override
                protected boolean writeData(ByteBuf buf) {
                    writeCompressing(new DefaultHttpContent(buf), true, false);
                    return ctx.channel().isWritable();
                }

                @Override
                protected void writeLast() {
                    writeCompressing(LastHttpContent.EMPTY_LAST_CONTENT, true, outboundAccess.closeAfterWrite);
                    outboundHandler = null;
                    requestHandler.responseWritten(outboundAccess.attachment);
                    PipeliningServerHandler.this.writeSome();
                }

                @Override
                protected void writeSomeAsync() {
                    ctx.executor().execute(PipeliningServerHandler.this::writeSome);
                }
            };
        }

        @Override
        void writeSome() {
            blockingWriter.writeSome();
        }

        @Override
        void discard() {
            super.discard();
            blockingWriter.discard();
            // pretend we wrote to clean up resources
            requestHandler.responseWritten(outboundAccess.attachment);
        }
    }
}<|MERGE_RESOLUTION|>--- conflicted
+++ resolved
@@ -1047,11 +1047,8 @@
      */
     private final class StreamingOutboundHandler extends OutboundHandler implements Subscriber<HttpContent> {
         private final EventLoopFlow flow = new EventLoopFlow(ctx.channel().eventLoop());
-<<<<<<< HEAD
+        private final EventLoopFlow flow = new EventLoopFlow(ctx.channel().eventLoop());
         private final OutboundAccessImpl outboundAccess;
-=======
-        private final OutboundAccess outboundAccess;
->>>>>>> 58fc9489
         private HttpResponse initialMessage;
         private Subscription subscription;
         private boolean earlyComplete = false;
