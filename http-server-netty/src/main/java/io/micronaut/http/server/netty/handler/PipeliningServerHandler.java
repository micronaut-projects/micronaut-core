--- conflicted
+++ resolved
@@ -30,7 +30,6 @@
 import io.netty.channel.ChannelHandlerContext;
 import io.netty.channel.ChannelInboundHandlerAdapter;
 import io.netty.channel.EventLoop;
-<<<<<<< HEAD
 import io.netty.channel.embedded.EmbeddedChannel;
 import io.netty.handler.codec.compression.Brotli;
 import io.netty.handler.codec.compression.BrotliDecoder;
@@ -40,12 +39,8 @@
 import io.netty.handler.codec.http.DefaultFullHttpRequest;
 import io.netty.handler.codec.http.DefaultFullHttpResponse;
 import io.netty.handler.codec.http.DefaultHttpContent;
+import io.netty.handler.codec.http.DefaultHttpContent;
 import io.netty.handler.codec.http.DefaultLastHttpContent;
-=======
-import io.netty.handler.codec.http.DefaultFullHttpRequest;
-import io.netty.handler.codec.http.DefaultFullHttpResponse;
-import io.netty.handler.codec.http.DefaultHttpContent;
->>>>>>> 69c90299
 import io.netty.handler.codec.http.FullHttpRequest;
 import io.netty.handler.codec.http.FullHttpResponse;
 import io.netty.handler.codec.http.HttpContent;
@@ -60,7 +55,6 @@
 import io.netty.handler.codec.http.LastHttpContent;
 import io.netty.handler.timeout.IdleState;
 import io.netty.handler.timeout.IdleStateEvent;
-<<<<<<< HEAD
 import java.io.InputStream;
 import java.io.InterruptedIOException;
 import java.util.ArrayDeque;
@@ -70,8 +64,6 @@
 import java.util.Queue;
 import java.util.concurrent.ExecutorService;
 import java.util.concurrent.Future;
-=======
->>>>>>> 69c90299
 import org.reactivestreams.Publisher;
 import org.reactivestreams.Subscriber;
 import org.reactivestreams.Subscription;
@@ -81,8 +73,6 @@
 import reactor.core.publisher.Sinks;
 import reactor.util.concurrent.Queues;
 
-<<<<<<< HEAD
-=======
 import java.io.InputStream;
 import java.io.InterruptedIOException;
 import java.util.ArrayDeque;
@@ -93,7 +83,6 @@
 import java.util.concurrent.ExecutorService;
 import java.util.concurrent.Future;
 
->>>>>>> 69c90299
 /**
  * Netty handler that handles incoming {@link HttpRequest}s and forwards them to a
  * {@link RequestHandler}.
@@ -602,15 +591,7 @@
             }
 
             if (sink.currentSubscriberCount() == 0) {
-<<<<<<< HEAD
                 cancelImpl();
-=======
-                releaseQueue();
-                if (inboundHandler == this) {
-                    inboundHandler = droppingInboundHandler;
-                    refreshNeedMore();
-                }
->>>>>>> 69c90299
             }
         }
 
@@ -631,7 +612,6 @@
                 return;
             }
 
-<<<<<<< HEAD
             cancelImpl();
         }
 
@@ -701,14 +681,6 @@
         void handleUpstreamError(Throwable cause) {
             delegate.handleUpstreamError(cause);
         }
-=======
-            if (inboundHandler == this) {
-                inboundHandler = droppingInboundHandler;
-                refreshNeedMore();
-            }
-            releaseQueue();
-        }
->>>>>>> 69c90299
     }
 
     /**
@@ -1196,17 +1168,10 @@
                 }
             }
         }
-<<<<<<< HEAD
 
         private void wakeConsumer() {
             assert Thread.holdsLock(this);
 
-=======
-
-        private void wakeConsumer() {
-            assert Thread.holdsLock(this);
-
->>>>>>> 69c90299
             if (!discard && consumerWaiting) {
                 consumerWaiting = false;
                 ctx.executor().execute(PipeliningServerHandler.this::writeSome);
