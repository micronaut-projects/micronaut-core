--- conflicted
+++ resolved
@@ -19,26 +19,19 @@
 import io.micronaut.core.annotation.Internal;
 import io.micronaut.core.annotation.NonNull;
 import io.micronaut.core.convert.ArgumentConversionContext;
-<<<<<<< HEAD
 import io.micronaut.core.convert.ConversionService;
 import io.micronaut.core.execution.ExecutionFlow;
 import io.micronaut.core.type.Argument;
 import io.micronaut.http.HttpRequest;
 import io.micronaut.http.bind.binders.NonBlockingBodyArgumentBinder;
 import io.micronaut.http.server.HttpServerConfiguration;
+import io.micronaut.http.netty.stream.StreamedHttpRequest;
+import io.micronaut.http.server.netty.HttpContentProcessor;
 import io.micronaut.http.server.netty.HttpContentProcessorResolver;
 import io.micronaut.http.server.netty.NettyHttpRequest;
 import io.micronaut.http.server.netty.body.ByteBody;
 import io.micronaut.http.server.netty.body.ImmediateByteBody;
 import io.micronaut.http.server.netty.body.ImmediateSingleObjectBody;
-=======
-import io.micronaut.core.type.Argument;
-import io.micronaut.http.bind.binders.NonBlockingBodyArgumentBinder;
-import io.micronaut.http.netty.stream.StreamedHttpRequest;
-import io.micronaut.http.server.netty.HttpContentProcessor;
-import io.micronaut.http.server.netty.HttpContentProcessorResolver;
-import io.micronaut.http.server.netty.NettyHttpRequest;
->>>>>>> b2add561
 
 import java.util.Arrays;
 import java.util.List;
@@ -54,12 +47,8 @@
  * @since 1.0
  */
 @Internal
-<<<<<<< HEAD
 public class CompletableFutureBodyBinder
-    implements NonBlockingBodyArgumentBinder<CompletableFuture> {
-=======
-public class CompletableFutureBodyBinder implements NonBlockingBodyArgumentBinder<CompletableFuture<?>>, StreamedNettyRequestArgumentBinder<CompletableFuture<?>> {
->>>>>>> b2add561
+    implements NonBlockingBodyArgumentBinder<CompletableFuture<?>> {
 
     private static final Argument<CompletableFuture<?>> TYPE = (Argument) Argument.of(CompletableFuture.class);
 
@@ -69,15 +58,10 @@
 
     /**
      * @param httpContentProcessorResolver The http content processor resolver
-<<<<<<< HEAD
      * @param conversionService            The conversion service
      * @param httpServerConfiguration      The server configuration
      */
     public CompletableFutureBodyBinder(HttpContentProcessorResolver httpContentProcessorResolver, ConversionService conversionService, BeanProvider<HttpServerConfiguration> httpServerConfiguration) {
-=======
-     */
-    public CompletableFutureBodyBinder(HttpContentProcessorResolver httpContentProcessorResolver) {
->>>>>>> b2add561
         this.httpContentProcessorResolver = httpContentProcessorResolver;
         this.conversionService = conversionService;
         this.httpServerConfiguration = httpServerConfiguration;
@@ -95,7 +79,6 @@
     }
 
     @Override
-<<<<<<< HEAD
     public BindingResult<CompletableFuture> bind(ArgumentConversionContext<CompletableFuture> context, HttpRequest<?> source) {
         if (source instanceof NettyHttpRequest nhr) {
             ByteBody rootBody = nhr.rootBody();
@@ -129,36 +112,9 @@
                 return () -> Optional.of(future);
             } catch (Throwable e) {
                 return () -> Optional.of(CompletableFuture.failedFuture(e));
-=======
-    public BindingResult<CompletableFuture<?>> bindForStreamedNettyRequest(ArgumentConversionContext<CompletableFuture<?>> context,
-                                                                           StreamedHttpRequest streamedHttpRequest,
-                                                                           NettyHttpRequest<?> nettyHttpRequest) {
-        CompletableFuture<Object> future = new CompletableFuture<>();
-        Argument<?> targetType = context.getFirstTypeVariable().orElse(Argument.OBJECT_ARGUMENT);
-
-        nettyHttpRequest.setUsesHttpContentProcessor();
-        HttpContentProcessor processor = httpContentProcessorResolver.resolve(nettyHttpRequest, targetType);
-
-        nettyHttpRequest.readRequestBody(processor).onComplete((httpRequest, throwable) -> {
-            if (throwable != null) {
-                future.complete(throwable);
-            } else {
-                Optional<Argument<?>> firstTypeParameter = context.getFirstTypeVariable();
-                if (firstTypeParameter.isPresent()) {
-                    Argument<?> arg = firstTypeParameter.get();
-                    Optional<?> converted = nettyHttpRequest.getBody(arg);
-                    if (converted.isPresent()) {
-                        future.complete(converted.get());
-                    } else {
-                        future.completeExceptionally(new IllegalArgumentException("Cannot bind body to argument type: " + arg.getType().getName()));
-                    }
-                } else {
-                    future.complete(nettyHttpRequest.getBody().orElse(null));
-                }
->>>>>>> b2add561
             }
-        });
-
-        return () -> Optional.of(future);
+        } else {
+            return BindingResult.EMPTY;
+        }
     }
 }