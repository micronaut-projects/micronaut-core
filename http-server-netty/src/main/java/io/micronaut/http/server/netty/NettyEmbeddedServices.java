--- conflicted
+++ resolved
@@ -197,11 +197,7 @@
      * Gets the domain server socket channel instance.
      * @param type The channel type to return
      * @param workerConfig The worker config
-<<<<<<< HEAD
-     * @param parent The parent channel
-=======
      * @param parent The parent channel, or {@code null} for no parent channel
->>>>>>> 25182a26
      * @param fd The pre-defined file descriptor
      * @return The channel
      * @throws UnsupportedOperationException if domain sockets are not supported.
