/*
 * Copyright 2017-2020 original authors
 *
 * Licensed under the Apache License, Version 2.0 (the "License");
 * you may not use this file except in compliance with the License.
 * You may obtain a copy of the License at
 *
 * https://www.apache.org/licenses/LICENSE-2.0
 *
 * Unless required by applicable law or agreed to in writing, software
 * distributed under the License is distributed on an "AS IS" BASIS,
 * WITHOUT WARRANTIES OR CONDITIONS OF ANY KIND, either express or implied.
 * See the License for the specific language governing permissions and
 * limitations under the License.
 */
package io.micronaut.http.server.netty.ssl;

import io.micronaut.context.annotation.Requires;
import io.micronaut.core.annotation.Internal;
import io.micronaut.core.io.ResourceResolver;
import io.micronaut.http.HttpVersion;
import io.micronaut.http.server.HttpServerConfiguration;
import io.micronaut.http.ssl.ServerSslConfiguration;
import io.micronaut.http.ssl.SslBuilder;
import io.micronaut.http.ssl.SslConfiguration;
import io.micronaut.http.ssl.SslConfigurationException;
import io.netty.handler.codec.http2.Http2SecurityUtil;
import io.netty.handler.ssl.ApplicationProtocolConfig;
import io.netty.handler.ssl.ApplicationProtocolNames;
import io.netty.handler.ssl.SslContext;
import io.netty.handler.ssl.SslContextBuilder;
import io.netty.handler.ssl.SslProvider;
import io.netty.handler.ssl.SupportedCipherSuiteFilter;
import io.netty.handler.ssl.util.SelfSignedCertificate;
import jakarta.inject.Singleton;

import javax.net.ssl.SSLException;
import java.security.cert.CertificateException;
import java.util.Optional;

import static io.micronaut.core.util.StringUtils.FALSE;
import static io.micronaut.core.util.StringUtils.TRUE;

/**
 * The Netty implementation of {@link SslBuilder} that generates an {@link SslContext} to create a server handler
 * with to SSL support via a generated self signed certificate.
 */
@Requires(property = SslConfiguration.PREFIX + ".enabled", value = TRUE, defaultValue = FALSE)
@Requires(property = SslConfiguration.PREFIX + ".build-self-signed", value = TRUE, defaultValue = FALSE)
@Singleton
@Internal
public class SelfSignedSslBuilder extends SslBuilder<SslContext> implements ServerSslBuilder {

    private final ServerSslConfiguration ssl;
<<<<<<< HEAD
=======
    private final HttpServerConfiguration serverConfiguration;
>>>>>>> d668de9e

    /**
     * @param serverConfiguration The server configuration
     * @param ssl                 The SSL configuration
     * @param resourceResolver    The resource resolver
     */
<<<<<<< HEAD
    public SelfSignedSslBuilder(ServerSslConfiguration ssl, ResourceResolver resourceResolver) {
        super(resourceResolver);
        this.ssl = ssl;
=======
    public SelfSignedSslBuilder(
            HttpServerConfiguration serverConfiguration,
            ServerSslConfiguration ssl,
            ResourceResolver resourceResolver) {
        super(resourceResolver);
        this.ssl = ssl;
        this.serverConfiguration = serverConfiguration;
>>>>>>> d668de9e
    }

    @Override
    public ServerSslConfiguration getSslConfiguration() {
        return ssl;
    }

    @Override
    public Optional<SslContext> build() {
        return build(ssl);
    }

    @SuppressWarnings("Duplicates")
    @Override
    public Optional<SslContext> build(SslConfiguration ssl) {
<<<<<<< HEAD
=======
        final HttpVersion httpVersion = serverConfiguration.getHttpVersion();
        return build(ssl, httpVersion);
    }

    @Override
    public Optional<SslContext> build(SslConfiguration ssl, HttpVersion httpVersion) {
>>>>>>> d668de9e
        try {
            SelfSignedCertificate ssc = new SelfSignedCertificate();
            final SslContextBuilder sslBuilder = SslContextBuilder.forServer(ssc.certificate(), ssc.privateKey());
            final boolean isHttp2 = httpVersion == HttpVersion.HTTP_2_0;
            if (isHttp2) {
                SslProvider provider = SslProvider.isAlpnSupported(SslProvider.OPENSSL) ? SslProvider.OPENSSL : SslProvider.JDK;
                sslBuilder.sslProvider(provider);
                sslBuilder.ciphers(Http2SecurityUtil.CIPHERS, SupportedCipherSuiteFilter.INSTANCE);
                sslBuilder.applicationProtocolConfig(new ApplicationProtocolConfig(
                        ApplicationProtocolConfig.Protocol.ALPN,
                        ApplicationProtocolConfig.SelectorFailureBehavior.NO_ADVERTISE,
                        ApplicationProtocolConfig.SelectedListenerFailureBehavior.ACCEPT,
                        ApplicationProtocolNames.HTTP_2,
                        ApplicationProtocolNames.HTTP_1_1));
            }
            return Optional.of(sslBuilder.build());
        } catch (CertificateException | SSLException e) {
            throw new SslConfigurationException("Encountered an error while building a self signed certificate", e);
        }
    }
}<|MERGE_RESOLUTION|>--- conflicted
+++ resolved
@@ -52,21 +52,13 @@
 public class SelfSignedSslBuilder extends SslBuilder<SslContext> implements ServerSslBuilder {
 
     private final ServerSslConfiguration ssl;
-<<<<<<< HEAD
-=======
     private final HttpServerConfiguration serverConfiguration;
->>>>>>> d668de9e
 
     /**
      * @param serverConfiguration The server configuration
      * @param ssl                 The SSL configuration
      * @param resourceResolver    The resource resolver
      */
-<<<<<<< HEAD
-    public SelfSignedSslBuilder(ServerSslConfiguration ssl, ResourceResolver resourceResolver) {
-        super(resourceResolver);
-        this.ssl = ssl;
-=======
     public SelfSignedSslBuilder(
             HttpServerConfiguration serverConfiguration,
             ServerSslConfiguration ssl,
@@ -74,7 +66,6 @@
         super(resourceResolver);
         this.ssl = ssl;
         this.serverConfiguration = serverConfiguration;
->>>>>>> d668de9e
     }
 
     @Override
@@ -90,15 +81,12 @@
     @SuppressWarnings("Duplicates")
     @Override
     public Optional<SslContext> build(SslConfiguration ssl) {
-<<<<<<< HEAD
-=======
         final HttpVersion httpVersion = serverConfiguration.getHttpVersion();
         return build(ssl, httpVersion);
     }
 
     @Override
     public Optional<SslContext> build(SslConfiguration ssl, HttpVersion httpVersion) {
->>>>>>> d668de9e
         try {
             SelfSignedCertificate ssc = new SelfSignedCertificate();
             final SslContextBuilder sslBuilder = SslContextBuilder.forServer(ssc.certificate(), ssc.privateKey());
