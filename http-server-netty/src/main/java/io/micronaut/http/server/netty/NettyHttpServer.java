--- conflicted
+++ resolved
@@ -33,12 +33,6 @@
 import io.micronaut.discovery.EmbeddedServerInstance;
 import io.micronaut.discovery.event.ServiceReadyEvent;
 import io.micronaut.discovery.event.ServiceStoppedEvent;
-<<<<<<< HEAD
-import io.micronaut.http.HttpRequestFactory;
-import io.micronaut.http.HttpResponseFactory;
-=======
-import io.micronaut.http.HttpVersion;
->>>>>>> e3a7ff01
 import io.micronaut.http.codec.MediaTypeCodecRegistry;
 import io.micronaut.http.context.event.HttpRequestReceivedEvent;
 import io.micronaut.http.context.event.HttpRequestTerminatedEvent;
@@ -266,11 +260,7 @@
         this.environment = applicationContext.getEnvironment();
         this.serverConfiguration = serverConfiguration;
         this.router = router;
-<<<<<<< HEAD
-        this.specifiedPort = getHttpPort(serverConfiguration);
-        this.serverSslBuilder = serverSslBuilder;
-=======
->>>>>>> e3a7ff01
+        this.serverSslBuilder = serverSslBuilder;      
 
         int port;
         if (serverSslBuilder != null) {
@@ -288,12 +278,7 @@
             this.sslConfiguration = null;
         }
 
-<<<<<<< HEAD
-        this.serverPort = getPortOrDefault(port);
-=======
-        this.httpVersion = serverConfiguration.getHttpVersion();
         this.serverPort = port;
->>>>>>> e3a7ff01
         OrderUtil.sort(outboundHandlers);
         this.outboundHandlers = outboundHandlers;
         this.requestArgumentSatisfier = requestArgumentSatisfier;
