/*
 * Copyright 2017-2020 original authors
 *
 * Licensed under the Apache License, Version 2.0 (the "License");
 * you may not use this file except in compliance with the License.
 * You may obtain a copy of the License at
 *
 * https://www.apache.org/licenses/LICENSE-2.0
 *
 * Unless required by applicable law or agreed to in writing, software
 * distributed under the License is distributed on an "AS IS" BASIS,
 * WITHOUT WARRANTIES OR CONDITIONS OF ANY KIND, either express or implied.
 * See the License for the specific language governing permissions and
 * limitations under the License.
 */
package io.micronaut.http.server.netty;

import io.micronaut.context.ApplicationContext;
import io.micronaut.context.env.CachedEnvironment;
import io.micronaut.context.env.Environment;
import io.micronaut.context.event.ApplicationEventPublisher;
import io.micronaut.context.exceptions.ConfigurationException;
import io.micronaut.core.annotation.Internal;
import io.micronaut.core.annotation.NonNull;
import io.micronaut.core.annotation.Nullable;
import io.micronaut.core.annotation.TypeHint;
import io.micronaut.core.io.socket.SocketUtils;
import io.micronaut.core.naming.Named;
import io.micronaut.core.util.CollectionUtils;
import io.micronaut.core.util.SupplierUtil;
import io.micronaut.discovery.EmbeddedServerInstance;
import io.micronaut.discovery.event.ServiceReadyEvent;
import io.micronaut.discovery.event.ServiceStoppedEvent;
import io.micronaut.http.context.event.HttpRequestReceivedEvent;
import io.micronaut.http.context.event.HttpRequestTerminatedEvent;
import io.micronaut.http.netty.AbstractNettyHttpRequest;
import io.micronaut.http.netty.channel.ChannelPipelineCustomizer;
import io.micronaut.http.netty.channel.ChannelPipelineListener;
import io.micronaut.http.netty.channel.DefaultEventLoopGroupConfiguration;
import io.micronaut.http.netty.channel.EventLoopGroupConfiguration;
import io.micronaut.http.netty.channel.converters.ChannelOptionFactory;
import io.micronaut.http.netty.stream.HttpStreamsServerHandler;
import io.micronaut.http.netty.stream.StreamingInboundHttp2ToHttpAdapter;
import io.micronaut.http.netty.websocket.WebSocketSessionRepository;
import io.micronaut.http.server.HttpServerConfiguration;
import io.micronaut.http.server.exceptions.ServerStartupException;
import io.micronaut.http.server.netty.configuration.NettyHttpServerConfiguration;
import io.micronaut.http.server.netty.decoders.HttpRequestDecoder;
import io.micronaut.http.server.netty.encoders.HttpResponseEncoder;
import io.micronaut.http.server.netty.handler.accesslog.HttpAccessLogHandler;
import io.micronaut.http.server.netty.ssl.HttpRequestCertificateHandler;
import io.micronaut.http.server.netty.ssl.ServerSslBuilder;
import io.micronaut.http.server.netty.types.NettyCustomizableResponseTypeHandlerRegistry;
import io.micronaut.http.server.netty.websocket.NettyServerWebSocketUpgradeHandler;
import io.micronaut.http.server.util.DefaultHttpHostResolver;
import io.micronaut.http.server.util.HttpHostResolver;
import io.micronaut.http.ssl.ServerSslConfiguration;
import io.micronaut.inject.qualifiers.Qualifiers;
import io.micronaut.runtime.ApplicationConfiguration;
import io.micronaut.runtime.context.scope.refresh.RefreshEvent;
import io.micronaut.runtime.server.event.ServerShutdownEvent;
import io.micronaut.runtime.server.event.ServerStartupEvent;
import io.micronaut.scheduling.TaskExecutors;
import io.micronaut.web.router.Router;
import io.netty.bootstrap.ServerBootstrap;
import io.netty.channel.Channel;
import io.netty.channel.ChannelFuture;
import io.netty.channel.ChannelHandler;
import io.netty.channel.ChannelHandlerContext;
import io.netty.channel.ChannelInitializer;
import io.netty.channel.ChannelOption;
import io.netty.channel.ChannelOutboundHandler;
import io.netty.channel.ChannelPipeline;
import io.netty.channel.EventLoopGroup;
import io.netty.channel.SimpleChannelInboundHandler;
import io.netty.channel.group.ChannelGroup;
import io.netty.channel.group.DefaultChannelGroup;
import io.netty.channel.socket.SocketChannel;
import io.netty.handler.codec.http.FullHttpRequest;
import io.netty.handler.codec.http.HttpContentDecompressor;
import io.netty.handler.codec.http.HttpMessage;
import io.netty.handler.codec.http.HttpRequest;
import io.netty.handler.codec.http.HttpServerCodec;
import io.netty.handler.codec.http.HttpServerKeepAliveHandler;
import io.netty.handler.codec.http.HttpServerUpgradeHandler;
import io.netty.handler.codec.http.multipart.DiskFileUpload;
import io.netty.handler.codec.http.websocketx.extensions.compression.WebSocketServerCompressionHandler;
import io.netty.handler.codec.http2.CleartextHttp2ServerUpgradeHandler;
import io.netty.handler.codec.http2.DefaultHttp2Connection;
import io.netty.handler.codec.http2.Http2CodecUtil;
import io.netty.handler.codec.http2.Http2Connection;
import io.netty.handler.codec.http2.Http2FrameListener;
import io.netty.handler.codec.http2.Http2FrameLogger;
import io.netty.handler.codec.http2.Http2ServerUpgradeCodec;
import io.netty.handler.codec.http2.HttpConversionUtil;
import io.netty.handler.codec.http2.HttpToHttp2ConnectionHandler;
import io.netty.handler.codec.http2.HttpToHttp2ConnectionHandlerBuilder;
import io.netty.handler.flow.FlowControlHandler;
import io.netty.handler.logging.LoggingHandler;
import io.netty.handler.ssl.ApplicationProtocolNames;
import io.netty.handler.ssl.ApplicationProtocolNegotiationHandler;
import io.netty.handler.ssl.SslContext;
import io.netty.handler.ssl.SslHandler;
import io.netty.handler.ssl.SslHandshakeCompletionEvent;
import io.netty.handler.stream.ChunkedWriteHandler;
import io.netty.handler.timeout.IdleStateHandler;
import io.netty.util.AsciiString;
import io.netty.util.ReferenceCountUtil;
import io.netty.util.concurrent.Future;
import io.netty.util.concurrent.GlobalEventExecutor;
import org.jetbrains.annotations.NotNull;
import org.slf4j.Logger;
import org.slf4j.LoggerFactory;

import java.io.File;
import java.net.BindException;
import java.net.InetSocketAddress;
import java.net.MalformedURLException;
import java.net.URI;
import java.net.URISyntaxException;
import java.net.URL;
import java.nio.channels.ClosedChannelException;
import java.time.Duration;
import java.util.ArrayList;
import java.util.Collection;
import java.util.Collections;
import java.util.HashSet;
import java.util.Iterator;
import java.util.LinkedHashMap;
import java.util.List;
import java.util.Map;
import java.util.Objects;
import java.util.Optional;
import java.util.Set;
import java.util.concurrent.ExecutorService;
import java.util.concurrent.TimeUnit;
import java.util.concurrent.atomic.AtomicBoolean;
import java.util.function.BiConsumer;
import java.util.function.Supplier;

/**
 * Implements the bootstrap and configuration logic for the Netty implementation of {@link io.micronaut.runtime.server.EmbeddedServer}.
 *
 * @author Graeme Rocher
 * @see RoutingInBoundHandler
 * @since 1.0
 */
@Internal
@TypeHint(
        value = ChannelOption.class,
        accessType = {TypeHint.AccessType.ALL_DECLARED_CONSTRUCTORS, TypeHint.AccessType.ALL_DECLARED_FIELDS}
)
public class NettyHttpServer implements NettyEmbeddedServer {

    @SuppressWarnings("WeakerAccess")
    public static final String OUTBOUND_KEY = "-outbound-";

    private static final Logger LOG = LoggerFactory.getLogger(NettyHttpServer.class);
    private final NettyEmbeddedServices nettyEmbeddedServices;
    private final NettyHttpServerConfiguration serverConfiguration;
    private final ServerSslConfiguration sslConfiguration;
    private final Environment environment;
    private final int specifiedPort;
    private final HttpRequestCertificateHandler requestCertificateHandler;
    private final RoutingInBoundHandler routingHandler;
    private final HttpContentProcessorResolver httpContentProcessorResolver;
    private final boolean isDefault;
    private volatile int serverPort;
    private final ApplicationContext applicationContext;
    private final AtomicBoolean running = new AtomicBoolean(false);
    private final ChannelGroup webSocketSessions = new DefaultChannelGroup(GlobalEventExecutor.INSTANCE);
    private final HttpHostResolver hostResolver;
    private boolean shutdownWorker = false;
    private boolean shutdownParent = false;
    private EventLoopGroup workerGroup;
    private EventLoopGroup parentGroup;
    private EmbeddedServerInstance serviceInstance;
    private final Collection<ChannelPipelineListener> pipelineListeners = new ArrayList<>(2);
    private final ApplicationEventPublisher<HttpRequestReceivedEvent> httpRequestReceivedEventPublisher;
    private NettyHttpServerInitializer childHandler;
    private final Set<Integer> boundPorts = new HashSet<>(2);

    /**
     * @param serverConfiguration                     The Netty HTTP server configuration
     * @param nettyEmbeddedServices                   The embedded server context
     * @param handlerRegistry                         The handler registry
     * @param isDefault                               Is this the default server
     */
    @SuppressWarnings("ParameterNumber")
    public NettyHttpServer(
            NettyHttpServerConfiguration serverConfiguration,
            NettyEmbeddedServices nettyEmbeddedServices,
            NettyCustomizableResponseTypeHandlerRegistry handlerRegistry,
            boolean isDefault) {
        this.isDefault = isDefault;
        this.serverConfiguration = serverConfiguration;
        this.nettyEmbeddedServices = nettyEmbeddedServices;
        Optional<File> location = this.serverConfiguration.getMultipart().getLocation();
        location.ifPresent(dir -> DiskFileUpload.baseDirectory = dir.getAbsolutePath());
        this.applicationContext = nettyEmbeddedServices.getApplicationContext();
        this.environment = applicationContext.getEnvironment();

        int port;
        final ServerSslBuilder serverSslBuilder = nettyEmbeddedServices.getServerSslBuilder();
        if (serverSslBuilder != null) {
            this.sslConfiguration = serverSslBuilder.getSslConfiguration();
            if (this.sslConfiguration.isEnabled()) {
                port = sslConfiguration.getPort();
                this.specifiedPort = port;
            } else {
                port = getHttpPort(this.serverConfiguration);
                this.specifiedPort = port;
            }
        } else {
            port = getHttpPort(this.serverConfiguration);
            this.specifiedPort = port;
            this.sslConfiguration = null;
        }

        this.serverPort = port;
        this.requestCertificateHandler = new HttpRequestCertificateHandler();
        this.httpRequestReceivedEventPublisher = nettyEmbeddedServices
                .getEventPublisher(HttpRequestReceivedEvent.class);
        ApplicationEventPublisher<HttpRequestTerminatedEvent> httpRequestTerminatedEventPublisher = nettyEmbeddedServices
                .getEventPublisher(HttpRequestTerminatedEvent.class);
        final Supplier<ExecutorService> ioExecutor = SupplierUtil.memoized(() ->
                 nettyEmbeddedServices.getExecutorSelector()
                         .select(TaskExecutors.IO).orElse(null)
        );
        this.httpContentProcessorResolver = new DefaultHttpContentProcessorResolver(
                nettyEmbeddedServices.getApplicationContext(),
                () -> serverConfiguration
        );
        this.routingHandler = new RoutingInBoundHandler(
                serverConfiguration,
                handlerRegistry,
                nettyEmbeddedServices,
                ioExecutor,
                httpContentProcessorResolver,
                httpRequestTerminatedEventPublisher
        );
        this.hostResolver = new DefaultHttpHostResolver(serverConfiguration, () -> NettyHttpServer.this);
    }

    /**
     * Get the configured http port otherwise will default the value depending on the env.
     *
     * @param serverConfiguration configuration object for the server
     * @return http port
     */
    private int getHttpPort(NettyHttpServerConfiguration serverConfiguration) {
        Integer configPort = serverConfiguration.getPort().orElse(null);
        return getHttpPort(configPort);
    }

    private int getHttpPort(Integer configPort) {
        if (configPort != null) {
            return configPort;
        } else {
            if (environment.getActiveNames().contains(Environment.TEST)) {
                return -1;
            } else {
                return HttpServerConfiguration.DEFAULT_PORT;
            }
        }
    }

    @Override
    public boolean isKeepAlive() {
        return false;
    }

    /**
     * @return The configuration for the server
     */
    @SuppressWarnings("WeakerAccess")
    public NettyHttpServerConfiguration getServerConfiguration() {
        return serverConfiguration;
    }

    @Override
    public boolean isRunning() {
        return running.get();
    }

    @Override
    public synchronized NettyEmbeddedServer start() {
        if (!isRunning()) {
            //suppress unused
            //done here to prevent a blocking service loader in the event loop
            EventLoopGroupConfiguration workerConfig = resolveWorkerConfiguration();
            workerGroup = createWorkerEventLoopGroup(workerConfig);
            parentGroup = createParentEventLoopGroup();
            ServerBootstrap serverBootstrap = createServerBootstrap();
            serverBootstrap.channelFactory(() ->
               nettyEmbeddedServices.getServerSocketChannelInstance(workerConfig)
            );

            processOptions(serverConfiguration.getOptions(), serverBootstrap::option);
            processOptions(serverConfiguration.getChildOptions(), serverBootstrap::childOption);
            childHandler = new NettyHttpServerInitializer();
            serverBootstrap = serverBootstrap.group(parentGroup, workerGroup)
                    .childHandler(childHandler);

            Optional<String> host = serverConfiguration.getHost();
            final String definedHost = host.orElse(null);
            serverPort = bindServerToHost(serverBootstrap, definedHost, serverPort);
            if (isDefault) {
                List<Integer> defaultPorts = new ArrayList<>(2);
                defaultPorts.add(serverPort);
                if (serverConfiguration.isDualProtocol()) {
                    defaultPorts.add(
                            bindServerToHost(serverBootstrap, definedHost, getHttpPort(serverConfiguration))
                    );
                }
                final Router router = this.nettyEmbeddedServices.getRouter();
                final Set<Integer> exposedPorts = router.getExposedPorts();
                this.boundPorts.addAll(defaultPorts);
                if (CollectionUtils.isNotEmpty(exposedPorts)) {
                    router.applyDefaultPorts(defaultPorts);
                    for (Integer exposedPort : exposedPorts) {
                        if (!defaultPorts.contains(exposedPort)) {
                            try {
                                if (definedHost != null) {
                                    serverBootstrap.bind(definedHost, exposedPort).sync();
                                } else {
                                    serverBootstrap.bind(exposedPort).sync();
                                }
                                this.boundPorts.add(exposedPort);
                            } catch (Throwable e) {
                                final boolean isBindError = e instanceof BindException;
                                if (LOG.isErrorEnabled()) {
                                    if (isBindError) {
                                        LOG.error("Unable to start server. Additional specified server port {} already in use.",
                                                  exposedPort);
                                    } else {
                                        LOG.error("Error starting Micronaut server: " + e.getMessage(), e);
                                    }
                                }
                                throw new ServerStartupException("Unable to start Micronaut server on port: " + serverPort, e);
                            }
                        }
                    }
                }
            }
            fireStartupEvents();
            running.set(true);
        }

        return this;
    }

    private EventLoopGroupConfiguration resolveWorkerConfiguration() {
        EventLoopGroupConfiguration workerConfig = serverConfiguration.getWorker();
        if (workerConfig == null) {
            workerConfig = nettyEmbeddedServices.getEventLoopGroupRegistry()
                    .getEventLoopGroupConfiguration(EventLoopGroupConfiguration.DEFAULT).orElse(null);
        } else {
            final String eventLoopGroupName = workerConfig.getName();
            if (!EventLoopGroupConfiguration.DEFAULT.equals(eventLoopGroupName)) {
                workerConfig = nettyEmbeddedServices.getEventLoopGroupRegistry()
                        .getEventLoopGroupConfiguration(eventLoopGroupName).orElse(workerConfig);
            }
        }
        return workerConfig;
    }

    @Override
    public synchronized NettyEmbeddedServer stop() {
        if (isRunning() && workerGroup != null) {
            if (running.compareAndSet(true, false)) {
                stopInternal();
            }
        }
        return this;
    }

    @Override
    public int getPort() {
        if (!isRunning() && serverPort == -1) {
            throw new UnsupportedOperationException("Retrieving the port from the server before it has started is not supported when binding to a random port");
        }
        return serverPort;
    }

    @Override
    public String getHost() {
        return serverConfiguration.getHost()
                .orElseGet(() -> Optional.ofNullable(CachedEnvironment.getenv(Environment.HOSTNAME)).orElse(SocketUtils.LOCALHOST));
    }

    @Override
    public String getScheme() {
        return (sslConfiguration != null && sslConfiguration.isEnabled())
                ? io.micronaut.http.HttpRequest.SCHEME_HTTPS
                : io.micronaut.http.HttpRequest.SCHEME_HTTP;
    }

    @Override
    public URL getURL() {
        try {
            return new URL(getScheme() + "://" + getHost() + ':' + getPort());
        } catch (MalformedURLException e) {
            throw new ConfigurationException("Invalid server URL: " + e.getMessage(), e);
        }
    }

    @Override
    public URI getURI() {
        try {
            return new URI(getScheme() + "://" + getHost() + ':' + getPort());
        } catch (URISyntaxException e) {
            throw new ConfigurationException("Invalid server URL: " + e.getMessage(), e);
        }
    }

    @Override
    public ApplicationContext getApplicationContext() {
        return applicationContext;
    }

    @Override
    public ApplicationConfiguration getApplicationConfiguration() {
        return serverConfiguration.getApplicationConfiguration();
    }

    @Override
    public final Set<Integer> getBoundPorts() {
        return Collections.unmodifiableSet(this.boundPorts);
    }

    /**
     * @return The parent event loop group
     */
    @SuppressWarnings("WeakerAccess")
    protected EventLoopGroup createParentEventLoopGroup() {
        final NettyHttpServerConfiguration.Parent parent = serverConfiguration.getParent();
        return nettyEmbeddedServices.getEventLoopGroupRegistry()
                .getEventLoopGroup(parent != null ? parent.getName() : NettyHttpServerConfiguration.Parent.NAME)
                .orElseGet(() -> {
                    final EventLoopGroup newGroup = newEventLoopGroup(parent);
                    shutdownParent = true;
                    return newGroup;
                });
    }

    /**
     * @param workerConfig The worker configuration
     * @return The worker event loop group
     */
    @SuppressWarnings("WeakerAccess")
    protected EventLoopGroup createWorkerEventLoopGroup(@Nullable EventLoopGroupConfiguration workerConfig) {
        String configName = workerConfig != null ? workerConfig.getName() : EventLoopGroupConfiguration.DEFAULT;
        return nettyEmbeddedServices.getEventLoopGroupRegistry().getEventLoopGroup(configName)
                .orElseGet(() -> {
                    LOG.warn("The configuration for 'micronaut.server.netty.worker.{}' is deprecated. " +
                                     "Use 'micronaut.netty.event-loops.default' configuration instead.", configName);
                    final EventLoopGroup newGroup = newEventLoopGroup(workerConfig);
                    shutdownWorker = true;
                    return newGroup;
                });
    }

    /**
     * @return The Netty server bootstrap
     */
    @SuppressWarnings("WeakerAccess")
    protected ServerBootstrap createServerBootstrap() {
        return new ServerBootstrap();
    }

    @SuppressWarnings("MagicNumber")
    private int bindServerToHost(ServerBootstrap serverBootstrap, @Nullable String host, int port) {
        boolean isRandomPort = specifiedPort == -1;
        Optional<String> applicationName = serverConfiguration.getApplicationConfiguration().getName();
        if (applicationName.isPresent()) {
            if (LOG.isTraceEnabled()) {
                LOG.trace("Binding {} server to {}:{}", applicationName.get(), host != null ? host : "*", port);
            }
        } else {
            if (LOG.isTraceEnabled()) {
                LOG.trace("Binding server to {}:{}", host != null ? host : "*", port);
            }
        }

        try {
            if (isRandomPort) {
                // bind to zero to get a random port
                final ChannelFuture future;
                if (host != null) {
                    future = serverBootstrap.bind(host, 0).sync();
                } else {
                    future = serverBootstrap.bind(0).sync();
                }
                InetSocketAddress ia = (InetSocketAddress) future.channel().localAddress();
                return ia.getPort();
            } else {
                if (host != null) {
                    serverBootstrap.bind(host, port).sync();
                } else {
                    serverBootstrap.bind(port).sync();
                }
            }
            return port;
        } catch (Throwable e) {
            final boolean isBindError = e instanceof BindException;
            if (LOG.isErrorEnabled()) {
                if (isBindError) {
                    LOG.error("Unable to start server. Port {} already in use.", port);
                } else {
                    LOG.error("Error starting Micronaut server: " + e.getMessage(), e);
                }
            }
            stopInternal();
            throw new ServerStartupException("Unable to start Micronaut server on port: " + port, e);
        }
    }

    private void fireStartupEvents() {
        Optional<String> applicationName = serverConfiguration.getApplicationConfiguration().getName();
        applicationContext.getEventPublisher(ServerStartupEvent.class)
                .publishEvent(new ServerStartupEvent(this));
        applicationName.ifPresent(id -> {
            this.serviceInstance = applicationContext.createBean(NettyEmbeddedServerInstance.class, id, this);
            applicationContext
                    .getEventPublisher(ServiceReadyEvent.class)
                    .publishEvent(new ServiceReadyEvent(serviceInstance));
        });
    }

    private void logShutdownErrorIfNecessary(Future<?> future) {
        if (!future.isSuccess()) {
            if (LOG.isWarnEnabled()) {
                Throwable e = future.cause();
                LOG.warn("Error stopping Micronaut server: " + e.getMessage(), e);
            }
        }
    }

    private void stopInternal() {
        try {
            if (shutdownParent) {
                EventLoopGroupConfiguration parent = serverConfiguration.getParent();
                if (parent != null) {
                    long quietPeriod = parent.getShutdownQuietPeriod().toMillis();
                    long timeout = parent.getShutdownTimeout().toMillis();
                    parentGroup.shutdownGracefully(quietPeriod, timeout, TimeUnit.MILLISECONDS)
                            .addListener(this::logShutdownErrorIfNecessary);
                } else {
                    parentGroup.shutdownGracefully()
                            .addListener(this::logShutdownErrorIfNecessary);
                }
            }
            if (shutdownWorker) {
                workerGroup.shutdownGracefully()
                        .addListener(this::logShutdownErrorIfNecessary);
            }
            webSocketSessions.close();
            applicationContext.getEventPublisher(ServerShutdownEvent.class).publishEvent(new ServerShutdownEvent(this));
            if (serviceInstance != null) {
                applicationContext.getEventPublisher(ServiceStoppedEvent.class)
                        .publishEvent(new ServiceStoppedEvent(serviceInstance));
            }
            if (isDefault) {
                if (applicationContext.isRunning()) {
                    applicationContext.stop();
                }
                serverConfiguration.getMultipart().getLocation().ifPresent(dir -> DiskFileUpload.baseDirectory = null);
            }
            serverConfiguration.getMultipart().getLocation().ifPresent(dir -> DiskFileUpload.baseDirectory = null);
            childHandler = null;
            this.boundPorts.clear();
        } catch (Throwable e) {
            if (LOG.isErrorEnabled()) {
                LOG.error("Error stopping Micronaut server: " + e.getMessage(), e);
            }
        }
    }

    private EventLoopGroup newEventLoopGroup(EventLoopGroupConfiguration config) {
        if (config != null) {
            ExecutorService executorService = config.getExecutorName()
                    .flatMap(name -> applicationContext.findBean(ExecutorService.class, Qualifiers.byName(name))).orElse(null);
            if (executorService != null) {
                return nettyEmbeddedServices.createEventLoopGroup(
                        config.getNumThreads(),
                        executorService,
                        config.getIoRatio().orElse(null)
                );
            } else {
                return nettyEmbeddedServices.createEventLoopGroup(
                        config
                );
            }
        } else {
            return nettyEmbeddedServices.createEventLoopGroup(
                    new DefaultEventLoopGroupConfiguration()
            );
        }
    }

    private void processOptions(Map<ChannelOption, Object> options, BiConsumer<ChannelOption, Object> biConsumer) {
        final ChannelOptionFactory channelOptionFactory = nettyEmbeddedServices.getChannelOptionFactory();
        options.forEach((option, value) -> biConsumer.accept(option,
                                                             channelOptionFactory.convertValue(option, value, environment)));
    }

    @Override
    public void addChannel(Channel channel) {
        this.webSocketSessions.add(channel);
    }

    @Override
    public void removeChannel(Channel channel) {
        this.webSocketSessions.remove(channel);
    }

    @Override
    public ChannelGroup getChannelGroup() {
        return this.webSocketSessions;
    }

    /**
     * @return {@link io.micronaut.http.server.netty.NettyHttpServer} which implements {@link WebSocketSessionRepository}
     */
    public WebSocketSessionRepository getWebSocketSessionRepository() {
        return this;
    }

    private HttpToHttp2ConnectionHandler newHttpToHttp2ConnectionHandler() {
        Http2Connection connection = new DefaultHttp2Connection(true);
        final Http2FrameListener http2ToHttpAdapter = new StreamingInboundHttp2ToHttpAdapter(
                connection,
                (int) serverConfiguration.getMaxRequestSize(),
                serverConfiguration.isValidateHeaders(),
                true
        );
        final HttpToHttp2ConnectionHandlerBuilder builder = new HttpToHttp2ConnectionHandlerBuilder()
                .frameListener(http2ToHttpAdapter)
                .validateHeaders(serverConfiguration.isValidateHeaders())
                .initialSettings(serverConfiguration.getHttp2().http2Settings());

        serverConfiguration.getLogLevel().ifPresent(logLevel ->
                                                            builder.frameLogger(new Http2FrameLogger(logLevel,
                                                                                                     NettyHttpServer.class))
        );
        return builder.connection(connection).build();
    }

    @Override
    public boolean isClientChannel() {
        return false;
    }

    @Override
    public void doOnConnect(@NonNull ChannelPipelineListener listener) {
        this.pipelineListeners.add(Objects.requireNonNull(listener, "The listener cannot be null"));
    }

    @Override
    public Set<String> getObservedConfigurationPrefixes() {
        return Collections.singleton(HttpServerConfiguration.PREFIX);
    }

    @Override
    public void onApplicationEvent(RefreshEvent event) {
        // if anything under HttpServerConfiguration.PREFIX changes re-build
        // the NettyHttpServerInitializer in the server bootstrap to apply changes
        // this will ensure re-configuration to HTTPS settings, read-timeouts, logging etc. apply
        // configuration properties are auto-refreshed so will be visible automatically
        if (childHandler != null) {
            final ServerSslBuilder serverSslBuilder = nettyEmbeddedServices.getServerSslBuilder();
            childHandler.sslContext = serverSslBuilder != null ? serverSslBuilder.build().orElse(null) : null;
            childHandler.loggingHandler = serverConfiguration.getLogLevel().isPresent() ?
                    new LoggingHandler(NettyHttpServer.class, serverConfiguration.getLogLevel().get()) : null;
            childHandler.initHttpCoders();
        }
    }

    /**
     * Negotiates with the browser if HTTP2 or HTTP is going to be used. Once decided, the Netty
     * pipeline is setup with the correct handlers for the selected protocol.
     *
<<<<<<< HEAD
     * NOTE: Unfortunately, this handler cannot be {@link io.netty.channel.ChannelHandler.Sharable shared} because
=======
     * This handler cannot be {@link io.netty.channel.ChannelHandler.Sharable shared} because
>>>>>>> 09225886
     * {@link ApplicationProtocolNegotiationHandler} does not support it.
     */
    private final class Http2OrHttpHandler extends ApplicationProtocolNegotiationHandler {
        private final boolean useSsl;
        private final HttpAccessLogHandler accessLogHandler;
        private final HttpRequestDecoder requestDecoder;
        private final HttpResponseEncoder responseEncoder;

        /**
         * Default constructor.
         *
         * @param useSsl           true when using ssl
         * @param fallbackProtocol The fallback protocol
         * @param accessLogHandler Handler for writing access logs
         * @param requestDecoder   Request decoder
         * @param responseEncoder  Response encoder
         */
        Http2OrHttpHandler(boolean useSsl, String fallbackProtocol,
                           @Nullable HttpAccessLogHandler accessLogHandler,
                           HttpRequestDecoder requestDecoder,
                           HttpResponseEncoder responseEncoder) {
            super(fallbackProtocol);
            this.useSsl = useSsl;
            this.accessLogHandler = accessLogHandler;
            this.requestDecoder = requestDecoder;
            this.responseEncoder = responseEncoder;
        }

        @Override
        public void userEventTriggered(ChannelHandlerContext ctx, Object evt) throws Exception {
            if (evt instanceof SslHandshakeCompletionEvent) {
                SslHandshakeCompletionEvent event = (SslHandshakeCompletionEvent) evt;
                if (!event.isSuccess()) {
                    final Throwable cause = event.cause();
                    if (!(cause instanceof ClosedChannelException)) {
                        super.userEventTriggered(ctx, evt);
                    } else {
                        return;
                    }
                }
            }
            super.userEventTriggered(ctx, evt);
        }

        @Override
        protected void configurePipeline(ChannelHandlerContext ctx, String protocol) {
            final ChannelPipeline pipeline = ctx.pipeline();
            configurePipeline(protocol, pipeline);
            ctx.read();
        }

        private void configurePipeline(String protocol, ChannelPipeline pipeline) {
            Map<String, ChannelHandler> handlers = getHandlerForProtocol(protocol);
            handlers.forEach(pipeline::addLast);
            for (ChannelPipelineListener pipelineListener : pipelineListeners) {
                pipelineListener.onConnect(pipeline);
            }
        }

        private void registerMicronautChannelHandlers(Map<String, ChannelHandler> channelHandlerMap) {
            int i = 0;
            for (ChannelOutboundHandler outboundHandlerAdapter : nettyEmbeddedServices.getOutboundHandlers()) {
                String name;
                if (outboundHandlerAdapter instanceof Named) {
                    name = ((Named) outboundHandlerAdapter).getName();
                } else {
                    name = ChannelPipelineCustomizer.HANDLER_MICRONAUT_INBOUND + NettyHttpServer.OUTBOUND_KEY + ++i;
                }
                channelHandlerMap.put(name, outboundHandlerAdapter);
            }
        }

        @NonNull
        private Map<String, ChannelHandler> getHandlerForProtocol(@Nullable String protocol) {
            return getHandlerForProtocol(protocol, null);
        }

        @NonNull
        private Map<String, ChannelHandler> getHandlerForProtocol(@Nullable String protocol, @Nullable HttpServerCodec serverCodec) {
            final Duration idleTime = serverConfiguration.getIdleTimeout();
            Map<String, ChannelHandler> handlers = new LinkedHashMap<>(15);
            if (!idleTime.isNegative()) {
                handlers.put(HANDLER_IDLE_STATE, new IdleStateHandler(
                        (int) serverConfiguration.getReadIdleTimeout().getSeconds(),
                        (int) serverConfiguration.getWriteIdleTimeout().getSeconds(),
                        (int) idleTime.getSeconds()));
            }
            if (protocol == null) {
                handlers.put(ChannelPipelineCustomizer.HANDLER_FLOW_CONTROL, new FlowControlHandler());
                if (accessLogHandler != null) {
                    handlers.put(HANDLER_ACCESS_LOGGER, accessLogHandler);
                }
            } else if (ApplicationProtocolNames.HTTP_2.equals(protocol)) {
                final HttpToHttp2ConnectionHandler httpToHttp2ConnectionHandler = newHttpToHttp2ConnectionHandler();
                handlers.put(HANDLER_HTTP2_CONNECTION, httpToHttp2ConnectionHandler);
                registerMicronautChannelHandlers(handlers);
                handlers.put(ChannelPipelineCustomizer.HANDLER_FLOW_CONTROL, new FlowControlHandler());
                if (accessLogHandler != null) {
                    handlers.put(HANDLER_ACCESS_LOGGER, accessLogHandler);
                }
            } else {
                handlers.put(HANDLER_HTTP_SERVER_CODEC, serverCodec == null ? createServerCodec() : serverCodec);
                if (accessLogHandler != null) {
                    handlers.put(HANDLER_ACCESS_LOGGER, accessLogHandler);
                }
                registerMicronautChannelHandlers(handlers);
                handlers.put(HANDLER_FLOW_CONTROL, new FlowControlHandler());
                handlers.put(HANDLER_HTTP_KEEP_ALIVE, new HttpServerKeepAliveHandler());
                handlers.put(HANDLER_HTTP_COMPRESSOR, new SmartHttpContentCompressor(
                        nettyEmbeddedServices.getHttpCompressionStrategy()
                ));
                handlers.put(HANDLER_HTTP_DECOMPRESSOR, new HttpContentDecompressor());
            }
            handlers.put(NettyServerWebSocketUpgradeHandler.COMPRESSION_HANDLER, new WebSocketServerCompressionHandler());
            handlers.put(HANDLER_HTTP_STREAM, new HttpStreamsServerHandler());
            handlers.put(HANDLER_HTTP_CHUNK, new ChunkedWriteHandler());
            handlers.put(HttpRequestDecoder.ID, requestDecoder);
            if (serverConfiguration.isDualProtocol() && serverConfiguration.isHttpToHttpsRedirect() && useSsl) {
                handlers.put(HANDLER_HTTP_TO_HTTPS_REDIRECT, new HttpToHttpsRedirectHandler(sslConfiguration, hostResolver));
            }
            if (useSsl) {
                handlers.put("request-certificate-handler", requestCertificateHandler);
            }
            handlers.put(HttpResponseEncoder.ID, responseEncoder);
            handlers.put(NettyServerWebSocketUpgradeHandler.ID, new NettyServerWebSocketUpgradeHandler(
                    nettyEmbeddedServices,
                    getWebSocketSessionRepository()
            ));
            handlers.put(ChannelPipelineCustomizer.HANDLER_MICRONAUT_INBOUND, routingHandler);
            return handlers;
        }

        @NotNull
        private HttpServerCodec createServerCodec() {
            return new HttpServerCodec(
                    serverConfiguration.getMaxInitialLineLength(),
                    serverConfiguration.getMaxHeaderSize(),
                    serverConfiguration.getMaxChunkSize(),
                    serverConfiguration.isValidateHeaders(),
                    serverConfiguration.getInitialBufferSize()
            );
        }
    }

    /**
     * An HTTP server initializer for Netty.
     */
    private class NettyHttpServerInitializer extends ChannelInitializer<SocketChannel> {
        SslContext sslContext = nettyEmbeddedServices.getServerSslBuilder() != null ? nettyEmbeddedServices.getServerSslBuilder().build().orElse(null) : null;
        LoggingHandler loggingHandler =
                serverConfiguration.getLogLevel().isPresent() ? new LoggingHandler(NettyHttpServer.class, serverConfiguration.getLogLevel().get()) : null;

        private HttpAccessLogHandler accessLogHandler;
        private HttpRequestDecoder requestDecoder;
        private HttpResponseEncoder responseEncoder;

        {
            initHttpCoders();
        }

        void initHttpCoders() {
            this.accessLogHandler = serverConfiguration.getAccessLogger() != null && serverConfiguration.getAccessLogger()
                    .isEnabled() ?
                    new HttpAccessLogHandler(serverConfiguration.getAccessLogger().getLoggerName(),
                            serverConfiguration.getAccessLogger().getLogFormat()) : null;
            this.requestDecoder = new HttpRequestDecoder(NettyHttpServer.this,
                    environment,
                    serverConfiguration,
                    httpRequestReceivedEventPublisher);
            this.responseEncoder = new HttpResponseEncoder(
                    nettyEmbeddedServices.getMediaTypeCodecRegistry(),
                    serverConfiguration
            );
        }

        @Override
        protected void initChannel(SocketChannel ch) {
            ChannelPipeline pipeline = ch.pipeline();

            int port = ch.localAddress().getPort();
            boolean ssl = sslContext != null && sslConfiguration != null && port == serverPort;
            if (ssl) {
                SslHandler sslHandler = sslContext.newHandler(ch.alloc());
                sslHandler.setHandshakeTimeoutMillis(sslConfiguration.getHandshakeTimeout().toMillis());
                pipeline.addLast(ChannelPipelineCustomizer.HANDLER_SSL, sslHandler);
            }

            if (loggingHandler != null) {
                pipeline.addLast(loggingHandler);
            }

            Http2OrHttpHandler http2OrHttpHandler = new Http2OrHttpHandler(sslContext != null, serverConfiguration.getFallbackProtocol(), accessLogHandler, requestDecoder, responseEncoder);

            if (serverConfiguration.getHttpVersion() != io.micronaut.http.HttpVersion.HTTP_2_0) {
                http2OrHttpHandler.configurePipeline(ApplicationProtocolNames.HTTP_1_1, pipeline);
            } else {
                if (ssl) {
                    pipeline.addLast(http2OrHttpHandler);
                } else {
                    final HttpToHttp2ConnectionHandler connectionHandler = newHttpToHttp2ConnectionHandler();
                    final String fallbackHandlerName = "http1-fallback-handler";
                    HttpServerUpgradeHandler.UpgradeCodecFactory upgradeCodecFactory = protocol -> {
                        if (AsciiString.contentEquals(Http2CodecUtil.HTTP_UPGRADE_PROTOCOL_NAME, protocol)) {

                            return new Http2ServerUpgradeCodec(HANDLER_HTTP2_CONNECTION, connectionHandler) {
                                @Override
                                public void upgradeTo(ChannelHandlerContext ctx, FullHttpRequest upgradeRequest) {
                                    final ChannelPipeline p = ctx.pipeline();
                                    p.remove(fallbackHandlerName);
                                    http2OrHttpHandler.getHandlerForProtocol(null)
                                            .forEach(p::addLast);
                                    for (ChannelPipelineListener pipelineListener : pipelineListeners) {
                                        pipelineListener.onConnect(p);
                                    }
                                    super.upgradeTo(ctx, upgradeRequest);
                                    // HTTP1 request is on the implicit stream 1
                                    upgradeRequest.headers().set(HttpConversionUtil.ExtensionHeaderNames.STREAM_ID.text(), 1);
                                    ctx.fireChannelRead(ReferenceCountUtil.retain(upgradeRequest));
                                }
                            };
                        } else {
                            return null;
                        }
                    };
                    final HttpServerCodec sourceCodec = http2OrHttpHandler.createServerCodec();
                    final HttpServerUpgradeHandler upgradeHandler = new HttpServerUpgradeHandler(
                            sourceCodec,
                            upgradeCodecFactory,
                            serverConfiguration.getMaxH2cUpgradeRequestSize()
                    );
                    final CleartextHttp2ServerUpgradeHandler cleartextHttp2ServerUpgradeHandler =
                            new CleartextHttp2ServerUpgradeHandler(sourceCodec, upgradeHandler, connectionHandler);

                    pipeline.addLast(cleartextHttp2ServerUpgradeHandler);
                    pipeline.addLast(fallbackHandlerName, new SimpleChannelInboundHandler<HttpMessage>() {
                        @Override
                        protected void channelRead0(ChannelHandlerContext ctx, HttpMessage msg) {
                            // If this handler is hit then no upgrade has been attempted and the client is just talking HTTP.
                            if (msg instanceof HttpRequest) {
                                HttpRequest req = (HttpRequest) msg;
                                if (req.headers().contains(AbstractNettyHttpRequest.STREAM_ID)) {
                                    ChannelPipeline pipeline = ctx.pipeline();
                                    pipeline.remove(this);
                                    pipeline.fireChannelRead(ReferenceCountUtil.retain(msg));
                                    return;
                                }
                            }
                            ChannelPipeline pipeline = ctx.pipeline();

                            // remove the handlers we don't need anymore
                            pipeline.remove(upgradeHandler);
                            pipeline.remove(this);

                            // reconfigure for http1
                            // note: we have to reuse the serverCodec in case it still has some data buffered
                            ChannelHandlerContext serverCodecContext = pipeline.context(HttpServerCodec.class);
                            Iterator<Map.Entry<String, ChannelHandler>> newHandlers = http2OrHttpHandler
                                    .getHandlerForProtocol(ApplicationProtocolNames.HTTP_1_1, (HttpServerCodec) serverCodecContext.handler())
                                    .entrySet().iterator();
                            // first, add the handlers before the serverCodec
                            while (true) {
                                if (!newHandlers.hasNext()) {
                                    throw new AssertionError("getHandlerForProtocol(HTTP_1_1) should return the HttpServerCodec passed to it");
                                }
                                Map.Entry<String, ChannelHandler> entry = newHandlers.next();
                                if (entry.getValue() == serverCodecContext.handler()) {
                                    break;
                                }
                                pipeline.addBefore(serverCodecContext.name(), entry.getKey(), entry.getValue());
                            }
                            // now, the final handlers
                            while (newHandlers.hasNext()) {
                                Map.Entry<String, ChannelHandler> entry = newHandlers.next();
                                pipeline.addLast(entry.getKey(), entry.getValue());
                            }

                            for (ChannelPipelineListener pipelineListener : pipelineListeners) {
                                pipelineListener.onConnect(pipeline);
                            }
                            pipeline.fireChannelRead(ReferenceCountUtil.retain(msg));
                        }
                    });

                }
            }
        }
    }
}<|MERGE_RESOLUTION|>--- conflicted
+++ resolved
@@ -681,11 +681,7 @@
      * Negotiates with the browser if HTTP2 or HTTP is going to be used. Once decided, the Netty
      * pipeline is setup with the correct handlers for the selected protocol.
      *
-<<<<<<< HEAD
-     * NOTE: Unfortunately, this handler cannot be {@link io.netty.channel.ChannelHandler.Sharable shared} because
-=======
      * This handler cannot be {@link io.netty.channel.ChannelHandler.Sharable shared} because
->>>>>>> 09225886
      * {@link ApplicationProtocolNegotiationHandler} does not support it.
      */
     private final class Http2OrHttpHandler extends ApplicationProtocolNegotiationHandler {
