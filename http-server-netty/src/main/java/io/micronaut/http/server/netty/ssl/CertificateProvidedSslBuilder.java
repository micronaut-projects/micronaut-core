/*
 * Copyright 2017-2020 original authors
 *
 * Licensed under the Apache License, Version 2.0 (the "License");
 * you may not use this file except in compliance with the License.
 * You may obtain a copy of the License at
 *
 * https://www.apache.org/licenses/LICENSE-2.0
 *
 * Unless required by applicable law or agreed to in writing, software
 * distributed under the License is distributed on an "AS IS" BASIS,
 * WITHOUT WARRANTIES OR CONDITIONS OF ANY KIND, either express or implied.
 * See the License for the specific language governing permissions and
 * limitations under the License.
 */
package io.micronaut.http.server.netty.ssl;

import io.micronaut.context.annotation.Requires;
import io.micronaut.core.annotation.Internal;
import io.micronaut.core.io.ResourceResolver;
import io.micronaut.core.order.Ordered;
import io.micronaut.core.util.CollectionUtils;
import io.micronaut.http.HttpVersion;
import io.micronaut.http.server.HttpServerConfiguration;
import io.micronaut.http.ssl.ClientAuthentication;
import io.micronaut.http.ssl.ServerSslConfiguration;
import io.micronaut.http.ssl.SslBuilder;
import io.micronaut.http.ssl.SslConfiguration;
import io.micronaut.http.ssl.SslConfigurationException;
import io.micronaut.runtime.context.scope.refresh.RefreshEvent;
import io.micronaut.runtime.context.scope.refresh.RefreshEventListener;
import io.netty.handler.codec.http2.Http2SecurityUtil;
import io.netty.handler.ssl.ApplicationProtocolConfig;
import io.netty.handler.ssl.ApplicationProtocolNames;
import io.netty.handler.ssl.ClientAuth;
import io.netty.handler.ssl.SslContext;
import io.netty.handler.ssl.SslContextBuilder;
import io.netty.handler.ssl.SslProvider;
import io.netty.handler.ssl.SupportedCipherSuiteFilter;
import jakarta.inject.Singleton;

import javax.net.ssl.SSLException;
import java.security.KeyStore;
import java.util.Arrays;
import java.util.Optional;
import java.util.Set;

import static io.micronaut.core.util.StringUtils.FALSE;
import static io.micronaut.core.util.StringUtils.TRUE;

/**
 * The Netty implementation of {@link SslBuilder} that generates an {@link SslContext} to create a server handle with
 * SSL support via user configuration.
 */
@Requires(property = SslConfiguration.PREFIX + ".enabled", value = TRUE, defaultValue = FALSE)
@Requires(property = SslConfiguration.PREFIX + ".build-self-signed", value = FALSE, defaultValue = FALSE)
@Singleton
@Internal
public class CertificateProvidedSslBuilder extends SslBuilder<SslContext> implements ServerSslBuilder, RefreshEventListener, Ordered {

    private final ServerSslConfiguration ssl;
    private final HttpServerConfiguration httpServerConfiguration;
    private KeyStore keyStoreCache = null;
    private KeyStore trustStoreCache = null;

    private final ServerSslConfiguration ssl;
    private KeyStore keyStoreCache = null;
    private KeyStore trustStoreCache = null;

    /**
<<<<<<< HEAD
     * @param ssl              The ssl configuration
     * @param resourceResolver The resource resolver
     */
    public CertificateProvidedSslBuilder(ServerSslConfiguration ssl, ResourceResolver resourceResolver) {
        super(resourceResolver);
        this.ssl = ssl;
=======
     * @param httpServerConfiguration The HTTP server configuration
     * @param ssl                     The ssl configuration
     * @param resourceResolver        The resource resolver
     */
    public CertificateProvidedSslBuilder(
            HttpServerConfiguration httpServerConfiguration,
            ServerSslConfiguration ssl,
            ResourceResolver resourceResolver) {
        super(resourceResolver);
        this.ssl = ssl;
        this.httpServerConfiguration = httpServerConfiguration;
>>>>>>> d668de9e
    }

    @Override
    public ServerSslConfiguration getSslConfiguration() {
        return ssl;
    }

    @Override
    public Optional<SslContext> build() {
        return build(ssl);
    }

    @SuppressWarnings("Duplicates")
    @Override
    public Optional<SslContext> build(SslConfiguration ssl) {
<<<<<<< HEAD
        SslContextBuilder sslBuilder = SslContextBuilder
            .forServer(getKeyManagerFactory(ssl))
            .trustManager(getTrustManagerFactory(ssl));
=======
        final HttpVersion httpVersion = httpServerConfiguration.getHttpVersion();
        return build(ssl, httpVersion);
    }

    @Override
    public Optional<SslContext> build(SslConfiguration ssl, HttpVersion httpVersion) {
        SslContextBuilder sslBuilder = SslContextBuilder
                .forServer(getKeyManagerFactory(ssl))
                .trustManager(getTrustManagerFactory(ssl));
>>>>>>> d668de9e

        if (ssl.getProtocols().isPresent()) {
            sslBuilder.protocols(ssl.getProtocols().get());
        }
        final boolean isHttp2 = httpVersion == HttpVersion.HTTP_2_0;
        if (ssl.getCiphers().isPresent()) {
            sslBuilder = sslBuilder.ciphers(Arrays.asList(ssl.getCiphers().get()));
        } else if (isHttp2) {
            sslBuilder.ciphers(Http2SecurityUtil.CIPHERS, SupportedCipherSuiteFilter.INSTANCE);
        }
        if (ssl.getClientAuthentication().isPresent()) {
            ClientAuthentication clientAuth = ssl.getClientAuthentication().get();
            if (clientAuth == ClientAuthentication.NEED) {
                sslBuilder = sslBuilder.clientAuth(ClientAuth.REQUIRE);
            } else if (clientAuth == ClientAuthentication.WANT) {
                sslBuilder = sslBuilder.clientAuth(ClientAuth.OPTIONAL);
            }
        }

        if (isHttp2) {
            SslProvider provider = SslProvider.isAlpnSupported(SslProvider.OPENSSL) ? SslProvider.OPENSSL : SslProvider.JDK;
            sslBuilder.sslProvider(provider);
            sslBuilder.applicationProtocolConfig(new ApplicationProtocolConfig(
                    ApplicationProtocolConfig.Protocol.ALPN,
                    ApplicationProtocolConfig.SelectorFailureBehavior.NO_ADVERTISE,
                    ApplicationProtocolConfig.SelectedListenerFailureBehavior.ACCEPT,
                    ApplicationProtocolNames.HTTP_2,
                    ApplicationProtocolNames.HTTP_1_1
            ));
        }
        try {
            return Optional.of(sslBuilder.build());
        } catch (SSLException ex) {
            throw new SslConfigurationException("An error occurred while setting up SSL", ex);
        }
    }

    @Override
    protected Optional<KeyStore> getTrustStore(SslConfiguration ssl) throws Exception {
        if (trustStoreCache == null) {
            super.getTrustStore(ssl).ifPresent(trustStore -> trustStoreCache = trustStore);
        }
        return Optional.ofNullable(trustStoreCache);
    }

    @Override
    protected Optional<KeyStore> getKeyStore(SslConfiguration ssl) throws Exception {
        if (keyStoreCache == null) {
            super.getKeyStore(ssl).ifPresent(keyStore -> keyStoreCache = keyStore);
        }
        return Optional.ofNullable(keyStoreCache);
    }
<<<<<<< HEAD
=======

    @Override
    public Set<String> getObservedConfigurationPrefixes() {
        return CollectionUtils.setOf(
                SslConfiguration.PREFIX,
                ServerSslConfiguration.PREFIX
        );
    }

    @Override
    public void onApplicationEvent(RefreshEvent event) {
        // clear caches
        keyStoreCache = null;
        trustStoreCache = null;
    }

    @Override
    public int getOrder() {
        return RefreshEventListener.DEFAULT_POSITION - 10;
    }
>>>>>>> d668de9e
}<|MERGE_RESOLUTION|>--- conflicted
+++ resolved
@@ -63,19 +63,7 @@
     private KeyStore keyStoreCache = null;
     private KeyStore trustStoreCache = null;
 
-    private final ServerSslConfiguration ssl;
-    private KeyStore keyStoreCache = null;
-    private KeyStore trustStoreCache = null;
-
     /**
-<<<<<<< HEAD
-     * @param ssl              The ssl configuration
-     * @param resourceResolver The resource resolver
-     */
-    public CertificateProvidedSslBuilder(ServerSslConfiguration ssl, ResourceResolver resourceResolver) {
-        super(resourceResolver);
-        this.ssl = ssl;
-=======
      * @param httpServerConfiguration The HTTP server configuration
      * @param ssl                     The ssl configuration
      * @param resourceResolver        The resource resolver
@@ -87,7 +75,6 @@
         super(resourceResolver);
         this.ssl = ssl;
         this.httpServerConfiguration = httpServerConfiguration;
->>>>>>> d668de9e
     }
 
     @Override
@@ -103,11 +90,6 @@
     @SuppressWarnings("Duplicates")
     @Override
     public Optional<SslContext> build(SslConfiguration ssl) {
-<<<<<<< HEAD
-        SslContextBuilder sslBuilder = SslContextBuilder
-            .forServer(getKeyManagerFactory(ssl))
-            .trustManager(getTrustManagerFactory(ssl));
-=======
         final HttpVersion httpVersion = httpServerConfiguration.getHttpVersion();
         return build(ssl, httpVersion);
     }
@@ -117,7 +99,6 @@
         SslContextBuilder sslBuilder = SslContextBuilder
                 .forServer(getKeyManagerFactory(ssl))
                 .trustManager(getTrustManagerFactory(ssl));
->>>>>>> d668de9e
 
         if (ssl.getProtocols().isPresent()) {
             sslBuilder.protocols(ssl.getProtocols().get());
@@ -170,8 +151,6 @@
         }
         return Optional.ofNullable(keyStoreCache);
     }
-<<<<<<< HEAD
-=======
 
     @Override
     public Set<String> getObservedConfigurationPrefixes() {
@@ -192,5 +171,4 @@
     public int getOrder() {
         return RefreshEventListener.DEFAULT_POSITION - 10;
     }
->>>>>>> d668de9e
 }