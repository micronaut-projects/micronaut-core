/*
 * Copyright 2017-2021 original authors
 *
 * Licensed under the Apache License, Version 2.0 (the "License");
 * you may not use this file except in compliance with the License.
 * You may obtain a copy of the License at
 *
 * https://www.apache.org/licenses/LICENSE-2.0
 *
 * Unless required by applicable law or agreed to in writing, software
 * distributed under the License is distributed on an "AS IS" BASIS,
 * WITHOUT WARRANTIES OR CONDITIONS OF ANY KIND, either express or implied.
 * See the License for the specific language governing permissions and
 * limitations under the License.
 */
package io.micronaut.http.server.netty;

import io.micronaut.context.BeanContext;
import io.micronaut.context.exceptions.BeanCreationException;
import io.micronaut.core.annotation.Internal;
import io.micronaut.core.annotation.Nullable;
import io.micronaut.core.async.publisher.Publishers;
import io.micronaut.core.io.buffer.ReferenceCounted;
import io.micronaut.core.type.Argument;
import io.micronaut.core.type.ReturnType;
import io.micronaut.http.HttpAttributes;
import io.micronaut.http.HttpHeaders;
import io.micronaut.http.HttpMethod;
import io.micronaut.http.HttpRequest;
import io.micronaut.http.HttpResponse;
import io.micronaut.http.HttpStatus;
import io.micronaut.http.MediaType;
import io.micronaut.http.MutableHttpHeaders;
import io.micronaut.http.MutableHttpResponse;
import io.micronaut.http.bind.binders.ContinuationArgumentBinder;
import io.micronaut.http.exceptions.HttpStatusException;
import io.micronaut.http.filter.HttpFilter;
import io.micronaut.http.filter.ServerFilterChain;
import io.micronaut.http.server.HttpServerConfiguration;
import io.micronaut.http.server.binding.RequestArgumentSatisfier;
import io.micronaut.http.server.exceptions.ExceptionHandler;
import io.micronaut.http.server.exceptions.response.ErrorContext;
import io.micronaut.http.server.exceptions.response.ErrorResponseProcessor;
import io.micronaut.inject.BeanDefinition;
import io.micronaut.inject.BeanType;
import io.micronaut.inject.ExecutableMethod;
import io.micronaut.inject.MethodReference;
import io.micronaut.inject.qualifiers.Qualifiers;
import io.micronaut.scheduling.executor.ExecutorSelector;
import io.micronaut.web.router.MethodBasedRouteMatch;
import io.micronaut.web.router.RouteInfo;
import io.micronaut.web.router.RouteMatch;
import io.micronaut.web.router.Router;
import io.micronaut.web.router.exceptions.UnsatisfiedRouteException;
import org.reactivestreams.Publisher;
import org.slf4j.Logger;
import org.slf4j.LoggerFactory;
import reactor.core.publisher.Flux;
import reactor.core.publisher.Mono;
import reactor.core.scheduler.Scheduler;
import reactor.core.scheduler.Schedulers;

import java.io.IOException;
import java.time.LocalDateTime;
import java.util.ArrayList;
import java.util.Iterator;
import java.util.List;
import java.util.Optional;
import java.util.concurrent.CompletableFuture;
import java.util.concurrent.CompletionException;
import java.util.concurrent.ExecutionException;
import java.util.concurrent.ExecutorService;
import java.util.concurrent.atomic.AtomicInteger;
import java.util.concurrent.atomic.AtomicReference;
import java.util.function.Function;
import java.util.function.Supplier;
import java.util.regex.Pattern;

import static io.micronaut.core.util.KotlinUtils.isKotlinCoroutineSuspended;
import static io.micronaut.inject.util.KotlinExecutableMethodUtils.isKotlinFunctionReturnTypeUnit;

<<<<<<< HEAD
/**
 * A class responsible for executing routes.
 *
 * @author James Kleeh
 * @since 3.0.0
 */
public class RouteExecutor {
=======
@Internal
public final class RouteExecutor {
>>>>>>> d41b24e0

    private static final Logger LOG = LoggerFactory.getLogger(RouteExecutor.class);
    private static final Pattern IGNORABLE_ERROR_MESSAGE = Pattern.compile(
            "^.*(?:connection.*(?:reset|closed|abort|broken)|broken.*pipe).*$", Pattern.CASE_INSENSITIVE);

    private final Router router;
    private final BeanContext beanContext;
    private final RequestArgumentSatisfier requestArgumentSatisfier;
    private final HttpServerConfiguration serverConfiguration;
    private final ErrorResponseProcessor<?> errorResponseProcessor;
    private final ExecutorSelector executorSelector;

    RouteExecutor(Router router,
                  BeanContext beanContext,
                  RequestArgumentSatisfier requestArgumentSatisfier,
                  HttpServerConfiguration serverConfiguration,
                  ErrorResponseProcessor<?> errorResponseProcessor,
                  ExecutorSelector executorSelector) {
        this.router = router;
        this.beanContext = beanContext;
        this.requestArgumentSatisfier = requestArgumentSatisfier;
        this.serverConfiguration = serverConfiguration;
        this.errorResponseProcessor = errorResponseProcessor;
        this.executorSelector = executorSelector;
    }

    /**
     * Creates a response publisher to represent the response after being handled
     * by any available error route or exception handler.
     *
     * @param t The exception that occurred
     * @param httpRequest The request that caused the exception
     * @return A response publisher
     */
    Publisher<MutableHttpResponse<?>> onError(Throwable t, HttpRequest<?> httpRequest) {
        // find the origination of of the route
        Class declaringType = httpRequest.getAttribute(HttpAttributes.ROUTE_INFO, RouteInfo.class).map(RouteInfo::getDeclaringType).orElse(null);

        final Throwable cause;
        // top level exceptions returned by CompletableFutures. These always wrap the real exception thrown.
        if ((t instanceof CompletionException || t instanceof ExecutionException) && t.getCause() != null) {
            cause = t.getCause();
        } else {
            cause = t;
        }

        RouteMatch<?> errorRoute = findErrorRoute(cause, declaringType, httpRequest);

        if (errorRoute != null) {
            try {
                return executeRoute(
                        httpRequest,
                        false,
                        Flux.just(errorRoute)
                ).doOnNext(response -> response.setAttribute(HttpAttributes.EXCEPTION, cause));
            } catch (Throwable e) {
                return createDefaultErrorResponsePublisher(httpRequest, e);
            }
        } else {
            Optional<BeanDefinition<ExceptionHandler>> optionalDefinition = beanContext.findBeanDefinition(ExceptionHandler.class, Qualifiers.byTypeArgumentsClosest(cause.getClass(), Object.class));

            if (optionalDefinition.isPresent()) {
                BeanDefinition<ExceptionHandler> handlerDefinition = optionalDefinition.get();
                ExceptionHandler handler = beanContext.getBean(handlerDefinition);
                try {
                    if (serverConfiguration.isLogHandledExceptions()) {
                        logException(cause);
                    }
                    Object result = handler.handle(httpRequest, cause);
                    final Optional<ExecutableMethod<ExceptionHandler, Object>> optionalMethod = handlerDefinition.findPossibleMethods("handle").findFirst();
                    RouteInfo<Object> routeInfo;
                    if (optionalMethod.isPresent()) {
                        routeInfo = new ExecutableRouteInfo(optionalMethod.get(), true);
                    } else {
                        routeInfo = new RouteInfo<Object>() {
                            @Override
                            public ReturnType<Object> getReturnType() {
                                return ReturnType.of(Object.class);
                            }

                            @Override
                            public Class<?> getDeclaringType() {
                                return Object.class;
                            }

                            @Override
                            public boolean isErrorRoute() {
                                return true;
                            }
                        };
                    }
                    return createResponseForBody(httpRequest, result, routeInfo)
                            .doOnNext(response -> {
                                response.setAttribute(HttpAttributes.EXCEPTION, cause);
                            });
                } catch (Throwable e) {
                    return createDefaultErrorResponsePublisher(httpRequest, e);
                }
            } else {
                if (isIgnorable(cause)) {
                    logIgnoredException(cause);
                    return Publishers.empty();
                } else {
                    return createDefaultErrorResponsePublisher(
                            httpRequest,
                            cause);
                }
            }
        }
    }

    /**
     * Creates a default error response. Should be used when a response could not be retrieved
     * from any other method.
     *
     * @param httpRequest The request that case the exception
     * @param cause The exception that occurred
     * @return A response to represent the exception
     */
    public MutableHttpResponse<?> createDefaultErrorResponse(HttpRequest<?> httpRequest,
                                                             Throwable cause) {
        logException(cause);
        final MutableHttpResponse<Object> response = HttpResponse.serverError();
        response.setAttribute(HttpAttributes.EXCEPTION, cause);
        response.setAttribute(HttpAttributes.ROUTE_INFO, new RouteInfo<MutableHttpResponse>() {
            @Override
            public ReturnType<MutableHttpResponse> getReturnType() {
                return ReturnType.of(MutableHttpResponse.class, Argument.OBJECT_ARGUMENT);
            }

            @Override
            public Class<?> getDeclaringType() {
                return Object.class;
            }

            @Override
            public boolean isErrorRoute() {
                return true;
            }
        });
        MutableHttpResponse<?> mutableHttpResponse = errorResponseProcessor.processResponse(
                ErrorContext.builder(httpRequest)
                        .cause(cause)
                        .errorMessage("Internal Server Error: " + cause.getMessage())
                        .build(), response);
        applyConfiguredHeaders(mutableHttpResponse.getHeaders());
        if (!mutableHttpResponse.getContentType().isPresent()) {
            return mutableHttpResponse.contentType(MediaType.APPLICATION_JSON_TYPE);
        }
        return mutableHttpResponse;
    }

    /**
     * @param request The request
     * @param finalRoute The route
     * @return The default content type declared on the route
     */
    public MediaType resolveDefaultResponseContentType(HttpRequest<?> request, RouteInfo<?> finalRoute) {
        final List<MediaType> producesList = finalRoute.getProduces();
        if (request != null) {
            final Iterator<MediaType> i = request.accept().iterator();
            if (i.hasNext()) {
                final MediaType mt = i.next();
                if (producesList.contains(mt)) {
                    return mt;
                }
            }
        }

        MediaType defaultResponseMediaType;
        final Iterator<MediaType> produces = producesList.iterator();
        if (produces.hasNext()) {
            defaultResponseMediaType = produces.next();
        } else {
            defaultResponseMediaType = MediaType.APPLICATION_JSON_TYPE;
        }
        return defaultResponseMediaType;
    }

    /**
     * Executes a route.
     *
     * @param request The request that matched to the route
     * @param executeFilters Whether or not to execute server filters
     * @param routePublisher The route match publisher
     * @return A response publisher
     */
    public Flux<MutableHttpResponse<?>> executeRoute(
            HttpRequest<?> request,
            boolean executeFilters,
            Flux<RouteMatch<?>> routePublisher) {
        AtomicReference<HttpRequest<?>> requestReference = new AtomicReference<>(request);
        final Flux<MutableHttpResponse<?>> resultEmitter = buildResultEmitter(
                requestReference,
                executeFilters,
                routePublisher
        );
        return resultEmitter;
    }


    /**
     * Applies server filters to a request/response.
     *
     * @param requestReference The request reference
     * @param upstreamResponsePublisher The original response publisher
     * @return A new response publisher that executes server filters
     */
    public Publisher<MutableHttpResponse<?>> filterPublisher(
            AtomicReference<HttpRequest<?>> requestReference,
            Publisher<MutableHttpResponse<?>> upstreamResponsePublisher) {
        List<HttpFilter> httpFilters = router.findFilters(requestReference.get());
        if (httpFilters.isEmpty()) {
            return upstreamResponsePublisher;
        }
        List<HttpFilter> filters = new ArrayList<>(httpFilters);
        if (filters.isEmpty()) {
            return upstreamResponsePublisher;
        }
        AtomicInteger integer = new AtomicInteger();
        int len = filters.size();
        final Function<MutableHttpResponse<?>, Publisher<MutableHttpResponse<?>>> handleStatusException = (response) ->
                handleStatusException(requestReference.get(), response);
        final Function<Throwable, Publisher<MutableHttpResponse<?>>> onError = (t) ->
                onError(t, requestReference.get());

        ServerFilterChain filterChain = new ServerFilterChain() {
            @SuppressWarnings("unchecked")
            @Override
            public Publisher<MutableHttpResponse<?>> proceed(io.micronaut.http.HttpRequest<?> request) {
                int pos = integer.incrementAndGet();
                if (pos > len) {
                    throw new IllegalStateException("The FilterChain.proceed(..) method should be invoked exactly once per filter execution. The method has instead been invoked multiple times by an erroneous filter definition.");
                }
                if (pos == len) {
                    return upstreamResponsePublisher;
                }
                HttpFilter httpFilter = filters.get(pos);
                return Flux.from((Publisher<MutableHttpResponse<?>>) httpFilter.doFilter(requestReference.getAndSet(request), this))
                        .flatMap(handleStatusException)
                        .onErrorResume(onError);
            }
        };
        HttpFilter httpFilter = filters.get(0);
        return Flux.from((Publisher<MutableHttpResponse<?>>) httpFilter.doFilter(requestReference.get(), filterChain))
                .flatMap(handleStatusException)
                .onErrorResume(onError);
    }

    private Mono<MutableHttpResponse<?>> createDefaultErrorResponsePublisher(HttpRequest<?> httpRequest,
                                                                                  Throwable cause) {
        return Mono.fromCallable(() -> createDefaultErrorResponse(httpRequest, cause));
    }

    private MutableHttpResponse<?> newNotFoundError(HttpRequest<?> request) {
        MutableHttpResponse<?> response = errorResponseProcessor.processResponse(
                ErrorContext.builder(request)
                        .errorMessage("Page Not Found")
                        .build(), HttpResponse.notFound());
        if (!response.getContentType().isPresent()) {
            return response.contentType(MediaType.APPLICATION_JSON_TYPE);
        }
        return response;
    }

    private Mono<MutableHttpResponse<?>> createNotFoundErrorResponsePublisher(HttpRequest<?> httpRequest) {
        return Mono.fromCallable(() -> newNotFoundError(httpRequest));
    }

    private void logException(Throwable cause) {
        //handling connection reset by peer exceptions
        if (isIgnorable(cause)) {
            logIgnoredException(cause);
        } else {
            if (LOG.isErrorEnabled()) {
                LOG.error("Unexpected error occurred: " + cause.getMessage(), cause);
            }
        }
    }

    private boolean isIgnorable(Throwable cause) {
        String message = cause.getMessage();
        return cause instanceof IOException && message != null && IGNORABLE_ERROR_MESSAGE.matcher(message).matches();
    }

    private void logIgnoredException(Throwable cause) {
        if (LOG.isDebugEnabled()) {
            LOG.debug("Swallowed an IOException caused by client connectivity: " + cause.getMessage(), cause);
        }
    }

    private RouteMatch<?> findErrorRoute(Throwable cause,
                                         Class<?> declaringType,
                                         HttpRequest<?> httpRequest) {
        RouteMatch<?> errorRoute = null;
        if (cause instanceof BeanCreationException && declaringType != null) {
            // If the controller could not be instantiated, don't look for a local error route
            Optional<Class> rootBeanType = ((BeanCreationException) cause).getRootBeanType().map(BeanType::getBeanType);
            if (rootBeanType.isPresent() && declaringType == rootBeanType.get()) {
                if (LOG.isDebugEnabled()) {
                    LOG.debug("Failed to instantiate [{}]. Skipping lookup of a local error route", declaringType.getName());
                }
                declaringType = null;
            }
        }

        // First try to find an error route by the exception
        if (declaringType != null) {
            // handle error with a method that is non global with exception
            errorRoute = router.findErrorRoute(declaringType, cause, httpRequest).orElse(null);
        }
        if (errorRoute == null) {
            // handle error with a method that is global with exception
            errorRoute = router.findErrorRoute(cause, httpRequest).orElse(null);
        }

        if (errorRoute == null) {
            // Second try is by status route if the status is known
            HttpStatus errorStatus = null;
            if (cause instanceof UnsatisfiedRouteException) {
                // when arguments do not match, then there is UnsatisfiedRouteException, we can handle this with a routed bad request
                errorStatus = HttpStatus.BAD_REQUEST;
            } else if (cause instanceof HttpStatusException) {
                errorStatus = ((HttpStatusException) cause).getStatus();
            }

            if (errorStatus != null) {
                if (declaringType != null) {
                    // handle error with a method that is non global with bad request
                    errorRoute = router.findStatusRoute(declaringType, errorStatus, httpRequest).orElse(null);
                }
                if (errorRoute == null) {
                    // handle error with a method that is global with bad request
                    errorRoute = router.findStatusRoute(errorStatus, httpRequest).orElse(null);
                }
            }
        }

        if (errorRoute != null) {
            if (LOG.isDebugEnabled()) {
                LOG.debug("Found matching exception handler for exception [{}]: {}", cause.getMessage(), errorRoute);
            }
            errorRoute = requestArgumentSatisfier.fulfillArgumentRequirements(errorRoute, httpRequest, false);
        }

        return errorRoute;
    }

    private Publisher<MutableHttpResponse<?>> handleStatusException(HttpRequest<?> request,
                                                                    MutableHttpResponse<?> response) {
        HttpStatus status = response.status();
        RouteInfo<?> routeInfo = response.getAttribute(HttpAttributes.ROUTE_INFO, RouteInfo.class).orElse(null);

        if (status.getCode() >= 400 && routeInfo != null && !routeInfo.isErrorRoute()) {
            RouteMatch<Object> statusRoute = findStatusRoute(request, status, routeInfo);

            if (statusRoute != null) {
                return executeRoute(
                        request,
                        false,
                        Flux.just(statusRoute)
                );
            }
        }
        return Flux.just(response);
    }

    private RouteMatch<Object> findStatusRoute(HttpRequest<?> incomingRequest, HttpStatus status, RouteInfo<?> finalRoute) {
        Class<?> declaringType = finalRoute.getDeclaringType();
        // handle re-mapping of errors
        RouteMatch<Object> statusRoute = null;
        // if declaringType is not null, this means its a locally marked method handler
        if (declaringType != null) {
            statusRoute = router.findStatusRoute(declaringType, status, incomingRequest)
                    .orElseGet(() -> router.findStatusRoute(status, incomingRequest).orElse(null));
        }
        return statusRoute;
    }

    private ExecutorService findExecutor(RouteInfo<?> routeMatch) {
        // Select the most appropriate Executor
        ExecutorService executor;
        if (routeMatch instanceof MethodReference) {
            executor = executorSelector.select((MethodReference<?, ?>) routeMatch, serverConfiguration.getThreadSelection()).orElse(null);
        } else {
            executor = null;
        }
        return executor;
    }

    private <T> Flux<T> applyExecutorToPublisher(
            Publisher<T> publisher,
            @Nullable ExecutorService executor) {
        if (executor != null) {
            final Scheduler scheduler = Schedulers.fromExecutorService(executor);
            return Flux.from(publisher)
                    .subscribeOn(scheduler)
                    .publishOn(scheduler);
        } else {
            return Flux.from(publisher);
        }
    }

    private boolean isSingle(RouteInfo<?> finalRoute, Class<?> bodyClass) {
        return finalRoute.isSpecifiedSingle() || (finalRoute.isSingleResult() &&
                (finalRoute.isAsync() || finalRoute.isSuspended() || Publishers.isSingle(bodyClass)));
    }

    private MutableHttpResponse<?> toMutableResponse(HttpResponse<?> message) {
        MutableHttpResponse<?> mutableHttpResponse;
        if (message instanceof MutableHttpResponse) {
            mutableHttpResponse = (MutableHttpResponse<?>) message;
        } else {
            HttpStatus httpStatus = message.status();
            mutableHttpResponse = HttpResponse.status(httpStatus, httpStatus.getReason());
            mutableHttpResponse.body(message.body());
            message.getHeaders().forEach((name, value) -> {
                for (String val: value) {
                    mutableHttpResponse.header(name, val);
                }
            });
            mutableHttpResponse.getAttributes().putAll(message.getAttributes());
        }
        return mutableHttpResponse;
    }

    private MutableHttpResponse<?> toMutableResponse(HttpRequest<?> request, RouteInfo<?> routeInfo, HttpStatus defaultHttpStatus, Object body) {
        MutableHttpResponse<?> outgoingResponse;
        if (body instanceof HttpResponse) {
            outgoingResponse = toMutableResponse((HttpResponse<?>) body);
            final Argument<?> bodyArgument = routeInfo.getReturnType().getFirstTypeVariable().orElse(Argument.OBJECT_ARGUMENT);
            if (bodyArgument.isAsyncOrReactive()) {
                outgoingResponse = processPublisherBody(request, outgoingResponse, routeInfo);
            }
        } else {
            outgoingResponse = forStatus(routeInfo, defaultHttpStatus)
                    .body(body);
        }
        return outgoingResponse;
    }

    private Flux<MutableHttpResponse<?>> buildResultEmitter(
            AtomicReference<HttpRequest<?>> requestReference,
            boolean executeFilters,
            Flux<RouteMatch<?>> routeMatchPublisher) {
        // build the result emitter. This result emitter emits the response from a controller action
        Publisher<MutableHttpResponse<?>> executeRoutePublisher = routeMatchPublisher
                .flatMap((route) -> {
                    final ExecutorService executor = findExecutor(route);
                    return createExecuteRoutePublisher(requestReference, route, executor);
                });

        executeRoutePublisher = Flux.from(executeRoutePublisher)
                .flatMap((response) -> handleStatusException(requestReference.get(), response))
                .onErrorResume((t) -> onError(t, requestReference.get()));

        if (executeFilters) {
            executeRoutePublisher = filterPublisher(requestReference, executeRoutePublisher);
        }

        return Flux.from(executeRoutePublisher);
    }

    private Publisher<MutableHttpResponse<?>> createExecuteRoutePublisher(AtomicReference<HttpRequest<?>> requestReference,
                                                                          RouteMatch<?> routeMatch,
                                                                          ExecutorService executor) {

        Flux<MutableHttpResponse<?>> reactiveSequence = executeRoute(requestReference, routeMatch);
        if (executor != null) {
            reactiveSequence = applyExecutorToPublisher(reactiveSequence, executor);
        }
        return reactiveSequence;
    }

    private Flux<MutableHttpResponse<?>> executeRoute(AtomicReference<HttpRequest<?>> requestReference,
                                                           RouteMatch<?> routeMatch) {
        try {
            return Flux.defer(() -> {
                final RouteMatch<?> finalRoute;

                // ensure the route requirements are completely satisfied
                if (!routeMatch.isExecutable()) {
                    finalRoute = requestArgumentSatisfier
                            .fulfillArgumentRequirements(routeMatch, requestReference.get(), true);
                } else {
                    finalRoute = routeMatch;
                }

                Object body = finalRoute.execute();
                if (body instanceof Optional) {
                    body = ((Optional<?>) body).orElse(null);
                }

                return createResponseForBody(requestReference.get(), body, finalRoute);
            });
        } catch (Throwable e) {
            return Flux.error(e);
        }
    }

    private Flux<MutableHttpResponse<?>> createResponseForBody(HttpRequest<?> request,
                                                               Object body,
                                                               RouteInfo<?> routeInfo) {
        return Flux.defer(() -> {
            MutableHttpResponse<?> outgoingResponse;
            if (body == null) {
                if (routeInfo.isVoid()) {
                    outgoingResponse = forStatus(routeInfo);
                    if (HttpMethod.permitsRequestBody(request.getMethod())) {
                        outgoingResponse.header(HttpHeaders.CONTENT_LENGTH, "0");
                    }
                } else {
                    outgoingResponse = newNotFoundError(request);
                }
            } else {
                HttpStatus defaultHttpStatus = routeInfo.isErrorRoute() ? HttpStatus.INTERNAL_SERVER_ERROR : HttpStatus.OK;
                boolean isReactive = routeInfo.isAsyncOrReactive() || Publishers.isConvertibleToPublisher(body);
                if (isReactive) {
                    Class<?> bodyClass = body.getClass();
                    boolean isSingle = isSingle(routeInfo, bodyClass);
                    boolean isCompletable = !isSingle && routeInfo.isVoid() && Publishers.isCompletable(bodyClass);
                    if (isSingle || isCompletable) {
                        // full response case
                        Publisher<Object> publisher = Publishers.convertPublisher(body, Publisher.class);
                        return Publishers.mapOrSupplyEmpty(publisher, new Publishers.MapOrSupplyEmpty<Object, MutableHttpResponse<?>>() {
                            @Override
                            public MutableHttpResponse<?>  map(Object o) {
                                MutableHttpResponse<?> singleResponse;
                                if (o instanceof Optional) {
                                    Optional optional = (Optional) o;
                                    if (optional.isPresent()) {
                                        o = ((Optional<?>) o).get();
                                    } else {
                                        return supplyEmpty();
                                    }
                                }
                                if (o instanceof HttpResponse) {
                                    singleResponse = toMutableResponse((HttpResponse<?>) o);
                                    final Argument<?> bodyArgument = routeInfo.getReturnType() //Mono
                                            .getFirstTypeVariable().orElse(Argument.OBJECT_ARGUMENT) //HttpResponse
                                            .getFirstTypeVariable().orElse(Argument.OBJECT_ARGUMENT); //Mono
                                    if (bodyArgument.isAsyncOrReactive()) {
                                        singleResponse = processPublisherBody(request, singleResponse, routeInfo);
                                    }
                                } else if (o instanceof HttpStatus) {
                                    singleResponse = forStatus(routeInfo, (HttpStatus) o);
                                } else {
                                    singleResponse = forStatus(routeInfo, defaultHttpStatus)
                                            .body(o);
                                }
                                return singleResponse;
                            }

                            @Override
                            public MutableHttpResponse<?> supplyEmpty() {
                                MutableHttpResponse<?> singleResponse;
                                if (isCompletable || routeInfo.isVoid()) {
                                    singleResponse = forStatus(routeInfo, HttpStatus.OK)
                                            .header(HttpHeaders.CONTENT_LENGTH, "0");
                                } else {
                                    singleResponse = newNotFoundError(request);
                                }
                                return singleResponse;
                            }

                        });
                    } else {
                        // streaming case
                        Argument<?> typeArgument = routeInfo.getReturnType().getFirstTypeVariable().orElse(Argument.OBJECT_ARGUMENT);
                        if (HttpResponse.class.isAssignableFrom(typeArgument.getType())) {
                            // a response stream
                            Publisher<HttpResponse<?>> bodyPublisher = Publishers.convertPublisher(body, Publisher.class);
                            Flux<MutableHttpResponse<?>> response = Flux.from(bodyPublisher)
                                    .map(this::toMutableResponse);
                            Argument<?> bodyArgument = typeArgument.getFirstTypeVariable().orElse(Argument.OBJECT_ARGUMENT);
                            if (bodyArgument.isAsyncOrReactive()) {
                                return response.map((resp) ->
                                        processPublisherBody(request, resp, routeInfo));
                            }
                            return response;
                        } else {
                            MutableHttpResponse<?> response = forStatus(routeInfo, defaultHttpStatus).body(body);
                            return Flux.just(processPublisherBody(request, response, routeInfo));
                        }
                    }
                }
                // now we have the raw result, transform it as necessary
                if (body instanceof HttpStatus) {
                    outgoingResponse = HttpResponse.status((HttpStatus) body);
                } else {
                    if (routeInfo.isSuspended()) {
                        boolean isKotlinFunctionReturnTypeUnit =
                                routeInfo instanceof MethodBasedRouteMatch &&
                                        isKotlinFunctionReturnTypeUnit(((MethodBasedRouteMatch) routeInfo).getExecutableMethod());
                        final Supplier<CompletableFuture<?>> supplier = ContinuationArgumentBinder.extractContinuationCompletableFutureSupplier(request);
                        if (isKotlinCoroutineSuspended(body)) {
                            return Mono.fromCompletionStage(supplier)
                                    .<MutableHttpResponse<?>>map(obj -> {
                                        MutableHttpResponse<?> response;
                                        if (obj instanceof HttpResponse) {
                                            response = toMutableResponse((HttpResponse<?>) obj);
                                            final Argument<?> bodyArgument = routeInfo.getReturnType().getFirstTypeVariable().orElse(Argument.OBJECT_ARGUMENT);
                                            if (bodyArgument.isAsyncOrReactive()) {
                                                response = processPublisherBody(request, response, routeInfo);
                                            }
                                        } else {
                                            response = forStatus(routeInfo, defaultHttpStatus);
                                            if (!isKotlinFunctionReturnTypeUnit) {
                                                response = response.body(obj);
                                            }
                                        }
                                        return response;
                                    })
                                    .switchIfEmpty(createNotFoundErrorResponsePublisher(request));
                        } else {
                            Object suspendedBody;
                            if (isKotlinFunctionReturnTypeUnit) {
                                suspendedBody = Mono.empty();
                            } else {
                                suspendedBody = body;
                            }
                            outgoingResponse = toMutableResponse(request, routeInfo, defaultHttpStatus, suspendedBody);
                        }
                    } else {
                        outgoingResponse = toMutableResponse(request, routeInfo, defaultHttpStatus, body);
                    }
                }
            }
            // for head request we never emit the body
            if (request != null && request.getMethod().equals(HttpMethod.HEAD)) {
                final Object o = outgoingResponse.getBody().orElse(null);
                if (o instanceof ReferenceCounted) {
                    ((ReferenceCounted) o).release();
                }
                outgoingResponse.body(null);
            }

            return Flux.just(outgoingResponse);
        })
                .doOnNext((response) -> {
                    applyConfiguredHeaders(response.getHeaders());
                    if (routeInfo instanceof RouteMatch) {
                        response.setAttribute(HttpAttributes.ROUTE_MATCH, routeInfo);
                    }
                    response.setAttribute(HttpAttributes.ROUTE_INFO, routeInfo);
                });
    }

    private MutableHttpResponse<?> processPublisherBody(HttpRequest<?> request,
                                                        MutableHttpResponse<?> response,
                                                        RouteInfo<?> routeInfo) {
        MediaType mediaType = response.getContentType().orElseGet(() -> resolveDefaultResponseContentType(request, routeInfo));

        Flux<Object> bodyPublisher = applyExecutorToPublisher(
                Publishers.convertPublisher(response.body(), Publisher.class),
                findExecutor(routeInfo));

        return response
                .header(HttpHeaders.TRANSFER_ENCODING, "chunked")
                .header(HttpHeaders.CONTENT_TYPE, mediaType)
                .body(bodyPublisher);
    }

    private void applyConfiguredHeaders(MutableHttpHeaders headers) {
        if (serverConfiguration.isDateHeader() && !headers.contains(HttpHeaders.DATE)) {
            headers.date(LocalDateTime.now());
        }
        if (!headers.contains(HttpHeaders.SERVER)) {
            serverConfiguration.getServerHeader()
                    .ifPresent(header -> headers.add(HttpHeaders.SERVER, header));
        }
    }

    private MutableHttpResponse<Object> forStatus(RouteInfo<?> routeMatch) {
        return forStatus(routeMatch, HttpStatus.OK);
    }

    private MutableHttpResponse<Object> forStatus(RouteInfo<?> routeMatch, HttpStatus defaultStatus) {
        HttpStatus status = routeMatch.findStatus(defaultStatus);
        return HttpResponse.status(status);
    }

}<|MERGE_RESOLUTION|>--- conflicted
+++ resolved
@@ -79,18 +79,13 @@
 import static io.micronaut.core.util.KotlinUtils.isKotlinCoroutineSuspended;
 import static io.micronaut.inject.util.KotlinExecutableMethodUtils.isKotlinFunctionReturnTypeUnit;
 
-<<<<<<< HEAD
 /**
  * A class responsible for executing routes.
  *
  * @author James Kleeh
  * @since 3.0.0
  */
-public class RouteExecutor {
-=======
-@Internal
 public final class RouteExecutor {
->>>>>>> d41b24e0
 
     private static final Logger LOG = LoggerFactory.getLogger(RouteExecutor.class);
     private static final Pattern IGNORABLE_ERROR_MESSAGE = Pattern.compile(
