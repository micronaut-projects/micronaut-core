/*
 * Copyright 2017-2020 original authors
 *
 * Licensed under the Apache License, Version 2.0 (the "License");
 * you may not use this file except in compliance with the License.
 * You may obtain a copy of the License at
 *
 * https://www.apache.org/licenses/LICENSE-2.0
 *
 * Unless required by applicable law or agreed to in writing, software
 * distributed under the License is distributed on an "AS IS" BASIS,
 * WITHOUT WARRANTIES OR CONDITIONS OF ANY KIND, either express or implied.
 * See the License for the specific language governing permissions and
 * limitations under the License.
 */
package io.micronaut.http.server.netty.binders;

import io.micronaut.context.BeanLocator;
import io.micronaut.context.BeanProvider;
import io.micronaut.context.annotation.Prototype;
import io.micronaut.context.event.BeanCreatedEvent;
import io.micronaut.context.event.BeanCreatedEventListener;
import io.micronaut.core.annotation.Internal;
import io.micronaut.core.convert.ConversionService;
import io.micronaut.http.bind.RequestBinderRegistry;
import io.micronaut.http.server.HttpServerConfiguration;
import io.micronaut.http.server.netty.HttpContentProcessorResolver;
import io.micronaut.http.server.netty.multipart.MultipartBodyArgumentBinder;
<<<<<<< HEAD
=======
import io.micronaut.http.server.netty.multipart.NettyStreamingFileUpload;
import io.micronaut.scheduling.TaskExecutors;
import jakarta.inject.Named;

import java.util.concurrent.ExecutorService;
>>>>>>> b2add561

/**
 * A binder registrar that requests Netty related binders.
 *
 * @author graemerocher
 * @since 2.0.0
 */
@Prototype
@Internal
class NettyBinderRegistrar implements BeanCreatedEventListener<RequestBinderRegistry> {

    private final ConversionService conversionService;
    private final HttpContentProcessorResolver httpContentProcessorResolver;
    private final BeanLocator beanLocator;
    private final BeanProvider<HttpServerConfiguration> httpServerConfiguration;

    /**
     * Default constructor.
     *
     * @param httpContentProcessorResolver The processor resolver
     * @param beanLocator                  The bean locator
     * @param httpServerConfiguration      The server config
     */
    NettyBinderRegistrar(ConversionService conversionService,
                         HttpContentProcessorResolver httpContentProcessorResolver,
                         BeanLocator beanLocator,
                         BeanProvider<HttpServerConfiguration> httpServerConfiguration) {
        this.conversionService = conversionService;
        this.httpContentProcessorResolver = httpContentProcessorResolver;
        this.beanLocator = beanLocator;
        this.httpServerConfiguration = httpServerConfiguration;
    }

    @Override
    public RequestBinderRegistry onCreated(BeanCreatedEvent<RequestBinderRegistry> event) {
        RequestBinderRegistry registry = event.getBean();
<<<<<<< HEAD
        registry.addRequestArgumentBinder(new CompletableFutureBodyBinder(
                httpContentProcessorResolver,
                conversionService,
                httpServerConfiguration
=======
        registry.addArgumentBinder(new CompletableFutureBodyBinder(
                httpContentProcessorResolver
>>>>>>> b2add561
        ));
        registry.addArgumentBinder(new MultipartBodyArgumentBinder(
                beanLocator,
                httpServerConfiguration
        ));
<<<<<<< HEAD
        registry.addRequestArgumentBinder(new InputStreamBodyBinder(
                httpContentProcessorResolver
=======
        registry.addArgumentBinder(new InputStreamBodyBinder(
                httpContentProcessorResolver,
                executorService.get()
>>>>>>> b2add561
        ));
        NettyStreamingFileUpload.Factory fileUploadFactory = new NettyStreamingFileUpload.Factory(httpServerConfiguration.get().getMultipart(), executorService.get());
        registry.addArgumentBinder(new StreamingFileUploadBinder(
            conversionService,
            fileUploadFactory)
        );
        CompletedFileUploadBinder completedFileUploadBinder = new CompletedFileUploadBinder(conversionService);
        registry.addArgumentBinder(completedFileUploadBinder);
        PublisherPartUploadBinder publisherPartUploadBinder = new PublisherPartUploadBinder(conversionService, fileUploadFactory);
        registry.addArgumentBinder(publisherPartUploadBinder);
        PartUploadAnnotationBinder<Object> partUploadAnnotationBinder = new PartUploadAnnotationBinder<>(
            conversionService,
            completedFileUploadBinder,
            publisherPartUploadBinder
        );
        registry.addArgumentBinder(partUploadAnnotationBinder);

        registry.addUnmatchedRequestArgumentBinder(partUploadAnnotationBinder);
        return registry;
    }
}<|MERGE_RESOLUTION|>--- conflicted
+++ resolved
@@ -26,14 +26,11 @@
 import io.micronaut.http.server.HttpServerConfiguration;
 import io.micronaut.http.server.netty.HttpContentProcessorResolver;
 import io.micronaut.http.server.netty.multipart.MultipartBodyArgumentBinder;
-<<<<<<< HEAD
-=======
 import io.micronaut.http.server.netty.multipart.NettyStreamingFileUpload;
 import io.micronaut.scheduling.TaskExecutors;
 import jakarta.inject.Named;
 
 import java.util.concurrent.ExecutorService;
->>>>>>> b2add561
 
 /**
  * A binder registrar that requests Netty related binders.
@@ -70,28 +67,17 @@
     @Override
     public RequestBinderRegistry onCreated(BeanCreatedEvent<RequestBinderRegistry> event) {
         RequestBinderRegistry registry = event.getBean();
-<<<<<<< HEAD
         registry.addRequestArgumentBinder(new CompletableFutureBodyBinder(
                 httpContentProcessorResolver,
                 conversionService,
                 httpServerConfiguration
-=======
-        registry.addArgumentBinder(new CompletableFutureBodyBinder(
-                httpContentProcessorResolver
->>>>>>> b2add561
         ));
         registry.addArgumentBinder(new MultipartBodyArgumentBinder(
                 beanLocator,
                 httpServerConfiguration
         ));
-<<<<<<< HEAD
-        registry.addRequestArgumentBinder(new InputStreamBodyBinder(
+        registry.addArgumentBinder(new InputStreamBodyBinder(
                 httpContentProcessorResolver
-=======
-        registry.addArgumentBinder(new InputStreamBodyBinder(
-                httpContentProcessorResolver,
-                executorService.get()
->>>>>>> b2add561
         ));
         NettyStreamingFileUpload.Factory fileUploadFactory = new NettyStreamingFileUpload.Factory(httpServerConfiguration.get().getMultipart(), executorService.get());
         registry.addArgumentBinder(new StreamingFileUploadBinder(
