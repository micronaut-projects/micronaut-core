/*
 * Copyright 2017-2020 original authors
 *
 * Licensed under the Apache License, Version 2.0 (the "License");
 * you may not use this file except in compliance with the License.
 * You may obtain a copy of the License at
 *
 * https://www.apache.org/licenses/LICENSE-2.0
 *
 * Unless required by applicable law or agreed to in writing, software
 * distributed under the License is distributed on an "AS IS" BASIS,
 * WITHOUT WARRANTIES OR CONDITIONS OF ANY KIND, either express or implied.
 * See the License for the specific language governing permissions and
 * limitations under the License.
 */
package io.micronaut.http.server.netty;

import io.micronaut.buffer.netty.NettyByteBufferFactory;
import io.micronaut.context.BeanContext;
import io.micronaut.context.exceptions.BeanCreationException;
import io.micronaut.core.annotation.Internal;
import io.micronaut.core.annotation.NonNull;
import io.micronaut.core.annotation.Nullable;
import io.micronaut.core.async.publisher.Publishers;
import io.micronaut.core.async.subscriber.CompletionAwareSubscriber;
import io.micronaut.core.convert.ConversionService;
import io.micronaut.core.io.Writable;
import io.micronaut.core.io.buffer.ByteBuffer;
import io.micronaut.core.io.buffer.ReferenceCounted;
import io.micronaut.core.reflect.ClassUtils;
import io.micronaut.core.type.Argument;
import io.micronaut.core.util.CollectionUtils;
import io.micronaut.http.HttpAttributes;
import io.micronaut.http.HttpHeaders;
import io.micronaut.http.HttpMethod;
import io.micronaut.http.HttpRequest;
import io.micronaut.http.HttpResponse;
import io.micronaut.http.HttpStatus;
import io.micronaut.http.MediaType;
import io.micronaut.http.MutableHttpHeaders;
import io.micronaut.http.MutableHttpResponse;
import io.micronaut.http.annotation.Body;
import io.micronaut.http.bind.binders.ContinuationArgumentBinder;
import io.micronaut.http.codec.MediaTypeCodec;
import io.micronaut.http.codec.MediaTypeCodecRegistry;
import io.micronaut.http.context.ServerRequestContext;
import io.micronaut.http.context.event.HttpRequestTerminatedEvent;
import io.micronaut.http.exceptions.HttpStatusException;
import io.micronaut.http.filter.HttpFilter;
import io.micronaut.http.filter.ServerFilterChain;
import io.micronaut.http.multipart.PartData;
import io.micronaut.http.multipart.StreamingFileUpload;
import io.micronaut.http.netty.AbstractNettyHttpRequest;
import io.micronaut.http.netty.NettyHttpResponseBuilder;
import io.micronaut.http.netty.NettyMutableHttpResponse;
import io.micronaut.http.netty.content.HttpContentUtil;
import io.micronaut.http.netty.stream.ArrayBracketSubscriber;
import io.micronaut.http.netty.stream.StreamedHttpRequest;
import io.micronaut.http.server.binding.RequestArgumentSatisfier;
import io.micronaut.http.server.exceptions.ExceptionHandler;
import io.micronaut.http.server.exceptions.InternalServerException;
import io.micronaut.http.server.exceptions.response.ErrorContext;
import io.micronaut.http.server.exceptions.response.ErrorResponseProcessor;
import io.micronaut.http.server.netty.configuration.NettyHttpServerConfiguration;
import io.micronaut.http.server.netty.multipart.NettyPartData;
import io.micronaut.http.server.netty.multipart.NettyStreamingFileUpload;
import io.micronaut.http.server.netty.types.NettyCustomizableResponseTypeHandler;
import io.micronaut.http.server.netty.types.NettyCustomizableResponseTypeHandlerRegistry;
import io.micronaut.http.server.netty.types.files.NettyStreamedFileCustomizableResponseType;
import io.micronaut.http.server.netty.types.files.NettySystemFileCustomizableResponseType;
import io.micronaut.http.server.types.files.FileCustomizableResponseType;
import io.micronaut.inject.BeanType;
import io.micronaut.inject.MethodExecutionHandle;
import io.micronaut.inject.MethodReference;
import io.micronaut.inject.qualifiers.Qualifiers;
import io.micronaut.runtime.http.codec.TextPlainCodec;
import io.micronaut.scheduling.executor.ExecutorSelector;
import io.micronaut.web.router.BasicObjectRouteMatch;
import io.micronaut.web.router.MethodBasedRouteMatch;
import io.micronaut.web.router.RouteMatch;
import io.micronaut.web.router.Router;
import io.micronaut.web.router.UriRouteMatch;
import io.micronaut.web.router.exceptions.DuplicateRouteException;
import io.micronaut.web.router.exceptions.UnsatisfiedRouteException;
import io.micronaut.web.router.resource.StaticResourceResolver;
import io.netty.buffer.ByteBuf;
import io.netty.buffer.ByteBufHolder;
import io.netty.buffer.ByteBufOutputStream;
import io.netty.buffer.Unpooled;
import io.netty.channel.ChannelHandler.Sharable;
import io.netty.channel.ChannelHandlerContext;
import io.netty.channel.SimpleChannelInboundHandler;
import io.netty.handler.codec.DecoderResult;
import io.netty.handler.codec.TooLongFrameException;
import io.netty.handler.codec.http.*;
import io.netty.handler.codec.http.multipart.Attribute;
import io.netty.handler.codec.http.multipart.FileUpload;
import io.netty.handler.codec.http.multipart.HttpData;
import io.netty.handler.codec.http2.Http2Error;
import io.netty.handler.codec.http2.Http2Exception;
import io.netty.handler.timeout.IdleState;
import io.netty.handler.timeout.IdleStateEvent;
import io.netty.util.concurrent.Future;
import io.netty.util.concurrent.GenericFutureListener;
import io.reactivex.Completable;
import io.reactivex.Flowable;
import io.reactivex.FlowableOperator;
import io.reactivex.Scheduler;
import io.reactivex.Single;
import io.reactivex.SingleEmitter;
import io.reactivex.functions.LongConsumer;
import io.reactivex.processors.UnicastProcessor;
import io.reactivex.schedulers.Schedulers;
import org.reactivestreams.Publisher;
import org.reactivestreams.Subscriber;
import org.reactivestreams.Subscription;
import org.slf4j.Logger;
import org.slf4j.LoggerFactory;

import javax.net.ssl.SSLException;
import java.io.File;
import java.io.IOException;
import java.net.URISyntaxException;
import java.net.URL;
import java.nio.channels.ClosedChannelException;
import java.nio.file.Paths;
import java.time.LocalDateTime;
import java.util.ArrayList;
import java.util.Collection;
import java.util.Collections;
import java.util.HashSet;
import java.util.Iterator;
import java.util.List;
import java.util.Optional;
import java.util.Set;
import java.util.concurrent.CompletableFuture;
import java.util.concurrent.CompletionException;
import java.util.concurrent.ConcurrentHashMap;
import java.util.concurrent.ExecutionException;
import java.util.concurrent.Executor;
import java.util.concurrent.ExecutorService;
import java.util.concurrent.atomic.AtomicBoolean;
import java.util.concurrent.atomic.AtomicInteger;
import java.util.concurrent.atomic.AtomicLong;
import java.util.concurrent.atomic.AtomicReference;
import java.util.function.BiConsumer;
import java.util.function.Function;
import java.util.function.Supplier;
import java.util.regex.Pattern;
import java.util.stream.Collectors;

import static io.micronaut.core.util.KotlinUtils.isKotlinCoroutineSuspended;
import static io.micronaut.inject.util.KotlinExecutableMethodUtils.isKotlinFunctionReturnTypeUnit;

/**
 * Internal implementation of the {@link io.netty.channel.ChannelInboundHandler} for Micronaut.
 *
 * @author Graeme Rocher
 * @since 1.0
 */
@Internal
@Sharable
@SuppressWarnings("FileLength")
class RoutingInBoundHandler extends SimpleChannelInboundHandler<io.micronaut.http.HttpRequest<?>> {

    private static final Logger LOG = LoggerFactory.getLogger(RoutingInBoundHandler.class);
    private static final Pattern IGNORABLE_ERROR_MESSAGE = Pattern.compile(
            "^.*(?:connection.*(?:reset|closed|abort|broken)|broken.*pipe).*$", Pattern.CASE_INSENSITIVE);
    private static final Argument ARGUMENT_PART_DATA = Argument.of(PartData.class);

    private final Router router;
    private final ExecutorSelector executorSelector;
    private final StaticResourceResolver staticResourceResolver;
    private final BeanContext beanContext;
    private final NettyHttpServerConfiguration serverConfiguration;
    private final HttpContentProcessorResolver httpContentProcessorResolver;
    private final ErrorResponseProcessor<?> errorResponseProcessor;
    private final RequestArgumentSatisfier requestArgumentSatisfier;
    private final MediaTypeCodecRegistry mediaTypeCodecRegistry;
    private final NettyCustomizableResponseTypeHandlerRegistry customizableResponseTypeHandlerRegistry;
    private final Supplier<ExecutorService> ioExecutorSupplier;
    private final String serverHeader;
    private final boolean multipartEnabled;
    private ExecutorService ioExecutor;

    /**
     * @param beanContext                             The bean locator
     * @param router                                  The router
     * @param mediaTypeCodecRegistry                  The media type codec registry
     * @param customizableResponseTypeHandlerRegistry The customizable response type handler registry
     * @param staticResourceResolver                  The static resource resolver
     * @param serverConfiguration                     The Netty HTTP server configuration
     * @param requestArgumentSatisfier                The Request argument satisfier
     * @param executorSelector                        The executor selector
     * @param ioExecutor                              The IO executor
     * @param httpContentProcessorResolver            The http content processor resolver
     * @param errorResponseProcessor                  The factory to create error responses
     */
    RoutingInBoundHandler(
            BeanContext beanContext,
            Router router,
            MediaTypeCodecRegistry mediaTypeCodecRegistry,
            NettyCustomizableResponseTypeHandlerRegistry customizableResponseTypeHandlerRegistry,
            StaticResourceResolver staticResourceResolver,
            NettyHttpServerConfiguration serverConfiguration,
            RequestArgumentSatisfier requestArgumentSatisfier,
            ExecutorSelector executorSelector,
            Supplier<ExecutorService> ioExecutor,
            HttpContentProcessorResolver httpContentProcessorResolver,
            ErrorResponseProcessor<?> errorResponseProcessor) {
        this.mediaTypeCodecRegistry = mediaTypeCodecRegistry;
        this.customizableResponseTypeHandlerRegistry = customizableResponseTypeHandlerRegistry;
        this.beanContext = beanContext;
        this.staticResourceResolver = staticResourceResolver;
        this.ioExecutorSupplier = ioExecutor;
        this.executorSelector = executorSelector;
        this.router = router;
        this.requestArgumentSatisfier = requestArgumentSatisfier;
        this.serverConfiguration = serverConfiguration;
        this.serverHeader = serverConfiguration.getServerHeader().orElse(null);
        this.httpContentProcessorResolver = httpContentProcessorResolver;
        this.errorResponseProcessor = errorResponseProcessor;
        Optional<Boolean> multipartEnabled = serverConfiguration.getMultipart().getEnabled();
        this.multipartEnabled = !multipartEnabled.isPresent() || multipartEnabled.get();
    }

    @Override
    public void handlerRemoved(ChannelHandlerContext ctx) throws Exception {
        super.handlerRemoved(ctx);
        cleanupIfNecessary(ctx);
    }

    @Override
    public void channelInactive(ChannelHandlerContext ctx) throws Exception {
        super.channelInactive(ctx);
        if (ctx.channel().isWritable()) {
            ctx.flush();
        }
        cleanupIfNecessary(ctx);
    }

    private void cleanupIfNecessary(ChannelHandlerContext ctx) {
        NettyHttpRequest.remove(ctx);
    }

    private void cleanupRequest(ChannelHandlerContext ctx, NettyHttpRequest request) {
        try {
            request.release();
        } finally {
            ctx.executor().execute(() -> {
                try {
                    beanContext.publishEvent(
                            new HttpRequestTerminatedEvent(
                                    request
                            )
                    );
                } catch (Exception e) {
                    if (LOG.isErrorEnabled()) {
                        LOG.error("Error publishing request terminated event: " + e.getMessage(), e);
                    }
                }
            });
        }
    }

    @Override
    public void userEventTriggered(ChannelHandlerContext ctx, Object evt) throws Exception {
        try {
            if (evt instanceof IdleStateEvent) {
                IdleStateEvent idleStateEvent = (IdleStateEvent) evt;
                IdleState state = idleStateEvent.state();
                if (state == IdleState.ALL_IDLE) {
                    ctx.close();
                }
            }
        } finally {
            super.userEventTriggered(ctx, evt);
        }
    }

    @Override
    public void exceptionCaught(ChannelHandlerContext ctx, Throwable cause) {
        NettyHttpRequest<?> nettyHttpRequest = NettyHttpRequest.remove(ctx);
        if (nettyHttpRequest == null) {
            if (cause instanceof SSLException || cause.getCause() instanceof SSLException || isIgnorable(cause)) {
                if (LOG.isDebugEnabled()) {
                    LOG.debug("Micronaut Server Error - No request state present. Cause: " + cause.getMessage(), cause);
                }
            } else {
                if (LOG.isErrorEnabled()) {
                    LOG.error("Micronaut Server Error - No request state present. Cause: " + cause.getMessage(), cause);
                }
            }

            ctx.writeAndFlush(new DefaultFullHttpResponse(HttpVersion.HTTP_1_1, HttpResponseStatus.INTERNAL_SERVER_ERROR));
            return;
        }

        filterAndEncodeResponse(
                ctx,
                nettyHttpRequest,
                exceptionCaughtInternal(ctx, cause, nettyHttpRequest),
                MediaType.APPLICATION_JSON_TYPE);
    }

    private Publisher<MutableHttpResponse<?>> exceptionCaughtInternal(ChannelHandlerContext ctx,
                                                                      Throwable t,
                                                                      NettyHttpRequest<?> nettyHttpRequest) {
        // find the origination of of the route
        RouteMatch<?> originalRoute = nettyHttpRequest.getMatchedRoute();
        Class declaringType = null;
        if (originalRoute instanceof MethodExecutionHandle) {
            declaringType = ((MethodExecutionHandle) originalRoute).getDeclaringType();
        }

        final Throwable cause;
        // top level exceptions returned by CompletableFutures. These always wrap the real exception thrown.
        if ((t instanceof CompletionException || t instanceof ExecutionException) && t.getCause() != null) {
            cause = t.getCause();
        } else {
            cause = t;
        }

<<<<<<< HEAD
        RouteMatch<?> errorRoute = findErrorRoute(cause, declaringType, nettyHttpRequest);

        if (errorRoute != null) {
            Supplier<MediaType> defaultResponseMediaType = () -> resolveDefaultResponseContentType(
                    nettyHttpRequest,
                    errorRoute
            );
            try {
                return executeRoute(
                        errorRoute,
                        nettyHttpRequest,
                        ctx,
                        ctx.executor(),
                        true,
                        false,
                        null,
                        defaultResponseMediaType
                ).doOnNext(response -> response.setAttribute(HttpAttributes.EXCEPTION, cause));
            } catch (Throwable e) {
                return createDefaultErrorResponsePublisher(nettyHttpRequest, e);
            }
        } else {

            Optional<ExceptionHandler> exceptionHandler = beanContext
                    .findBean(ExceptionHandler.class, Qualifiers.byTypeArgumentsClosest(cause.getClass(), Object.class));

            if (exceptionHandler.isPresent()) {
                ExceptionHandler handler = exceptionHandler.get();
                try {
                    if (serverConfiguration.isLogHandledExceptions()) {
                        logException(cause);
                    }

                    Object result = handler.handle(nettyHttpRequest, cause);
                    final MutableHttpResponse<?> response = errorResultToResponse(result);
                    if (!response.getContentType().isPresent()) {
                        MediaType.fromType(handler.getClass()).ifPresent(response::contentType);
                    }
                    response.setAttribute(HttpAttributes.EXCEPTION, cause);
                    return Publishers.just(response);
                } catch (Throwable e) {
                    return createDefaultErrorResponsePublisher(nettyHttpRequest, e);
                }
            } else {
                if (isIgnorable(cause)) {
                    logIgnoredException(cause);
                    ctx.read();
                    return Publishers.empty();
                } else {
                    return createDefaultErrorResponsePublisher(
                            nettyHttpRequest,
                            cause);
                }
            }
        }
    }

    private RouteMatch<?> findErrorRoute(Throwable cause,
                                         Class<?> declaringType,
                                         NettyHttpRequest<?> nettyHttpRequest) {
        RouteMatch<?> errorRoute = null;
        // when arguments do not match, then there is UnsatisfiedRouteException, we can handle this with a routed bad request
        if (cause instanceof UnsatisfiedRouteException) {
            if (declaringType != null) {
                // handle error with a method that is non global with bad request
                errorRoute = router.findStatusRoute(declaringType, HttpStatus.BAD_REQUEST, nettyHttpRequest).orElse(null);
            }
            if (errorRoute == null) {
                // handle error with a method that is global with bad request
                errorRoute = router.findStatusRoute(HttpStatus.BAD_REQUEST, nettyHttpRequest).orElse(null);
            }
        } else if (cause instanceof HttpStatusException) {
            HttpStatusException statusException = (HttpStatusException) cause;
            if (declaringType != null) {
                // handle error with a method that is non global with bad request
                errorRoute = router.findStatusRoute(declaringType, statusException.getStatus(), nettyHttpRequest).orElse(null);
            }
            if (errorRoute == null) {
                // handle error with a method that is global with bad request
                errorRoute = router.findStatusRoute(statusException.getStatus(), nettyHttpRequest).orElse(null);
            }
        } else if (cause instanceof BeanCreationException && declaringType != null) {
=======
        if (cause instanceof BeanCreationException && declaringType != null) {
>>>>>>> e0095937
            // If the controller could not be instantiated, don't look for a local error route
            Optional<Class> rootBeanType = ((BeanCreationException) cause).getRootBeanType().map(BeanType::getBeanType);
            if (rootBeanType.isPresent() && declaringType == rootBeanType.get()) {
                if (LOG.isDebugEnabled()) {
                    LOG.debug("Failed to instantiate [{}]. Skipping lookup of a local error route", declaringType.getName());
                }
                declaringType = null;
            }
        }

        // First try to find an error route by the exception
        if (declaringType != null) {
            // handle error with a method that is non global with exception
            errorRoute = router.findErrorRoute(declaringType, cause, nettyHttpRequest).orElse(null);
        }
        if (errorRoute == null) {
            // handle error with a method that is global with exception
            errorRoute = router.findErrorRoute(cause, nettyHttpRequest).orElse(null);
        }

        if (errorRoute == null) {
            // Second try is by status route if the status is known
            HttpStatus errorStatus = null;
            if (cause instanceof UnsatisfiedRouteException) {
                // when arguments do not match, then there is UnsatisfiedRouteException, we can handle this with a routed bad request
                errorStatus = HttpStatus.BAD_REQUEST;
            } else if (cause instanceof HttpStatusException) {
                errorStatus = ((HttpStatusException) cause).getStatus();
            }

            if (errorStatus != null) {
                if (declaringType != null) {
                    // handle error with a method that is non global with bad request
                    errorRoute = router.findStatusRoute(declaringType, errorStatus, nettyHttpRequest).orElse(null);
                }
                if (errorRoute == null) {
                    // handle error with a method that is global with bad request
                    errorRoute = router.findStatusRoute(errorStatus, nettyHttpRequest).orElse(null);
                }
            }
        }

        if (errorRoute != null) {
            if (LOG.isDebugEnabled()) {
                LOG.debug("Found matching exception handler for exception [{}]: {}", cause.getMessage(), errorRoute);
            }
            errorRoute = requestArgumentSatisfier.fulfillArgumentRequirements(errorRoute, nettyHttpRequest, false);
        }

        return errorRoute;
    }

    @Override
    protected void channelRead0(ChannelHandlerContext ctx, io.micronaut.http.HttpRequest<?> request) {
        ctx.channel().config().setAutoRead(false);
        io.micronaut.http.HttpMethod httpMethod = request.getMethod();
        String requestPath = request.getUri().getPath();

        if (LOG.isDebugEnabled()) {
            LOG.debug("Request {} {}", httpMethod, request.getUri());
        }

        NettyHttpRequest nettyHttpRequest = (NettyHttpRequest) request;
        io.netty.handler.codec.http.HttpRequest nativeRequest = nettyHttpRequest.getNativeRequest();
        // handle decoding failure
        DecoderResult decoderResult = nativeRequest.decoderResult();
        if (decoderResult.isFailure()) {
            Throwable cause = decoderResult.cause();
            HttpStatus status = cause instanceof TooLongFrameException ? HttpStatus.REQUEST_ENTITY_TOO_LARGE : HttpStatus.BAD_REQUEST;
            handleStatusError(
                    ctx,
                    request,
                    nettyHttpRequest,
                    HttpResponse.status(status),
                    status.getReason()
            );
            return;
        }

        MediaType contentType = request.getContentType().orElse(null);
        final String requestMethodName = request.getMethodName();

        if (!multipartEnabled &&
                contentType != null &&
                contentType.equals(MediaType.MULTIPART_FORM_DATA_TYPE)) {
            if (LOG.isDebugEnabled()) {
                LOG.debug("Multipart uploads have been disabled via configuration. Rejected request for URI {}, method {}, and content type {}", request.getUri(),
                        requestMethodName, contentType);
            }

            handleStatusError(
                    ctx,
                    request,
                    nettyHttpRequest,
                    HttpResponse.status(HttpStatus.UNSUPPORTED_MEDIA_TYPE),
                    "Content Type [" + contentType + "] not allowed");
            return;
        }

        UriRouteMatch<Object, Object> routeMatch = null;

        List<UriRouteMatch<Object, Object>> uriRoutes = router.findAllClosest(request);

        if (uriRoutes.size() > 1) {
            throw new DuplicateRouteException(requestPath, uriRoutes);
        } else if (uriRoutes.size() == 1) {
            UriRouteMatch<Object, Object> establishedRoute = uriRoutes.get(0);
            request.setAttribute(HttpAttributes.ROUTE, establishedRoute.getRoute());
            request.setAttribute(HttpAttributes.ROUTE_MATCH, establishedRoute);
            request.setAttribute(HttpAttributes.URI_TEMPLATE, establishedRoute.getRoute().getUriMatchTemplate().toString());
            routeMatch = establishedRoute;
        }

        RouteMatch<?> route;

        if (routeMatch == null) {
            if (LOG.isDebugEnabled()) {
                LOG.debug("No matching route: {} {}", httpMethod, request.getUri());
            }

            // if there is no route present try to locate a route that matches a different HTTP method
            final List<UriRouteMatch<?, ?>> anyMatchingRoutes = router
                    .findAny(request.getUri().toString(), request)
                    .collect(Collectors.toList());
            final Collection<MediaType> acceptedTypes = request.accept();
            final boolean hasAcceptHeader = CollectionUtils.isNotEmpty(acceptedTypes);

            Set<MediaType> acceptableContentTypes = contentType != null ? new HashSet<>(5) : null;
            Set<String> allowedMethods = new HashSet<>(5);
            Set<MediaType> produceableContentTypes = hasAcceptHeader ? new HashSet<>(5) : null;
            for (UriRouteMatch<?, ?> anyRoute : anyMatchingRoutes) {
                final String routeMethod = anyRoute.getRoute().getHttpMethodName();
                if (!requestMethodName.equals(routeMethod)) {
                    allowedMethods.add(routeMethod);
                }
                if (contentType != null && !anyRoute.doesConsume(contentType)) {
                    acceptableContentTypes.addAll(anyRoute.getRoute().getConsumes());
                }
                if (hasAcceptHeader && !anyRoute.doesProduce(acceptedTypes)) {
                    produceableContentTypes.addAll(anyRoute.getRoute().getProduces());
                }
            }

            if (CollectionUtils.isNotEmpty(acceptableContentTypes)) {
                if (LOG.isDebugEnabled()) {
                    LOG.debug("Content type not allowed for URI {}, method {}, and content type {}", request.getUri(),
                            requestMethodName, contentType);
                }

                handleStatusError(
                        ctx,
                        request,
                        nettyHttpRequest,
                        HttpResponse.status(HttpStatus.UNSUPPORTED_MEDIA_TYPE),
                        "Content Type [" + contentType + "] not allowed. Allowed types: " + acceptableContentTypes);
                return;
            }

            if (CollectionUtils.isNotEmpty(produceableContentTypes)) {
                if (LOG.isDebugEnabled()) {
                    LOG.debug("Content type not allowed for URI {}, method {}, and content type {}", request.getUri(),
                            requestMethodName, contentType);
                }

                handleStatusError(
                        ctx,
                        request,
                        nettyHttpRequest,
                        HttpResponse.status(HttpStatus.NOT_ACCEPTABLE),
                        "Specified Accept Types " + acceptedTypes + " not supported. Supported types: " + produceableContentTypes);
                return;
            }

            if (!allowedMethods.isEmpty()) {

                if (LOG.isDebugEnabled()) {
                    LOG.debug("Method not allowed for URI {} and method {}", request.getUri(), requestMethodName);
                }

                handleStatusError(
                        ctx,
                        request,
                        nettyHttpRequest,
                        HttpResponse.notAllowedGeneric(allowedMethods),
                        "Method [" + requestMethodName + "] not allowed for URI [" + request.getUri() + "]. Allowed methods: " + allowedMethods);
                return;
            }

            Optional<? extends FileCustomizableResponseType> optionalFile = matchFile(requestPath);

            if (optionalFile.isPresent()) {
                route = new BasicObjectRouteMatch(optionalFile.get());
            } else {
                Optional<RouteMatch<Object>> statusRoute = router.findStatusRoute(HttpStatus.NOT_FOUND, request);
                if (statusRoute.isPresent()) {
                    route = statusRoute.get();
                } else {
                    emitDefaultNotFoundResponse(ctx, nettyHttpRequest);
                    return;
                }
            }

        } else {
            route = routeMatch;
        }

        if (LOG.isTraceEnabled()) {
            if (route instanceof MethodBasedRouteMatch) {
                LOG.trace("Matched route {} - {} to controller {}", requestMethodName, requestPath, route.getDeclaringType());
            } else {
                LOG.trace("Matched route {} - {}", requestMethodName, requestPath);
            }
        }
        // all ok proceed to try and execute the route
        if (route.isWebSocketRoute()) {
            handleStatusError(
                    ctx,
                    request,
                    nettyHttpRequest,
                    HttpResponse.status(HttpStatus.BAD_REQUEST),
                    "Not a WebSocket request");
        } else {
            handleRouteMatch(route, nettyHttpRequest, ctx);
        }
    }

    private void handleStatusError(
            ChannelHandlerContext ctx,
            HttpRequest<?> request,
            NettyHttpRequest<?> nettyHttpRequest,
            MutableHttpResponse<?> defaultResponse,
            String message) {
        Optional<RouteMatch<Object>> statusRoute = router.findStatusRoute(defaultResponse.status(), request);
        if (statusRoute.isPresent()) {
            RouteMatch<Object> routeMatch = statusRoute.get();
            handleRouteMatch(routeMatch, nettyHttpRequest, ctx);
        } else {
            if (request.getMethod() != HttpMethod.HEAD) {
                defaultResponse = errorResponseProcessor.processResponse(ErrorContext.builder(request)
                        .errorMessage(message)
                        .build(), defaultResponse);
            }
            filterAndEncodeResponse(
                    ctx,
                    nettyHttpRequest,
                    Publishers.just(defaultResponse),
                    MediaType.APPLICATION_JSON_TYPE
            );
        }
    }

    private void filterAndEncodeResponse(
            ChannelHandlerContext ctx,
            NettyHttpRequest<?> request,
            Publisher<MutableHttpResponse<?>> responsePublisher,
            MediaType defaultResponseMediaType) {

        AtomicReference<HttpRequest<?>> requestReference = new AtomicReference<>(request);

        Flowable.fromPublisher(filterPublisher(requestReference, responsePublisher, ctx))
                .subscribe(response -> {
                    encodeHttpResponse(
                            ctx,
                            request,
                            response,
                            response.body(),
                            () -> defaultResponseMediaType
                    );
                });
    }

    private Optional<? extends FileCustomizableResponseType> matchFile(String path) {
        Optional<URL> optionalUrl = staticResourceResolver.resolve(path);

        if (optionalUrl.isPresent()) {
            try {
                URL url = optionalUrl.get();
                if (url.getProtocol().equals("file")) {
                    File file = Paths.get(url.toURI()).toFile();
                    if (file.exists() && !file.isDirectory() && file.canRead()) {
                        return Optional.of(new NettySystemFileCustomizableResponseType(file));
                    }
                }

                return Optional.of(new NettyStreamedFileCustomizableResponseType(url));
            } catch (URISyntaxException e) {
                //no-op
            }
        }

        return Optional.empty();
    }

    private void emitDefaultNotFoundResponse(ChannelHandlerContext ctx, NettyHttpRequest<?> request) {
        MutableHttpResponse<?> res = newNotFoundError(request);
        filterAndEncodeResponse(
                ctx,
                request,
                Publishers.just(res),
                MediaType.APPLICATION_JSON_TYPE);
    }

    private MutableHttpResponse<?> newNotFoundError(HttpRequest<?> request) {
        return errorResponseProcessor.processResponse(
                ErrorContext.builder(request)
                        .errorMessage("Page Not Found")
                        .build(), HttpResponse.notFound());
    }

    private MutableHttpResponse<?> errorResultToResponse(Object result) {
        MutableHttpResponse<?> response;
        if (result instanceof HttpResponse) {
            return toNettyResponse((HttpResponse<?>) result);
        } else {
            if (result instanceof HttpStatus) {
                response = HttpResponse.status((HttpStatus) result);
            } else {
                response = HttpResponse.serverError().body(result);
            }
        }
        return response;
    }

    private void handleRouteMatch(
            RouteMatch<?> routeMatch,
            NettyHttpRequest<?> request,
            ChannelHandlerContext context) {
        // Set the matched route on the request
        request.setMatchedRoute(routeMatch);

        // try to fulfill the argument requirements of the route
        RouteMatch<?> route = requestArgumentSatisfier.fulfillArgumentRequirements(routeMatch, request, false);

        // If it is not executable and the body is not required send back 400 - BAD REQUEST

        // decorate the execution of the route so that it runs an async executor
        request.setMatchedRoute(route);

        Optional<Argument<?>> bodyArgument = route.getBodyArgument()
            .filter(argument -> argument.getAnnotationMetadata().hasAnnotation(Body.class));

        // The request body is required, so at this point we must have a StreamedHttpRequest
        io.netty.handler.codec.http.HttpRequest nativeRequest = request.getNativeRequest();
        HttpContentProcessor<?> contentProcessor = null;
        if (!route.isExecutable() &&
                io.micronaut.http.HttpMethod.permitsRequestBody(request.getMethod()) &&
                nativeRequest instanceof StreamedHttpRequest &&
                (!bodyArgument.isPresent() || !route.isSatisfied(bodyArgument.get().getName()))) {
            contentProcessor = httpContentProcessorResolver.resolve(request, route);
        } else {
            context.read();
        }

        // Select the most appropriate Executor
        ExecutorService executor;
        if (route instanceof MethodReference) {
            executor = executorSelector.select((MethodReference) route, serverConfiguration.getThreadSelection()).orElse(null);
        } else {
            executor = null;
        }

        Supplier<MediaType> defaultResponseMediaType = () -> resolveDefaultResponseContentType(
                request,
                route
        );

        final Flowable<MutableHttpResponse<?>> routeResponse = executeRoute(
                route,
                request,
                context,
                executor,
                false,
                true,
                contentProcessor,
                defaultResponseMediaType
        );

        routeResponse.subscribe(new CompletionAwareSubscriber<HttpResponse<?>>() {
            @Override
            protected void doOnSubscribe(Subscription subscription) {
                subscription.request(1);
            }

            @Override
            protected void doOnNext(HttpResponse<?> message) {
                encodeHttpResponse(
                        context,
                        request,
                        toNettyResponse(message),
                        message.body(),
                        defaultResponseMediaType
                );
                subscription.request(1);
            }

            @Override
            protected void doOnError(Throwable throwable) {
                final MutableHttpResponse<?> defaultErrorResponse = createDefaultErrorResponse(request, throwable);
                encodeHttpResponse(
                        context,
                        request,
                        toNettyResponse(defaultErrorResponse),
                        defaultErrorResponse.body(),
                        () -> MediaType.APPLICATION_JSON_TYPE
                );
            }

            @Override
            protected void doOnComplete() {
            }
        });
    }

    private boolean isJsonFormattable(Argument<?> argument) {
        Class<?> javaType = argument.getType();
        if (Publishers.isConvertibleToPublisher(javaType)) {
            javaType = argument.getFirstTypeVariable().orElse(Argument.OBJECT_ARGUMENT).getType();
        }
        return !(javaType == byte[].class
                || ByteBuffer.class.isAssignableFrom(javaType)
                || ByteBuf.class.isAssignableFrom(javaType));
    }

    private Subscriber<Object> buildSubscriber(NettyHttpRequest<?> request,
                                               RouteMatch<?> finalRoute,
                                               SingleEmitter<RouteMatch<?>> emitter) {
        boolean isFormData = request.isFormOrMultipartData();
        if (isFormData) {
            return new CompletionAwareSubscriber<Object>() {
                final boolean alwaysAddContent = request.isFormData();
                RouteMatch<?> routeMatch = finalRoute;
                final AtomicBoolean executed = new AtomicBoolean(false);
                final AtomicLong pressureRequested = new AtomicLong(0);
                final ConcurrentHashMap<String, UnicastProcessor> subjects = new ConcurrentHashMap<>();
                final ConcurrentHashMap<Integer, HttpDataReference> dataReferences = new ConcurrentHashMap<>();
                final ConversionService conversionService = ConversionService.SHARED;
                Subscription s;
                final LongConsumer onRequest = num -> pressureRequested.updateAndGet(p -> {
                    long newVal = p - num;
                    if (newVal < 0) {
                        s.request(num - p);
                        return 0;
                    } else {
                        return newVal;
                    }
                });

                Flowable processFlowable(Flowable flowable, Integer dataKey, boolean controlsFlow) {
                    if (controlsFlow) {
                        flowable = flowable.doOnRequest(onRequest);
                    }
                    return flowable
                            .doAfterTerminate(() -> {
                                if (controlsFlow) {
                                    HttpDataReference dataReference = dataReferences.get(dataKey);
                                    dataReference.destroy();
                                }
                            });
                }

                @Override
                protected void doOnSubscribe(Subscription subscription) {
                    this.s = subscription;
                    subscription.request(1);
                }

                @Override
                protected void doOnNext(Object message) {
                    boolean executed = this.executed.get();
                    if (message instanceof ByteBufHolder) {
                        if (message instanceof HttpData) {
                            HttpData data = (HttpData) message;

                            if (LOG.isTraceEnabled()) {
                                LOG.trace("Received HTTP Data for request [{}]: {}", request, message);
                            }

                            String name = data.getName();
                            Optional<Argument<?>> requiredInput = routeMatch.getRequiredInput(name);

                            if (requiredInput.isPresent()) {
                                Argument<?> argument = requiredInput.get();
                                Supplier<Object> value;
                                boolean isPublisher = Publishers.isConvertibleToPublisher(argument.getType());
                                boolean chunkedProcessing = false;

                                if (isPublisher) {
                                    Integer dataKey = System.identityHashCode(data);
                                    HttpDataReference dataReference = dataReferences.computeIfAbsent(dataKey, key -> new HttpDataReference(data));
                                    Argument typeVariable;

                                    if (StreamingFileUpload.class.isAssignableFrom(argument.getType())) {
                                        typeVariable = ARGUMENT_PART_DATA;
                                    } else {
                                        typeVariable = argument.getFirstTypeVariable().orElse(Argument.OBJECT_ARGUMENT);
                                    }
                                    Class typeVariableType = typeVariable.getType();

                                    UnicastProcessor namedSubject = subjects.computeIfAbsent(name, key -> UnicastProcessor.create());

                                    chunkedProcessing = PartData.class.equals(typeVariableType) ||
                                            Publishers.isConvertibleToPublisher(typeVariableType) ||
                                            ClassUtils.isJavaLangType(typeVariableType);

                                    if (Publishers.isConvertibleToPublisher(typeVariableType)) {
                                        boolean streamingFileUpload = StreamingFileUpload.class.isAssignableFrom(typeVariableType);
                                        if (streamingFileUpload) {
                                            typeVariable = ARGUMENT_PART_DATA;
                                        } else {
                                            typeVariable = typeVariable.getFirstTypeVariable().orElse(Argument.OBJECT_ARGUMENT);
                                        }
                                        dataReference.subject.getAndUpdate(subject -> {
                                            if (subject == null) {
                                                UnicastProcessor childSubject = UnicastProcessor.create();
                                                Flowable flowable = processFlowable(childSubject, dataKey, true);
                                                if (streamingFileUpload && data instanceof FileUpload) {
                                                    namedSubject.onNext(new NettyStreamingFileUpload(
                                                            (FileUpload) data,
                                                            serverConfiguration.getMultipart(),
                                                            getIoExecutor(),
                                                            (Flowable<PartData>) flowable));
                                                } else {
                                                    namedSubject.onNext(flowable);
                                                }

                                                return childSubject;
                                            }
                                            return subject;
                                        });
                                    }

                                    UnicastProcessor subject;

                                    final UnicastProcessor ds = dataReference.subject.get();
                                    if (ds != null) {
                                        subject = ds;
                                    } else {
                                        subject = namedSubject;
                                    }

                                    Object part = data;

                                    if (chunkedProcessing) {
                                        HttpDataReference.Component component;
                                        try {
                                            component = dataReference.addComponent();
                                            if (component == null) {
                                                s.request(1);
                                                return;
                                            }
                                        } catch (IOException e) {
                                            subject.onError(e);
                                            s.cancel();
                                            return;
                                        }
                                        part = new NettyPartData(dataReference, component);
                                    }

                                    if (data instanceof FileUpload &&
                                            StreamingFileUpload.class.isAssignableFrom(argument.getType())) {
                                        dataReference.upload.getAndUpdate(upload -> {
                                            if (upload == null) {
                                                return new NettyStreamingFileUpload(
                                                        (FileUpload) data,
                                                        serverConfiguration.getMultipart(),
                                                        getIoExecutor(),
                                                        (Flowable<PartData>) processFlowable(subject, dataKey, true));
                                            }
                                            return upload;
                                        });
                                    }

                                    Optional<?> converted = conversionService.convert(part, typeVariable);

                                    converted.ifPresent(subject::onNext);

                                    if (data.isCompleted() && chunkedProcessing) {
                                        subject.onComplete();
                                    }

                                    value = () -> {
                                        StreamingFileUpload upload = dataReference.upload.get();
                                        if (upload != null) {
                                            return upload;
                                        } else {
                                            return processFlowable(namedSubject, dataKey, dataReference.subject.get() == null);
                                        }
                                    };

                                } else {
                                    if (data instanceof Attribute && !data.isCompleted()) {
                                        request.addContent(data);
                                        s.request(1);
                                        return;
                                    } else {
                                        value = () -> {
                                            if (data.refCnt() > 0) {
                                                return data;
                                            } else {
                                                return null;
                                            }
                                        };
                                    }
                                }

                                if (!executed) {
                                    String argumentName = argument.getName();
                                    if (!routeMatch.isSatisfied(argumentName)) {
                                        routeMatch = routeMatch.fulfill(Collections.singletonMap(argumentName, value.get()));
                                    }
                                    if (isPublisher && chunkedProcessing) {
                                        //accounting for the previous request
                                        pressureRequested.incrementAndGet();
                                    }
                                    if (routeMatch.isExecutable() || message instanceof LastHttpContent) {
                                        executeRoute();
                                        executed = true;
                                    }
                                }

                                if (alwaysAddContent) {
                                    request.addContent(data);
                                }

                                if (!executed || !chunkedProcessing) {
                                    s.request(1);
                                }

                            } else {
                                request.addContent(data);
                                s.request(1);
                            }
                        } else {
                            request.addContent((ByteBufHolder) message);
                            s.request(1);
                        }
                    } else {
                        ((NettyHttpRequest) request).setBody(message);
                        s.request(1);
                    }
                }

                @Override
                protected void doOnError(Throwable t) {
                    s.cancel();
                    emitter.onError(t);
                }

                @Override
                protected void doOnComplete() {
                    for (UnicastProcessor subject : subjects.values()) {
                        if (!subject.hasComplete()) {
                            subject.onComplete();
                        }
                    }
                    executeRoute();
                }

                private void executeRoute() {
                    if (executed.compareAndSet(false, true)) {
                        emitter.onSuccess(routeMatch);
                    }
                }
            };
        } else {
            return new CompletionAwareSubscriber<Object>() {
                private Subscription s;
                private RouteMatch<?> routeMatch = finalRoute;
                private AtomicBoolean executed = new AtomicBoolean(false);

                @Override
                protected void doOnSubscribe(Subscription subscription) {
                    this.s = subscription;
                    subscription.request(1);
                }

                @Override
                protected void doOnNext(Object message) {
                    if (message instanceof ByteBufHolder) {
                        request.addContent((ByteBufHolder) message);
                        s.request(1);
                    } else {
                        ((NettyHttpRequest) request).setBody(message);
                        s.request(1);
                    }
                }

                @Override
                protected void doOnError(Throwable t) {
                    s.cancel();
                    emitter.onError(t);
                }

                @Override
                protected void doOnComplete() {
                    if (executed.compareAndSet(false, true)) {
                        emitter.onSuccess(routeMatch);
                    }
                }
            };
        }

    }

    private ExecutorService getIoExecutor() {
        ExecutorService executor = this.ioExecutor;
        if (executor == null) {
            synchronized (this) { // double check
                executor = this.ioExecutor;
                if (executor == null) {
                    executor = this.ioExecutorSupplier.get();
                    this.ioExecutor = executor;
                }
            }
        }
        return executor;
    }

    private boolean isSingle(RouteMatch<?> finalRoute, Class<?> bodyClass) {
        return finalRoute.isSpecifiedSingle() || (finalRoute.isSingleResult() &&
                (finalRoute.isAsync() || finalRoute.isSuspended() || Publishers.isSingle(bodyClass)));
    }

    private Flowable<MutableHttpResponse<?>> executeRoute(
            RouteMatch<?> routeMatch,
            NettyHttpRequest<?> request,
            ChannelHandlerContext context,
            ExecutorService executor,
            boolean isErrorRoute,
            boolean executeFilters,
            HttpContentProcessor<?> contentProcessor,
            Supplier<MediaType> defaultResponseMediaType) {
        AtomicReference<HttpRequest<?>> requestReference = new AtomicReference<>(request);
        Flowable<MutableHttpResponse<?>> filteredPublisher = buildResultEmitter(
                request,
                requestReference,
                routeMatch,
                executor,
                isErrorRoute,
                executeFilters,
                contentProcessor,
                context
        );

        return filteredPublisher
                .flatMap(message -> {
                    HttpRequest<?> incomingRequest = requestReference.get();
                    applyConfiguredHeaders(message.getHeaders());

                    HttpStatus status = message.status();
                    if (status.getCode() >= 400 && !isErrorRoute) {
                        RouteMatch<Object> statusRoute = findStatusRoute(incomingRequest, status, routeMatch);

                        if (statusRoute != null) {
                            incomingRequest.setAttribute(HttpAttributes.ROUTE_MATCH, statusRoute);

                            return executeRoute(
                                    statusRoute,
                                    request,
                                    context,
                                    executor,
                                    true,
                                    false,
                                    null,
                                    () -> resolveDefaultResponseContentType(request, statusRoute)
                            );
                        }
                    }

                    MediaType specifiedMediaType = message.getContentType().orElse(null);
                    MediaType mediaType = specifiedMediaType != null ? specifiedMediaType : defaultResponseMediaType.get();

                    Object body = message.body();
                    if (body != null) {
                        boolean isReactive = routeMatch.isAsyncOrReactive() || Publishers.isConvertibleToPublisher(body);
                        if (isReactive && Publishers.isConvertibleToPublisher(body)) {
                            message.body(null);

                            Class<?> bodyClass = body.getClass();
                            boolean isSingle = isSingle(routeMatch, bodyClass);
                            boolean isCompletable = !isSingle && routeMatch.isVoid() && Publishers.isCompletable(bodyClass);
                            if (isSingle || isCompletable) {
                                // full response case
                                return ((Flowable<Object>) Publishers.convertPublisher(body, Flowable.class))
                                        .onErrorResumeNext((Throwable t) -> exceptionCaughtInternal(context, t, request))
                                        .switchIfEmpty(Flowable.defer(() -> {
                                            if (isCompletable || routeMatch.isVoid() || routeMatch.isSuspended()) {
                                                message.body(null);
                                                message.header(HttpHeaders.CONTENT_LENGTH, HttpHeaderValues.ZERO);
                                                return Publishers.just(message);
                                            } else if (!isErrorRoute) {
                                                RouteMatch<Object> statusRoute = findStatusRoute(incomingRequest, HttpStatus.NOT_FOUND, routeMatch);
                                                if (statusRoute != null) {
                                                    return executeRoute(
                                                            statusRoute,
                                                            request,
                                                            context,
                                                            executor,
                                                            true,
                                                            false,
                                                            null,
                                                            () -> resolveDefaultResponseContentType(request, statusRoute));
                                                }
                                            }
                                            return Publishers.just(newNotFoundError(request));
                                        }))
                                        .map((Object result) -> {
                                            if (result instanceof HttpResponse) {
                                                return toMutableResponse((HttpResponse<?>) result);
                                            } else {
                                                return message.body(result);
                                            }
                                        });
                            } else {
                                // streaming case
                                Argument<?> typeArgument = routeMatch.getReturnType().getFirstTypeVariable().orElse(Argument.OBJECT_ARGUMENT);
                                if (HttpResponse.class.isAssignableFrom(typeArgument.getType()) && !typeArgument.getFirstTypeVariable().map(Argument::isAsyncOrReactive).orElse(false)) {
                                    // a response stream
                                    Flowable<HttpResponse<?>> bodyPublisher = Publishers.convertPublisher(body, Flowable.class);
                                    return bodyPublisher.map(this::toMutableResponse);
                                } else {
                                    boolean isJson = mediaType.getExtension().equals(MediaType.EXTENSION_JSON) && isJsonFormattable(typeArgument);
                                    Publisher<Object> bodyPublisher = applyExecutorToPublisher(Publishers.convertPublisher(body, Publisher.class), executor);
                                    NettyByteBufferFactory byteBufferFactory = new NettyByteBufferFactory(context.alloc());

                                    Publisher<HttpContent> httpContentPublisher = Publishers.map(bodyPublisher, new Function<Object, HttpContent>() {
                                        boolean first = true;

                                        @Override
                                        public HttpContent apply(Object message) {
                                            HttpContent httpContent;
                                            if (message instanceof ByteBuf) {
                                                httpContent = new DefaultHttpContent((ByteBuf) message);
                                            } else if (message instanceof ByteBuffer) {
                                                ByteBuffer<?> byteBuffer = (ByteBuffer<?>) message;
                                                Object nativeBuffer = byteBuffer.asNativeBuffer();
                                                if (nativeBuffer instanceof ByteBuf) {
                                                    httpContent = new DefaultHttpContent((ByteBuf) nativeBuffer);
                                                } else {
                                                    httpContent = new DefaultHttpContent(Unpooled.copiedBuffer(byteBuffer.asNioBuffer()));
                                                }
                                            } else if (message instanceof byte[]) {
                                                httpContent = new DefaultHttpContent(Unpooled.copiedBuffer((byte[]) message));
                                            } else if (message instanceof HttpContent) {
                                                httpContent = (HttpContent) message;
                                            } else {

                                                MediaTypeCodec codec = mediaTypeCodecRegistry.findCodec(mediaType, message.getClass()).orElse(
                                                        new TextPlainCodec(serverConfiguration.getDefaultCharset()));

                                                if (LOG.isTraceEnabled()) {
                                                    LOG.trace("Encoding emitted response object [{}] using codec: {}", message, codec);
                                                }
                                                ByteBuffer<ByteBuf> encoded = codec.encode(message, byteBufferFactory);
                                                httpContent = new DefaultHttpContent(encoded.asNativeBuffer());
                                            }
                                            if (!isJson || first) {
                                                first = false;
                                                return httpContent;
                                            } else {
                                                return HttpContentUtil.prefixComma(httpContent);
                                            }
                                        }
                                    });

                                    if (isJson) {
                                        // if the Publisher is returning JSON then in order for it to be valid JSON for each emitted element
                                        // we must wrap the JSON in array and delimit the emitted items
                                        httpContentPublisher = Flowable.concat(
                                                Flowable.fromCallable(HttpContentUtil::openBracket),
                                                httpContentPublisher,
                                                Flowable.fromCallable(HttpContentUtil::closeBracket)
                                        );
                                    }
<<<<<<< HEAD

                                    if (mediaType.equals(MediaType.TEXT_EVENT_STREAM_TYPE)) {
                                        httpContentPublisher = Publishers.onComplete(httpContentPublisher, () -> {
                                            CompletableFuture<Void> future = new CompletableFuture<>();
                                            if (!request.getHeaders().isKeepAlive()) {
                                                if (context.channel().isOpen()) {
                                                    context.pipeline()
                                                            .writeAndFlush(new DefaultLastHttpContent())
                                                            .addListener(f -> {
                                                                        if (f.isSuccess()) {
                                                                            future.complete(null);
                                                                        } else {
                                                                            future.completeExceptionally(f.cause());
                                                                        }
                                                                    }
                                                            );
                                                }
                                            }
                                            return future;
                                        });
                                    }
=======
                                });

                                if (isJson) {
                                    // if the Publisher is returning JSON then in order for it to be valid JSON for each emitted element
                                    // we must wrap the JSON in array and delimit the emitted items
                                    httpContentPublisher = Flowable.fromPublisher(httpContentPublisher)
                                            .lift((FlowableOperator<HttpContent, HttpContent>) ArrayBracketSubscriber::new);
                                }

                                httpContentPublisher = Publishers.then(httpContentPublisher, httpContent ->
                                    // once an http content is written, read the next item if it is available
                                    context.read()
                                );

                                httpContentPublisher = Flowable.fromPublisher(httpContentPublisher)
                                        .doAfterTerminate(() -> cleanupRequest(context, request));
>>>>>>> e0095937

                                    httpContentPublisher = Publishers.then(httpContentPublisher, httpContent ->
                                            // once an http content is written, read the next item if it is available
                                            context.read()
                                    );
                                    httpContentPublisher = Flowable.fromPublisher(httpContentPublisher)
                                            .doAfterTerminate(() -> cleanupRequest(context, request));

                                    message.header(HttpHeaderNames.TRANSFER_ENCODING, HttpHeaderValues.CHUNKED);
                                    message.header(HttpHeaderNames.CONTENT_TYPE, mediaType);
                                    message.body(httpContentPublisher);
                                }
                            }
                        }
                    }
                    return Publishers.just(message);
                });
    }

    private Flowable<MutableHttpResponse<?>> buildResultEmitter(
            NettyHttpRequest<?> request,
            AtomicReference<HttpRequest<?>> requestReference,
            RouteMatch<?> finalRoute,
            ExecutorService executor,
            boolean isErrorRoute,
            boolean executeFilters,
            HttpContentProcessor<?> contentProcessor,
            ChannelHandlerContext context) {
        // build the result emitter. This result emitter emits the response from a controller action
        Publisher<MutableHttpResponse<?>> executeRoutePublisher;
        if (contentProcessor != null) {
            executeRoutePublisher = Single.<RouteMatch<?>>create(emitter ->
                    contentProcessor.subscribe(buildSubscriber(request, finalRoute, emitter)))
                    .flatMapPublisher((route) -> createExecuteRoutePublisher(request, requestReference, route, isErrorRoute, executor));
        } else {
            executeRoutePublisher = createExecuteRoutePublisher(request, requestReference, finalRoute, isErrorRoute, executor);
        }

        executeRoutePublisher = Flowable.fromPublisher(executeRoutePublisher)
                .onErrorResumeNext((t) -> {
                    final NettyHttpRequest nettyHttpRequest = (NettyHttpRequest) requestReference.get();
                    return exceptionCaughtInternal(context, t, nettyHttpRequest);
                });

        if (executeFilters) {
            executeRoutePublisher = filterPublisher(requestReference, executeRoutePublisher, context);
        }

        return Flowable.fromPublisher(executeRoutePublisher);
    }

    private Publisher<MutableHttpResponse<?>> createExecuteRoutePublisher(NettyHttpRequest<?> request,
                                                                                    AtomicReference<HttpRequest<?>> requestReference,
                                                                                    RouteMatch<?> routeMatch,
                                                                                    boolean isErrorRoute,
                                                                                    Executor executor) {
        return new Publisher<MutableHttpResponse<?>>() {
            @Override
            public void subscribe(Subscriber<? super MutableHttpResponse<?>> subscriber) {
                if (executor == null) {
                    doSubscribe(subscriber);
                } else {
                    executor.execute(() -> {
                        doSubscribe(subscriber);
                    });
                }
            }

            private void doSubscribe(Subscriber<? super MutableHttpResponse<?>> subscriber) {
                subscriber.onSubscribe(new Subscription() {

                    boolean done;

                    @Override
                    public void request(long n) {
                        if (done) {
                            return;
                        }
                        done = true;
                        try {
                            ServerRequestContext.set(requestReference.get());
                            emitRouteResponse((Subscriber<MutableHttpResponse<?>>) subscriber, request, requestReference, routeMatch, isErrorRoute);
                        } finally {
                            ServerRequestContext.set(null);
                        }
                    }

                    @Override
                    public void cancel() {
                    }

                });
            }
        };
    }

    private void emitRouteResponse(Subscriber<MutableHttpResponse<?>> subscriber,
                                   NettyHttpRequest<?> request,
                                   AtomicReference<HttpRequest<?>> requestReference,
                                   RouteMatch<?> routeMatch,
                                   boolean isErrorRoute) {
        try {
            final RouteMatch<?> finalRoute;

            // ensure the route requirements are completely satisfied
            if (!routeMatch.isExecutable()) {
                finalRoute = requestArgumentSatisfier
                        .fulfillArgumentRequirements(routeMatch, requestReference.get(), true);
            } else {
                finalRoute = routeMatch;
            }

            boolean isSuspended = finalRoute.isSuspended();

            Object body = finalRoute.execute();
            if (body instanceof Optional) {
                body = ((Optional<?>) body).orElse(null);
            }

            HttpRequest<?> incomingRequest = requestReference.get();
            MutableHttpResponse<?> outgoingResponse;

            if (body == null) {
                if (finalRoute.isVoid()) {
                    outgoingResponse = forStatus(finalRoute);
                    if (HttpMethod.permitsRequestBody(request.getMethod())) {
                        outgoingResponse.header(HttpHeaders.CONTENT_LENGTH, HttpHeaderValues.ZERO);
                    }
                } else {
                    outgoingResponse = newNotFoundError(request);
                }
            } else {
                HttpStatus defaultHttpStatus = isErrorRoute ? HttpStatus.INTERNAL_SERVER_ERROR : HttpStatus.OK;
                boolean isReactive = finalRoute.isAsyncOrReactive() || Publishers.isConvertibleToPublisher(body);
                if (isReactive) {
                    Class<?> bodyClass = body.getClass();
                    boolean isSingle = isSingle(finalRoute, bodyClass);
                    boolean isCompletable = !isSingle && finalRoute.isVoid() && Publishers.isCompletable(bodyClass);
                    if (isSingle || isCompletable) {
                        // full response case
                        Publisher<Object> publisher = Publishers.convertPublisher(body, Publisher.class);
                        Publishers.mapOrSupplyEmpty(publisher, new Publishers.MapOrSupplyEmpty<Object, MutableHttpResponse<?>>() {
                            @Override
                            public MutableHttpResponse<?>  map(Object o) {
                                MutableHttpResponse<?> singleResponse;
                                if (o instanceof Optional) {
                                    Optional optional = (Optional) o;
                                    if (optional.isPresent()) {
                                        o = ((Optional<?>) o).get();
                                    } else {
                                        return supplyEmpty();
                                    }
                                }
                                if (o instanceof HttpResponse) {
                                    singleResponse = toMutableResponse((HttpResponse<?>) o);
                                } else if (o instanceof HttpStatus) {
                                    singleResponse = forStatus(routeMatch, (HttpStatus) o);
                                } else {
                                    singleResponse = forStatus(routeMatch, defaultHttpStatus)
                                            .body(o);
                                }
                                singleResponse.setAttribute(HttpAttributes.ROUTE_MATCH, finalRoute);
                                return singleResponse;
                            }

                            @Override
                            public MutableHttpResponse<?> supplyEmpty() {
                                MutableHttpResponse<?> singleResponse;
                                if (isCompletable || finalRoute.isVoid()) {
                                    singleResponse = forStatus(finalRoute, HttpStatus.OK)
                                            .header(HttpHeaders.CONTENT_LENGTH, HttpHeaderValues.ZERO);
                                } else {
                                    singleResponse = newNotFoundError(request);
                                }
                                singleResponse.setAttribute(HttpAttributes.ROUTE_MATCH, finalRoute);
                                return singleResponse;
                            }

                        }).subscribe(new CompletionAwareSubscriber<MutableHttpResponse<?>>() {

                            @Override
                            public void doOnSubscribe(Subscription s) {
                                s.request(1);
                            }

                            @Override
                            public void doOnNext(MutableHttpResponse<?> mutableHttpResponse) {
                                subscriber.onNext(mutableHttpResponse);
                            }

                            @Override
                            public void doOnError(Throwable t) {
                                subscriber.onError(t);
                            }

                            @Override
                            public void doOnComplete() {
                                subscriber.onComplete();
                            }
                        });
                        return;
                    }
                }
                // now we have the raw result, transform it as necessary
                if (body instanceof HttpStatus) {
                    outgoingResponse = HttpResponse.status((HttpStatus) body);
                } else {
                    if (isSuspended) {
                        boolean isKotlinFunctionReturnTypeUnit =
                                finalRoute instanceof MethodBasedRouteMatch &&
                                        isKotlinFunctionReturnTypeUnit(((MethodBasedRouteMatch) finalRoute).getExecutableMethod());
                        final Supplier<CompletableFuture<?>> supplier = ContinuationArgumentBinder.extractContinuationCompletableFutureSupplier(incomingRequest);
                        if (isKotlinCoroutineSuspended(body)) {
                            CompletableFuture<?> f = supplier.get();
                            f.whenComplete((o, throwable) -> {
                                if (throwable != null) {
                                    subscriber.onError(throwable);
                                } else {
                                    if (o == null) {
                                        subscriber.onNext(newNotFoundError(request));
                                    } else {
                                        MutableHttpResponse<?> response;
                                        if (o instanceof HttpResponse) {
                                            response = toMutableResponse((HttpResponse<?>) o);
                                        } else {
                                            response = forStatus(routeMatch, defaultHttpStatus);
                                            if (!isKotlinFunctionReturnTypeUnit) {
                                                response = response.body(o);
                                            }
                                        }
                                        response.setAttribute(HttpAttributes.ROUTE_MATCH, finalRoute);
                                        subscriber.onNext(response);
                                    }
                                    subscriber.onComplete();
                                }
                            });
                            return;
                        } else {
                            Object suspendedBody;
                            if (isKotlinFunctionReturnTypeUnit) {
                                suspendedBody = Completable.complete();
                            } else {
                                suspendedBody = body;
                            }
                            if (suspendedBody instanceof HttpResponse) {
                                outgoingResponse = toMutableResponse((HttpResponse<?>) suspendedBody);
                            } else {
                                outgoingResponse = forStatus(finalRoute, defaultHttpStatus)
                                        .body(suspendedBody);
                            }
                        }

                    } else {
                        if (body instanceof HttpResponse) {
                            outgoingResponse = toMutableResponse((HttpResponse<?>) body);
                        } else {
                            outgoingResponse = forStatus(finalRoute, defaultHttpStatus)
                                    .body(body);
                        }
                    }
                }

                // for head request we never emit the body
                if (incomingRequest != null && incomingRequest.getMethod().equals(HttpMethod.HEAD)) {
                    final Object o = outgoingResponse.getBody().orElse(null);
                    if (o instanceof ReferenceCounted) {
                        ((ReferenceCounted) o).release();
                    }
                    outgoingResponse.body(null);
                }
            }
            outgoingResponse.setAttribute(HttpAttributes.ROUTE_MATCH, finalRoute);

            subscriber.onNext(outgoingResponse);
            subscriber.onComplete();
        } catch (Throwable e) {
            subscriber.onError(e);
        }
    }

    private void encodeHttpResponse(
            ChannelHandlerContext context,
            NettyHttpRequest<?> nettyRequest,
            MutableHttpResponse<?> response,
            Object body,
            Supplier<MediaType> defaultResponseMediaType) {
        boolean isNotHead = nettyRequest.getMethod() != HttpMethod.HEAD;

        if (isNotHead) {
            if (body instanceof Writable) {
                getIoExecutor().execute(() -> {
                    ByteBuf byteBuf = context.alloc().ioBuffer(128);
                    ByteBufOutputStream outputStream = new ByteBufOutputStream(byteBuf);
                    try {
                        Writable writable = (Writable) body;
                        writable.writeTo(outputStream, nettyRequest.getCharacterEncoding());
                        response.body(byteBuf);
                        if (!response.getHeaders().contains(HttpHeaders.CONTENT_TYPE)) {
                            response.header(HttpHeaders.CONTENT_TYPE, defaultResponseMediaType.get());
                        }
                        writeFinalNettyResponse(
                                response,
                                nettyRequest,
                                context
                        );
                    } catch (IOException e) {
                        final MutableHttpResponse<?> errorResponse = createDefaultErrorResponse(nettyRequest, e);
                        writeFinalNettyResponse(
                                errorResponse,
                                nettyRequest,
                                context
                        );
                    }
                });
            } else if (body instanceof Publisher) {
                response.body(null);
                DelegateStreamedHttpResponse streamedResponse = new DelegateStreamedHttpResponse(
                        toNettyResponse(response).toHttpResponse(),
                        (Publisher<HttpContent>) body
                );
                context.writeAndFlush(streamedResponse);
                context.read();
            } else {
                encodeResponseBody(
                        context,
                        nettyRequest,
                        response,
                        body,
                        defaultResponseMediaType
                );

                writeFinalNettyResponse(
                        response,
                        nettyRequest,
                        context
                );
            }
        } else {
            response.body(null);
            writeFinalNettyResponse(
                    response,
                    nettyRequest,
                    context
            );
        }
    }

    @Nullable
    private RouteMatch<Object> findStatusRoute(HttpRequest<?> incomingRequest, HttpStatus status, RouteMatch<?> finalRoute) {
        Class<?> declaringType = getDeclaringType(finalRoute);
        // handle re-mapping of errors
        RouteMatch<Object> statusRoute = null;
        // if declaringType is not null, this means its a locally marked method handler
        if (declaringType != null) {
            statusRoute = router.findStatusRoute(declaringType, status, incomingRequest)
                    .orElseGet(() -> router.findStatusRoute(status, incomingRequest).orElse(null));
        }
        return statusRoute;
    }

    private void encodeResponseBody(
            ChannelHandlerContext context,
            HttpRequest<?> request,
            MutableHttpResponse<?> message,
            Object body,
            Supplier<MediaType> defaultResponseMediaType) {
        if (body == null) {
            return;
        }

        MediaType specifiedMediaType = message.getContentType().orElse(null);
        MediaType responseMediaType = specifiedMediaType != null ? specifiedMediaType : defaultResponseMediaType.get();
        if (body instanceof CharSequence) {
            ByteBuf byteBuf = Unpooled.wrappedBuffer(body.toString().getBytes(message.getCharacterEncoding()));
            setResponseBody(message, responseMediaType, byteBuf);
        } else if (body instanceof byte[]) {
            ByteBuf byteBuf = Unpooled.wrappedBuffer((byte[]) body);
            setResponseBody(message, responseMediaType, byteBuf);
        } else if (body instanceof ByteBuffer) {
            ByteBuffer<?> byteBuffer = (ByteBuffer) body;
            Object nativeBuffer = byteBuffer.asNativeBuffer();
            if (nativeBuffer instanceof ByteBuf) {
                setResponseBody(message, responseMediaType, (ByteBuf) nativeBuffer);
            } else if (nativeBuffer instanceof java.nio.ByteBuffer) {
                ByteBuf byteBuf = Unpooled.wrappedBuffer((java.nio.ByteBuffer) nativeBuffer);
                setResponseBody(message, responseMediaType, byteBuf);
            }
        } else if (body instanceof ByteBuf) {
            setResponseBody(message, responseMediaType, (ByteBuf) body);
        } else {
            Optional<NettyCustomizableResponseTypeHandler> typeHandler = customizableResponseTypeHandlerRegistry
                    .findTypeHandler(body.getClass());
            if (typeHandler.isPresent()) {
                NettyCustomizableResponseTypeHandler th = typeHandler.get();
                setBodyContent(message, new NettyCustomizableResponseTypeHandlerInvoker(th, body));
            } else if (specifiedMediaType != null) {
                Optional<MediaTypeCodec> registeredCodec = mediaTypeCodecRegistry.findCodec(responseMediaType, body.getClass());
                if (registeredCodec.isPresent()) {
                    MediaTypeCodec codec = registeredCodec.get();
                    if (!message.getHeaders().contains(HttpHeaders.CONTENT_TYPE)) {
                        message.header(HttpHeaders.CONTENT_TYPE, responseMediaType);
                    }
                    encodeBodyWithCodec(message, body, codec, responseMediaType, context, request);
                }
            } else {
                Optional<MediaTypeCodec> registeredCodec = mediaTypeCodecRegistry.findCodec(responseMediaType, body.getClass());
                if (registeredCodec.isPresent()) {
                    MediaTypeCodec codec = registeredCodec.get();
                    if (!message.getHeaders().contains(HttpHeaders.CONTENT_TYPE)) {
                        message.header(HttpHeaders.CONTENT_TYPE, responseMediaType);
                    }
                    encodeBodyWithCodec(message, body, codec, responseMediaType, context, request);
                } else {
                    if (!message.getHeaders().contains(HttpHeaders.CONTENT_TYPE)) {
                        message.header(HttpHeaders.CONTENT_TYPE, responseMediaType);
                    }
                    MediaTypeCodec defaultCodec = new TextPlainCodec(serverConfiguration.getDefaultCharset());
                    encodeBodyWithCodec(message, body, defaultCodec, responseMediaType, context, request);
                }
            }

        }
    }

    @SuppressWarnings("rawtypes")
    private @Nullable
    Class<?> getDeclaringType(RouteMatch<?> route) {
        if (route instanceof MethodBasedRouteMatch) {
            return ((MethodBasedRouteMatch) route).getDeclaringType();
        }
        return null;
    }

    private MediaType resolveDefaultResponseContentType(NettyHttpRequest<?> request, RouteMatch<?> finalRoute) {
        final List<MediaType> producesList = finalRoute.getProduces();
        final Iterator<MediaType> i = request.accept().iterator();
        if (i.hasNext()) {
            final MediaType mt = i.next();
            if (producesList.contains(mt)) {
                return mt;
            }
        }

        MediaType defaultResponseMediaType;
        final Iterator<MediaType> produces = producesList.iterator();
        if (produces.hasNext()) {
            defaultResponseMediaType = produces.next();
        } else {
            defaultResponseMediaType = MediaType.APPLICATION_JSON_TYPE;
        }
        return defaultResponseMediaType;
    }

    private void writeFinalNettyResponse(MutableHttpResponse<?> message, HttpRequest<?> request, ChannelHandlerContext context) {
        HttpStatus httpStatus = message.status();

        final io.micronaut.http.HttpVersion httpVersion = request.getHttpVersion();
        final boolean isHttp2 = httpVersion == io.micronaut.http.HttpVersion.HTTP_2_0;

        final Object body = message.body();
        if (body instanceof NettyCustomizableResponseTypeHandlerInvoker) {
            // default Connection header if not set explicitly
            if (!isHttp2) {
                if (!message.getHeaders().contains(HttpHeaders.CONNECTION)) {
                    if (httpStatus.getCode() < 500 || serverConfiguration.isKeepAliveOnServerError()) {
                        message.getHeaders().set(HttpHeaders.CONNECTION, HttpHeaderValues.KEEP_ALIVE);
                    } else {
                        message.getHeaders().set(HttpHeaders.CONNECTION, HttpHeaderValues.CLOSE);
                    }
                }
            }
            NettyCustomizableResponseTypeHandlerInvoker handler = (NettyCustomizableResponseTypeHandlerInvoker) body;
            message.body(null);
            handler.invoke(request, message, context);
        } else {
            io.netty.handler.codec.http.HttpResponse nettyResponse = NettyHttpResponseBuilder.toHttpResponse(message);
            io.netty.handler.codec.http.HttpHeaders nettyHeaders = nettyResponse.headers();

            // default Connection header if not set explicitly
            if (!isHttp2) {
                if (!nettyHeaders.contains(HttpHeaderNames.CONNECTION)) {
                    boolean expectKeepAlive = nettyResponse.protocolVersion().isKeepAliveDefault() || request.getHeaders().isKeepAlive();
                    if (expectKeepAlive || httpStatus.getCode() < 500 || serverConfiguration.isKeepAliveOnServerError()) {
                        nettyHeaders.set(HttpHeaderNames.CONNECTION, HttpHeaderValues.KEEP_ALIVE);
                    } else {
                        nettyHeaders.set(HttpHeaderNames.CONNECTION, HttpHeaderValues.CLOSE);
                    }
                }
            }

            // default to Transfer-Encoding: chunked if Content-Length not set or not already set
            if (!nettyHeaders.contains(HttpHeaderNames.CONTENT_LENGTH) && !nettyHeaders.contains(HttpHeaderNames.TRANSFER_ENCODING)) {
                nettyHeaders.set(HttpHeaderNames.TRANSFER_ENCODING, HttpHeaderValues.CHUNKED);
            }
            // close handled by HttpServerKeepAliveHandler
            final NettyHttpRequest<?> nettyHttpRequest = (NettyHttpRequest<?>) request;

            if (isHttp2) {
                addHttp2StreamHeader(request, nettyResponse);
            }
            io.netty.handler.codec.http.HttpRequest nativeRequest = nettyHttpRequest.getNativeRequest();

            GenericFutureListener<Future<? super Void>> requestCompletor = future -> {
                try {
                    if (!future.isSuccess()) {
                        final Throwable throwable = future.cause();
                        if (!(throwable instanceof ClosedChannelException)) {
                            if (throwable instanceof Http2Exception.StreamException) {
                                Http2Exception.StreamException se = (Http2Exception.StreamException) throwable;
                                if (se.error() == Http2Error.STREAM_CLOSED) {
                                    // ignore
                                    return;
                                }
                            }
                            if (LOG.isErrorEnabled()) {
                                LOG.error("Error writing final response: " + throwable.getMessage(), throwable);
                            }
                        }
                    }
                } finally {
                    cleanupRequest(context, nettyHttpRequest);
                    context.read();
                }
            };
            if (nativeRequest instanceof StreamedHttpRequest && !((StreamedHttpRequest) nativeRequest).isConsumed()) {
                StreamedHttpRequest streamedHttpRequest = (StreamedHttpRequest) nativeRequest;
                // We have to clear the buffer of FlowControlHandler before writing the response
                // If this is a streamed request and there is still content to consume then subscribe
                // and write the buffer is empty.

                //noinspection ReactiveStreamsSubscriberImplementation
                streamedHttpRequest.subscribe(new Subscriber<HttpContent>() {
                    private Subscription streamSub;

                    @Override
                    public void onSubscribe(Subscription s) {
                        streamSub = s;
                        s.request(1);
                    }

                    @Override
                    public void onNext(HttpContent httpContent) {
                        httpContent.release();
                        streamSub.request(1);
                    }

                    @Override
                    public void onError(Throwable t) {
                        context.writeAndFlush(nettyResponse)
                                .addListener(requestCompletor);
                    }

                    @Override
                    public void onComplete() {
                        context.writeAndFlush(nettyResponse)
                                .addListener(requestCompletor);
                    }
                });
            } else {
                context.writeAndFlush(nettyResponse)
                        .addListener(requestCompletor);

                if (LOG.isDebugEnabled()) {
                    LOG.debug("Response {} - {} {}",
                            nettyResponse.status().code(),
                            request.getMethodName(),
                            request.getUri());
                }
            }
        }
    }

    private void addHttp2StreamHeader(HttpRequest<?> request, io.netty.handler.codec.http.HttpResponse nettyResponse) {
        final String streamId = request.getHeaders().get(AbstractNettyHttpRequest.STREAM_ID);
        if (streamId != null) {
            nettyResponse.headers().set(AbstractNettyHttpRequest.STREAM_ID, streamId);
        }
    }

    private MutableHttpResponse<?> toMutableResponse(HttpResponse<?> message) {
        MutableHttpResponse<?> mutableHttpResponse;
        if (message instanceof MutableHttpResponse) {
            mutableHttpResponse = (MutableHttpResponse<?>) message;
        } else {
            HttpStatus httpStatus = message.status();
            mutableHttpResponse = HttpResponse.status(httpStatus, httpStatus.getReason());
            mutableHttpResponse.body(message.body());
            message.getHeaders().forEach((name, value) -> {
                for (String val: value) {
                    mutableHttpResponse.header(name, val);
                }
            });
            mutableHttpResponse.getAttributes().putAll(message.getAttributes());
        }
        return mutableHttpResponse;
    }

    @NonNull
    private NettyMutableHttpResponse<?> toNettyResponse(HttpResponse<?> message) {
        NettyMutableHttpResponse<?> nettyHttpResponse;
        if (message instanceof NettyMutableHttpResponse) {
            nettyHttpResponse = (NettyMutableHttpResponse<?>) message;
        } else {
            HttpStatus httpStatus = message.status();
            Object body = message.body();
            io.netty.handler.codec.http.HttpHeaders nettyHeaders = new DefaultHttpHeaders(serverConfiguration.isValidateHeaders());
            message.getHeaders().forEach((BiConsumer<String, List<String>>) nettyHeaders::set);
            nettyHttpResponse = new NettyMutableHttpResponse<>(
                    HttpVersion.HTTP_1_1,
                    HttpResponseStatus.valueOf(httpStatus.getCode(), httpStatus.getReason()),
                    body instanceof ByteBuf ? body : null,
                    ConversionService.SHARED
            );
        }
        return nettyHttpResponse;
    }

    private MutableHttpResponse<?> encodeBodyWithCodec(MutableHttpResponse<?> response,
                                                       Object body,
                                                       MediaTypeCodec codec,
                                                       MediaType mediaType,
                                                       ChannelHandlerContext context,
                                                       HttpRequest<?> request) {
        ByteBuf byteBuf;
        try {
            byteBuf = encodeBodyAsByteBuf(body, codec, context, request);
            setResponseBody(response, mediaType, byteBuf);
            return response;
        } catch (LinkageError e) {
            // rxjava swallows linkage errors for some reasons so if one occurs, rethrow as a internal error
            throw new InternalServerException("Fatal error encoding bytebuf: " + e.getMessage(), e);
        }
    }

    private void setResponseBody(MutableHttpResponse<?> response, MediaType mediaType, ByteBuf byteBuf) {
        int len = byteBuf.readableBytes();
        MutableHttpHeaders headers = response.getHeaders();
        if (!headers.contains(HttpHeaders.CONTENT_TYPE)) {
            headers.add(HttpHeaderNames.CONTENT_TYPE, mediaType);
        }
        headers.set(HttpHeaderNames.CONTENT_LENGTH, String.valueOf(len));

        setBodyContent(response, byteBuf);
    }

    private MutableHttpResponse<?> setBodyContent(MutableHttpResponse response, Object bodyContent) {
        @SuppressWarnings("unchecked")
        MutableHttpResponse<?> res = response.body(bodyContent);
        return res;
    }

    private ByteBuf encodeBodyAsByteBuf(Object body, MediaTypeCodec codec, ChannelHandlerContext context, HttpRequest<?> request) {
        ByteBuf byteBuf;
        if (body instanceof ByteBuf) {
            byteBuf = (ByteBuf) body;
        } else if (body instanceof ByteBuffer) {
            ByteBuffer byteBuffer = (ByteBuffer) body;
            Object nativeBuffer = byteBuffer.asNativeBuffer();
            if (nativeBuffer instanceof ByteBuf) {
                byteBuf = (ByteBuf) nativeBuffer;
            } else {
                byteBuf = Unpooled.wrappedBuffer(byteBuffer.asNioBuffer());
            }
        } else if (body instanceof byte[]) {
            byteBuf = Unpooled.wrappedBuffer((byte[]) body);

        } else if (body instanceof Writable) {
            byteBuf = context.alloc().ioBuffer(128);
            ByteBufOutputStream outputStream = new ByteBufOutputStream(byteBuf);
            Writable writable = (Writable) body;
            try {
                writable.writeTo(outputStream, request.getCharacterEncoding());
            } catch (IOException e) {
                if (LOG.isErrorEnabled()) {
                    LOG.error(e.getMessage());
                }
            }
        } else {
            if (LOG.isTraceEnabled()) {
                LOG.trace("Encoding emitted response object [{}] using codec: {}", body, codec);
            }
            byteBuf = codec.encode(body, new NettyByteBufferFactory(context.alloc())).asNativeBuffer();
        }
        return byteBuf;
    }

    private MutableHttpResponse<Object> forStatus(RouteMatch routeMatch) {
        return forStatus(routeMatch, HttpStatus.OK);
    }

    private MutableHttpResponse<Object> forStatus(RouteMatch routeMatch, HttpStatus defaultStatus) {
        HttpStatus status = routeMatch.findStatus(defaultStatus);
        return new NettyMutableHttpResponse(HttpVersion.HTTP_1_1, HttpResponseStatus.valueOf(status.getCode()), ConversionService.SHARED);
    }

    private Publisher<MutableHttpResponse<?>> filterPublisher(
            AtomicReference<HttpRequest<?>> requestReference,
            Publisher<MutableHttpResponse<?>> upstreamResponsePublisher,
            ChannelHandlerContext context) {
        List<HttpFilter> httpFilters = router.findFilters(requestReference.get());
        if (httpFilters.isEmpty()) {
            return upstreamResponsePublisher;
        }
        List<HttpFilter> filters = new ArrayList<>(httpFilters);
        if (filters.isEmpty()) {
            return upstreamResponsePublisher;
        }
        AtomicInteger integer = new AtomicInteger();
        int len = filters.size();
        ServerFilterChain filterChain = new ServerFilterChain() {
            @SuppressWarnings("unchecked")
            @Override
            public Publisher<MutableHttpResponse<?>> proceed(io.micronaut.http.HttpRequest<?> request) {
                int pos = integer.incrementAndGet();
                if (pos > len) {
                    throw new IllegalStateException("The FilterChain.proceed(..) method should be invoked exactly once per filter execution. The method has instead been invoked multiple times by an erroneous filter definition.");
                }
                if (pos == len) {
                    return upstreamResponsePublisher;
                }
                HttpFilter httpFilter = filters.get(pos);
                return Flowable.fromPublisher((Publisher<MutableHttpResponse<?>>) httpFilter.doFilter(requestReference.getAndSet(request), this))
                        .onErrorResumeNext((t) -> {
                            final NettyHttpRequest nettyHttpRequest = (NettyHttpRequest) requestReference.get();
                            return exceptionCaughtInternal(context, t, nettyHttpRequest);
                        });
            }
        };
        Optional<HttpRequest<Object>> prevRequest = ServerRequestContext.currentRequest();
        try {
            ServerRequestContext.set(requestReference.get());
            HttpFilter httpFilter = filters.get(0);
            return Flowable.fromPublisher((Publisher<MutableHttpResponse<?>>) httpFilter.doFilter(requestReference.get(), filterChain))
                    .onErrorResumeNext((t) -> {
                        final NettyHttpRequest nettyHttpRequest = (NettyHttpRequest) requestReference.get();
                        return exceptionCaughtInternal(context, t, nettyHttpRequest);
                    });
        } finally {
            if (prevRequest.isPresent()) {
                ServerRequestContext.set(prevRequest.get());
            } else {
                ServerRequestContext.set(null);
            }
        }
    }

    private <T> Publisher<T> applyExecutorToPublisher(
            Publisher<T> publisher,
            @Nullable ExecutorService executor) {
        if (executor != null) {
            final Scheduler scheduler = Schedulers.from(executor);
            return publisherToFlowable(publisher)
                        .subscribeOn(scheduler)
                        .observeOn(scheduler);
        } else {
            return publisher;
        }
    }

    private <T> Flowable<T> publisherToFlowable(
            Publisher<T> publisher) {
        if (publisher instanceof Flowable) {
            return (Flowable<T>) publisher;
        } else {
            return Flowable.fromPublisher(publisher);
        }
    }

    private Publisher<MutableHttpResponse<?>> createDefaultErrorResponsePublisher(NettyHttpRequest<?> nettyHttpRequest,
                                                                                 Throwable cause) {
        return Publishers.just(createDefaultErrorResponse(nettyHttpRequest, cause));
    }

    private MutableHttpResponse<?> createDefaultErrorResponse(NettyHttpRequest<?> nettyHttpRequest,
                                                              Throwable cause) {
        logException(cause);
        final MutableHttpResponse<Object> response = HttpResponse.serverError();
        response.setAttribute(HttpAttributes.EXCEPTION, cause);
        return errorResponseProcessor.processResponse(
                ErrorContext.builder(nettyHttpRequest)
                        .cause(cause)
                        .errorMessage("Internal Server Error: " + cause.getMessage())
                        .build(), response);
    }

    private void logException(Throwable cause) {
        //handling connection reset by peer exceptions
        if (isIgnorable(cause)) {
            logIgnoredException(cause);
        } else {
            if (LOG.isErrorEnabled()) {
                LOG.error("Unexpected error occurred: " + cause.getMessage(), cause);
            }
        }
    }

    private boolean isIgnorable(Throwable cause) {
        String message = cause.getMessage();
        return cause instanceof IOException && message != null && IGNORABLE_ERROR_MESSAGE.matcher(message).matches();
    }

    private void logIgnoredException(Throwable cause) {
        if (LOG.isDebugEnabled()) {
            LOG.debug("Swallowed an IOException caused by client connectivity: " + cause.getMessage(), cause);
        }
    }

    private void applyConfiguredHeaders(MutableHttpHeaders headers) {
        if (serverConfiguration.isDateHeader() && !headers.contains(HttpHeaders.DATE)) {
            headers.date(LocalDateTime.now());
        }
        if (serverHeader != null && !headers.contains(HttpHeaders.SERVER)) {
            headers.add(HttpHeaders.SERVER, serverHeader);
        }
    }

    /**
     * Used as a handle to the {@link NettyCustomizableResponseTypeHandler}.
     */
    private static class NettyCustomizableResponseTypeHandlerInvoker {
        final NettyCustomizableResponseTypeHandler handler;
        final Object body;

        NettyCustomizableResponseTypeHandlerInvoker(NettyCustomizableResponseTypeHandler handler, Object body) {
            this.handler = handler;
            this.body = body;
        }

        @SuppressWarnings("unchecked")
        void invoke(HttpRequest<?> request, MutableHttpResponse response, ChannelHandlerContext channelHandlerContext) {
            this.handler.handle(body, request, response, channelHandlerContext);
        }
    }
}<|MERGE_RESOLUTION|>--- conflicted
+++ resolved
@@ -321,7 +321,6 @@
             cause = t;
         }
 
-<<<<<<< HEAD
         RouteMatch<?> errorRoute = findErrorRoute(cause, declaringType, nettyHttpRequest);
 
         if (errorRoute != null) {
@@ -383,30 +382,7 @@
                                          Class<?> declaringType,
                                          NettyHttpRequest<?> nettyHttpRequest) {
         RouteMatch<?> errorRoute = null;
-        // when arguments do not match, then there is UnsatisfiedRouteException, we can handle this with a routed bad request
-        if (cause instanceof UnsatisfiedRouteException) {
-            if (declaringType != null) {
-                // handle error with a method that is non global with bad request
-                errorRoute = router.findStatusRoute(declaringType, HttpStatus.BAD_REQUEST, nettyHttpRequest).orElse(null);
-            }
-            if (errorRoute == null) {
-                // handle error with a method that is global with bad request
-                errorRoute = router.findStatusRoute(HttpStatus.BAD_REQUEST, nettyHttpRequest).orElse(null);
-            }
-        } else if (cause instanceof HttpStatusException) {
-            HttpStatusException statusException = (HttpStatusException) cause;
-            if (declaringType != null) {
-                // handle error with a method that is non global with bad request
-                errorRoute = router.findStatusRoute(declaringType, statusException.getStatus(), nettyHttpRequest).orElse(null);
-            }
-            if (errorRoute == null) {
-                // handle error with a method that is global with bad request
-                errorRoute = router.findStatusRoute(statusException.getStatus(), nettyHttpRequest).orElse(null);
-            }
-        } else if (cause instanceof BeanCreationException && declaringType != null) {
-=======
         if (cause instanceof BeanCreationException && declaringType != null) {
->>>>>>> e0095937
             // If the controller could not be instantiated, don't look for a local error route
             Optional<Class> rootBeanType = ((BeanCreationException) cause).getRootBeanType().map(BeanType::getBeanType);
             if (rootBeanType.isPresent() && declaringType == rootBeanType.get()) {
@@ -1275,52 +1251,9 @@
                                     if (isJson) {
                                         // if the Publisher is returning JSON then in order for it to be valid JSON for each emitted element
                                         // we must wrap the JSON in array and delimit the emitted items
-                                        httpContentPublisher = Flowable.concat(
-                                                Flowable.fromCallable(HttpContentUtil::openBracket),
-                                                httpContentPublisher,
-                                                Flowable.fromCallable(HttpContentUtil::closeBracket)
-                                        );
+                                        httpContentPublisher = Flowable.fromPublisher(httpContentPublisher)
+                                                .lift((FlowableOperator<HttpContent, HttpContent>) ArrayBracketSubscriber::new);
                                     }
-<<<<<<< HEAD
-
-                                    if (mediaType.equals(MediaType.TEXT_EVENT_STREAM_TYPE)) {
-                                        httpContentPublisher = Publishers.onComplete(httpContentPublisher, () -> {
-                                            CompletableFuture<Void> future = new CompletableFuture<>();
-                                            if (!request.getHeaders().isKeepAlive()) {
-                                                if (context.channel().isOpen()) {
-                                                    context.pipeline()
-                                                            .writeAndFlush(new DefaultLastHttpContent())
-                                                            .addListener(f -> {
-                                                                        if (f.isSuccess()) {
-                                                                            future.complete(null);
-                                                                        } else {
-                                                                            future.completeExceptionally(f.cause());
-                                                                        }
-                                                                    }
-                                                            );
-                                                }
-                                            }
-                                            return future;
-                                        });
-                                    }
-=======
-                                });
-
-                                if (isJson) {
-                                    // if the Publisher is returning JSON then in order for it to be valid JSON for each emitted element
-                                    // we must wrap the JSON in array and delimit the emitted items
-                                    httpContentPublisher = Flowable.fromPublisher(httpContentPublisher)
-                                            .lift((FlowableOperator<HttpContent, HttpContent>) ArrayBracketSubscriber::new);
-                                }
-
-                                httpContentPublisher = Publishers.then(httpContentPublisher, httpContent ->
-                                    // once an http content is written, read the next item if it is available
-                                    context.read()
-                                );
-
-                                httpContentPublisher = Flowable.fromPublisher(httpContentPublisher)
-                                        .doAfterTerminate(() -> cleanupRequest(context, request));
->>>>>>> e0095937
 
                                     httpContentPublisher = Publishers.then(httpContentPublisher, httpContent ->
                                             // once an http content is written, read the next item if it is available
