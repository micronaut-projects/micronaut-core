/*
 * Copyright 2017-2020 original authors
 *
 * Licensed under the Apache License, Version 2.0 (the "License");
 * you may not use this file except in compliance with the License.
 * You may obtain a copy of the License at
 *
 * https://www.apache.org/licenses/LICENSE-2.0
 *
 * Unless required by applicable law or agreed to in writing, software
 * distributed under the License is distributed on an "AS IS" BASIS,
 * WITHOUT WARRANTIES OR CONDITIONS OF ANY KIND, either express or implied.
 * See the License for the specific language governing permissions and
 * limitations under the License.
 */
package io.micronaut.http.server.netty;

import io.micronaut.buffer.netty.NettyByteBufferFactory;
import io.micronaut.context.event.ApplicationEventPublisher;
import io.micronaut.core.annotation.Internal;
import io.micronaut.core.annotation.NonNull;
import io.micronaut.core.async.publisher.Publishers;
import io.micronaut.core.async.subscriber.CompletionAwareSubscriber;
import io.micronaut.core.convert.ConversionService;
import io.micronaut.core.io.Writable;
import io.micronaut.core.io.buffer.ByteBuffer;
import io.micronaut.core.reflect.ClassUtils;
import io.micronaut.core.type.Argument;
import io.micronaut.core.util.CollectionUtils;
import io.micronaut.http.HttpAttributes;
import io.micronaut.http.HttpHeaders;
import io.micronaut.http.HttpMethod;
import io.micronaut.http.HttpRequest;
import io.micronaut.http.HttpResponse;
import io.micronaut.http.HttpStatus;
import io.micronaut.http.MediaType;
import io.micronaut.http.MutableHttpHeaders;
import io.micronaut.http.MutableHttpResponse;
import io.micronaut.http.annotation.Body;
import io.micronaut.http.codec.MediaTypeCodec;
import io.micronaut.http.codec.MediaTypeCodecRegistry;
import io.micronaut.http.context.ServerRequestContext;
import io.micronaut.http.context.event.HttpRequestTerminatedEvent;
import io.micronaut.http.multipart.PartData;
import io.micronaut.http.multipart.StreamingFileUpload;
import io.micronaut.http.netty.AbstractNettyHttpRequest;
import io.micronaut.http.netty.NettyHttpResponseBuilder;
import io.micronaut.http.netty.NettyMutableHttpResponse;
import io.micronaut.http.netty.stream.JsonSubscriber;
import io.micronaut.http.netty.stream.StreamedHttpRequest;
import io.micronaut.http.server.RouteExecutor;
import io.micronaut.http.server.binding.RequestArgumentSatisfier;
import io.micronaut.http.server.exceptions.InternalServerException;
import io.micronaut.http.server.exceptions.response.ErrorContext;
import io.micronaut.http.server.exceptions.response.ErrorResponseProcessor;
import io.micronaut.http.server.netty.configuration.NettyHttpServerConfiguration;
import io.micronaut.http.server.netty.multipart.NettyPartData;
import io.micronaut.http.server.netty.multipart.NettyStreamingFileUpload;
import io.micronaut.http.server.netty.types.NettyCustomizableResponseTypeHandler;
import io.micronaut.http.server.netty.types.NettyCustomizableResponseTypeHandlerRegistry;
import io.micronaut.http.server.netty.types.files.NettyStreamedFileCustomizableResponseType;
import io.micronaut.http.server.netty.types.files.NettySystemFileCustomizableResponseType;
import io.micronaut.http.server.types.files.FileCustomizableResponseType;
import io.micronaut.runtime.http.codec.TextPlainCodec;
import io.micronaut.web.router.MethodBasedRouteMatch;
import io.micronaut.web.router.RouteInfo;
import io.micronaut.web.router.RouteMatch;
import io.micronaut.web.router.Router;
import io.micronaut.web.router.UriRouteMatch;
import io.micronaut.web.router.exceptions.DuplicateRouteException;
import io.micronaut.web.router.resource.StaticResourceResolver;
import io.netty.buffer.ByteBuf;
import io.netty.buffer.ByteBufHolder;
import io.netty.buffer.ByteBufOutputStream;
import io.netty.buffer.Unpooled;
import io.netty.channel.ChannelHandler.Sharable;
import io.netty.channel.ChannelHandlerContext;
import io.netty.channel.SimpleChannelInboundHandler;
import io.netty.handler.codec.DecoderResult;
import io.netty.handler.codec.TooLongFrameException;
import io.netty.handler.codec.http.DefaultFullHttpResponse;
import io.netty.handler.codec.http.DefaultHttpContent;
import io.netty.handler.codec.http.DefaultHttpHeaders;
import io.netty.handler.codec.http.HttpContent;
import io.netty.handler.codec.http.HttpHeaderNames;
import io.netty.handler.codec.http.HttpHeaderValues;
import io.netty.handler.codec.http.HttpResponseStatus;
import io.netty.handler.codec.http.HttpVersion;
import io.netty.handler.codec.http.LastHttpContent;
import io.netty.handler.codec.http.multipart.Attribute;
import io.netty.handler.codec.http.multipart.FileUpload;
import io.netty.handler.codec.http.multipart.HttpData;
import io.netty.handler.codec.http2.Http2Error;
import io.netty.handler.codec.http2.Http2Exception;
import io.netty.handler.timeout.IdleState;
import io.netty.handler.timeout.IdleStateEvent;
import io.netty.util.concurrent.Future;
import io.netty.util.concurrent.GenericFutureListener;
import org.reactivestreams.Publisher;
import org.reactivestreams.Subscriber;
import org.reactivestreams.Subscription;
import org.slf4j.Logger;
import org.slf4j.LoggerFactory;
import reactor.core.publisher.Flux;
import reactor.core.publisher.FluxProcessor;
import reactor.core.publisher.Mono;
import reactor.core.publisher.MonoSink;
import reactor.core.publisher.UnicastProcessor;

import javax.net.ssl.SSLException;
import java.io.File;
import java.io.IOException;
import java.net.URISyntaxException;
import java.net.URL;
import java.nio.channels.ClosedChannelException;
import java.nio.file.Paths;
import java.util.ArrayList;
import java.util.Collection;
import java.util.Collections;
import java.util.HashSet;
import java.util.List;
import java.util.Optional;
import java.util.Set;
import java.util.concurrent.ConcurrentHashMap;
import java.util.concurrent.ExecutorService;
import java.util.concurrent.atomic.AtomicBoolean;
import java.util.concurrent.atomic.AtomicLong;
import java.util.concurrent.atomic.AtomicReference;
import java.util.function.BiConsumer;
import java.util.function.LongConsumer;
import java.util.function.Supplier;
import java.util.regex.Pattern;
import java.util.stream.Collectors;

/**
 * Internal implementation of the {@link io.netty.channel.ChannelInboundHandler} for Micronaut.
 *
 * @author Graeme Rocher
 * @since 1.0
 */
@Internal
@Sharable
@SuppressWarnings("FileLength")
class RoutingInBoundHandler extends SimpleChannelInboundHandler<io.micronaut.http.HttpRequest<?>> {

    private static final Logger LOG = LoggerFactory.getLogger(RoutingInBoundHandler.class);
    private static final Pattern IGNORABLE_ERROR_MESSAGE = Pattern.compile(
            "^.*(?:connection.*(?:reset|closed|abort|broken)|broken.*pipe).*$", Pattern.CASE_INSENSITIVE);
    private static final Argument ARGUMENT_PART_DATA = Argument.of(PartData.class);
    private final Router router;
    private final StaticResourceResolver staticResourceResolver;
    private final NettyHttpServerConfiguration serverConfiguration;
    private final HttpContentProcessorResolver httpContentProcessorResolver;
    private final ErrorResponseProcessor<?> errorResponseProcessor;
    private final RequestArgumentSatisfier requestArgumentSatisfier;
    private final MediaTypeCodecRegistry mediaTypeCodecRegistry;
    private final NettyCustomizableResponseTypeHandlerRegistry customizableResponseTypeHandlerRegistry;
    private final Supplier<ExecutorService> ioExecutorSupplier;
    private final boolean multipartEnabled;
    private ExecutorService ioExecutor;
    private final ApplicationEventPublisher<HttpRequestTerminatedEvent> terminateEventPublisher;
    private final RouteExecutor routeExecutor;

    /**
     * @param customizableResponseTypeHandlerRegistry The customizable response type handler registry
     * @param serverConfiguration                     The Netty HTTP server configuration
     * @param embeddedServerContext                   The embedded server context
     * @param ioExecutor                              The IO executor
     * @param httpContentProcessorResolver            The http content processor resolver
     * @param terminateEventPublisher                 The terminate event publisher
     */
    RoutingInBoundHandler(
            NettyHttpServerConfiguration serverConfiguration,
            NettyCustomizableResponseTypeHandlerRegistry customizableResponseTypeHandlerRegistry,
            NettyEmbeddedServices embeddedServerContext,
            Supplier<ExecutorService> ioExecutor,
            HttpContentProcessorResolver httpContentProcessorResolver,
            ApplicationEventPublisher<HttpRequestTerminatedEvent> terminateEventPublisher) {
        this.mediaTypeCodecRegistry = embeddedServerContext.getMediaTypeCodecRegistry();
        this.customizableResponseTypeHandlerRegistry = customizableResponseTypeHandlerRegistry;
        this.staticResourceResolver = embeddedServerContext.getStaticResourceResolver();
        this.ioExecutorSupplier = ioExecutor;
        this.router = embeddedServerContext.getRouter();
        this.requestArgumentSatisfier = embeddedServerContext.getRequestArgumentSatisfier();
        this.serverConfiguration = serverConfiguration;
        this.httpContentProcessorResolver = httpContentProcessorResolver;
        this.errorResponseProcessor = embeddedServerContext.getRouteExecutor().getErrorResponseProcessor();
        this.terminateEventPublisher = terminateEventPublisher;
        Optional<Boolean> multipartEnabled = serverConfiguration.getMultipart().getEnabled();
        this.multipartEnabled = !multipartEnabled.isPresent() || multipartEnabled.get();
        this.routeExecutor = embeddedServerContext.getRouteExecutor();
    }

    @Override
    public void handlerRemoved(ChannelHandlerContext ctx) throws Exception {
        super.handlerRemoved(ctx);
        cleanupIfNecessary(ctx);
    }

    @Override
    public void channelInactive(ChannelHandlerContext ctx) throws Exception {
        super.channelInactive(ctx);
        if (ctx.channel().isWritable()) {
            ctx.flush();
        }
        cleanupIfNecessary(ctx);
    }

    private void cleanupIfNecessary(ChannelHandlerContext ctx) {
        NettyHttpRequest.remove(ctx);
    }

    private void cleanupRequest(ChannelHandlerContext ctx, NettyHttpRequest request) {
        try {
            request.release();
        } finally {
            if (terminateEventPublisher != ApplicationEventPublisher.NO_OP) {
                ctx.executor().execute(() -> {
                    try {
                        terminateEventPublisher.publishEvent(new HttpRequestTerminatedEvent(request));
                    } catch (Exception e) {
                        if (LOG.isErrorEnabled()) {
                            LOG.error("Error publishing request terminated event: " + e.getMessage(), e);
                        }
                    }
                });
            }
        }
    }

    @Override
    public void userEventTriggered(ChannelHandlerContext ctx, Object evt) throws Exception {
        try {
            if (evt instanceof IdleStateEvent) {
                IdleStateEvent idleStateEvent = (IdleStateEvent) evt;
                IdleState state = idleStateEvent.state();
                if (state == IdleState.ALL_IDLE) {
                    ctx.close();
                }
            }
        } finally {
            super.userEventTriggered(ctx, evt);
        }
    }

    @Override
    public void exceptionCaught(ChannelHandlerContext ctx, Throwable cause) {
        NettyHttpRequest<?> nettyHttpRequest = NettyHttpRequest.remove(ctx);
        if (nettyHttpRequest == null) {
            if (cause instanceof SSLException || cause.getCause() instanceof SSLException || isIgnorable(cause)) {
                if (LOG.isDebugEnabled()) {
                    LOG.debug("Micronaut Server Error - No request state present. Cause: " + cause.getMessage(), cause);
                }
            } else {
                if (LOG.isErrorEnabled()) {
                    LOG.error("Micronaut Server Error - No request state present. Cause: " + cause.getMessage(), cause);
                }
            }

            ctx.writeAndFlush(new DefaultFullHttpResponse(HttpVersion.HTTP_1_1, HttpResponseStatus.INTERNAL_SERVER_ERROR));
            return;
        }
        ServerRequestContext.set(nettyHttpRequest);
        filterAndEncodeResponse(
                ctx,
                nettyHttpRequest,
                routeExecutor.onError(cause, nettyHttpRequest));
    }

    @Override
    protected void channelRead0(ChannelHandlerContext ctx, io.micronaut.http.HttpRequest<?> request) {
        ctx.channel().config().setAutoRead(false);
        io.micronaut.http.HttpMethod httpMethod = request.getMethod();
        String requestPath = request.getUri().getPath();
        ServerRequestContext.set(request);

        if (LOG.isDebugEnabled()) {
            LOG.debug("Request {} {}", httpMethod, request.getUri());
        }

        NettyHttpRequest nettyHttpRequest = (NettyHttpRequest) request;
        io.netty.handler.codec.http.HttpRequest nativeRequest = nettyHttpRequest.getNativeRequest();
        // handle decoding failure
        DecoderResult decoderResult = nativeRequest.decoderResult();
        if (decoderResult.isFailure()) {
            Throwable cause = decoderResult.cause();
            HttpStatus status = cause instanceof TooLongFrameException ? HttpStatus.REQUEST_ENTITY_TOO_LARGE : HttpStatus.BAD_REQUEST;
            handleStatusError(
                    ctx,
                    nettyHttpRequest,
                    HttpResponse.status(status),
                    status.getReason()
            );
            return;
        }

        MediaType contentType = request.getContentType().orElse(null);
        final String requestMethodName = request.getMethodName();

        if (!multipartEnabled &&
                contentType != null &&
                contentType.equals(MediaType.MULTIPART_FORM_DATA_TYPE)) {
            if (LOG.isDebugEnabled()) {
                LOG.debug("Multipart uploads have been disabled via configuration. Rejected request for URI {}, method {}, and content type {}", request.getUri(),
                        requestMethodName, contentType);
            }

            handleStatusError(
                    ctx,
                    nettyHttpRequest,
                    HttpResponse.status(HttpStatus.UNSUPPORTED_MEDIA_TYPE),
                    "Content Type [" + contentType + "] not allowed");
            return;
        }

        UriRouteMatch<Object, Object> routeMatch = null;

        List<UriRouteMatch<Object, Object>> uriRoutes = router.findAllClosest(request);

        if (uriRoutes.size() > 1) {
            throw new DuplicateRouteException(requestPath, uriRoutes);
        } else if (uriRoutes.size() == 1) {
            UriRouteMatch<Object, Object> establishedRoute = uriRoutes.get(0);
            request.setAttribute(HttpAttributes.ROUTE, establishedRoute.getRoute());
            request.setAttribute(HttpAttributes.ROUTE_MATCH, establishedRoute);
            request.setAttribute(HttpAttributes.ROUTE_INFO, establishedRoute);
            request.setAttribute(HttpAttributes.URI_TEMPLATE, establishedRoute.getRoute().getUriMatchTemplate().toString());
            routeMatch = establishedRoute;
        }

        RouteMatch<?> route;

        if (routeMatch == null) {
            if (LOG.isDebugEnabled()) {
                LOG.debug("No matching route: {} {}", httpMethod, request.getUri());
            }

            // if there is no route present try to locate a route that matches a different HTTP method
            final List<UriRouteMatch<?, ?>> anyMatchingRoutes = router
                    .findAny(request.getUri().toString(), request)
                    .collect(Collectors.toList());
            final Collection<MediaType> acceptedTypes = request.accept();
            final boolean hasAcceptHeader = CollectionUtils.isNotEmpty(acceptedTypes);

            Set<MediaType> acceptableContentTypes = contentType != null ? new HashSet<>(5) : null;
            Set<String> allowedMethods = new HashSet<>(5);
            Set<MediaType> produceableContentTypes = hasAcceptHeader ? new HashSet<>(5) : null;
            for (UriRouteMatch<?, ?> anyRoute : anyMatchingRoutes) {
                final String routeMethod = anyRoute.getRoute().getHttpMethodName();
                if (!requestMethodName.equals(routeMethod)) {
                    allowedMethods.add(routeMethod);
                }
                if (contentType != null && !anyRoute.doesConsume(contentType)) {
                    acceptableContentTypes.addAll(anyRoute.getRoute().getConsumes());
                }
                if (hasAcceptHeader && !anyRoute.doesProduce(acceptedTypes)) {
                    produceableContentTypes.addAll(anyRoute.getRoute().getProduces());
                }
            }

            if (CollectionUtils.isNotEmpty(acceptableContentTypes)) {
                if (LOG.isDebugEnabled()) {
                    LOG.debug("Content type not allowed for URI {}, method {}, and content type {}", request.getUri(),
                            requestMethodName, contentType);
                }

                handleStatusError(
                        ctx,
                        nettyHttpRequest,
                        HttpResponse.status(HttpStatus.UNSUPPORTED_MEDIA_TYPE),
                        "Content Type [" + contentType + "] not allowed. Allowed types: " + acceptableContentTypes);
                return;
            }

            if (CollectionUtils.isNotEmpty(produceableContentTypes)) {
                if (LOG.isDebugEnabled()) {
                    LOG.debug("Content type not allowed for URI {}, method {}, and content type {}", request.getUri(),
                            requestMethodName, contentType);
                }

                handleStatusError(
                        ctx,
                        nettyHttpRequest,
                        HttpResponse.status(HttpStatus.NOT_ACCEPTABLE),
                        "Specified Accept Types " + acceptedTypes + " not supported. Supported types: " + produceableContentTypes);
                return;
            }

            if (!allowedMethods.isEmpty()) {

                if (LOG.isDebugEnabled()) {
                    LOG.debug("Method not allowed for URI {} and method {}", request.getUri(), requestMethodName);
                }

                handleStatusError(
                        ctx,
                        nettyHttpRequest,
                        HttpResponse.notAllowedGeneric(allowedMethods),
                        "Method [" + requestMethodName + "] not allowed for URI [" + request.getUri() + "]. Allowed methods: " + allowedMethods);
                return;
            }

            Optional<? extends FileCustomizableResponseType> optionalFile = matchFile(requestPath);

            if (optionalFile.isPresent()) {
                filterAndEncodeResponse(ctx, nettyHttpRequest, Flux.just(HttpResponse.ok(optionalFile.get())));
            } else {
                handleStatusError(ctx, nettyHttpRequest, HttpResponse.status(HttpStatus.NOT_FOUND), "Page Not Found");
            }
            return;

        } else {
            route = routeMatch;
        }

        if (LOG.isTraceEnabled()) {
            if (route instanceof MethodBasedRouteMatch) {
                LOG.trace("Matched route {} - {} to controller {}", requestMethodName, requestPath, route.getDeclaringType());
            } else {
                LOG.trace("Matched route {} - {}", requestMethodName, requestPath);
            }
        }
        // all ok proceed to try and execute the route
        if (route.isWebSocketRoute()) {
            handleStatusError(
                    ctx,
                    nettyHttpRequest,
                    HttpResponse.status(HttpStatus.BAD_REQUEST),
                    "Not a WebSocket request");
        } else {
            handleRouteMatch(route, nettyHttpRequest, ctx);
        }
    }

    private void handleStatusError(
            ChannelHandlerContext ctx,
            NettyHttpRequest<?> nettyHttpRequest,
            MutableHttpResponse<?> defaultResponse,
            String message) {
        Optional<RouteMatch<Object>> statusRoute = router.findStatusRoute(defaultResponse.status(), nettyHttpRequest);
        if (statusRoute.isPresent()) {
            RouteMatch<Object> routeMatch = statusRoute.get();
            handleRouteMatch(routeMatch, nettyHttpRequest, ctx);
        } else {
            if (nettyHttpRequest.getMethod() != HttpMethod.HEAD) {
                defaultResponse = errorResponseProcessor.processResponse(ErrorContext.builder(nettyHttpRequest)
                        .errorMessage(message)
                        .build(), defaultResponse);
                if (!defaultResponse.getContentType().isPresent()) {
                    defaultResponse = defaultResponse.contentType(MediaType.APPLICATION_JSON_TYPE);
                }
            }
            filterAndEncodeResponse(
                    ctx,
                    nettyHttpRequest,
                    Publishers.just(defaultResponse)
            );
        }
    }

    private void filterAndEncodeResponse(
            ChannelHandlerContext channelContext,
            NettyHttpRequest<?> request,
            Publisher<MutableHttpResponse<?>> responsePublisher) {
        AtomicReference<HttpRequest<?>> requestReference = new AtomicReference<>(request);

        Flux.from(routeExecutor.filterPublisher(requestReference, responsePublisher))
                .contextWrite(ctx -> ctx.put(ServerRequestContext.KEY, request))
                .subscribe(new Subscriber<MutableHttpResponse<?>>() {
                    Subscription subscription;
                    AtomicBoolean empty = new AtomicBoolean();
                    @Override
                    public void onSubscribe(Subscription s) {
                        this.subscription = s;
                        s.request(1);
                    }

                    @Override
                    public void onNext(MutableHttpResponse<?> response) {
                        empty.set(false);
                        encodeHttpResponse(
                                channelContext,
                                request,
                                response,
                                response.body()
                        );
                        subscription.request(1);
                    }

                    @Override
                    public void onError(Throwable t) {
                        empty.set(false);
                        final MutableHttpResponse<?> response = routeExecutor.createDefaultErrorResponse(request, t);
                        encodeHttpResponse(
                                channelContext,
                                request,
                                response,
                                response.body()
                        );
                    }

                    @Override
                    public void onComplete() {
                        if (empty.get()) {
                            channelContext.read();
                        }
                    }
                });
    }

    private Optional<? extends FileCustomizableResponseType> matchFile(String path) {
        Optional<URL> optionalUrl = staticResourceResolver.resolve(path);

        if (optionalUrl.isPresent()) {
            try {
                URL url = optionalUrl.get();
                if (url.getProtocol().equals("file")) {
                    File file = Paths.get(url.toURI()).toFile();
                    if (file.exists() && !file.isDirectory() && file.canRead()) {
                        return Optional.of(new NettySystemFileCustomizableResponseType(file));
                    }
                }

                return Optional.of(new NettyStreamedFileCustomizableResponseType(url));
            } catch (URISyntaxException e) {
                //no-op
            }
        }

        return Optional.empty();
    }

    private void handleRouteMatch(
            RouteMatch<?> originalRoute,
            NettyHttpRequest<?> request,
            ChannelHandlerContext context) {

        // try to fulfill the argument requirements of the route
        RouteMatch<?> route = requestArgumentSatisfier.fulfillArgumentRequirements(originalRoute, request, false);

        Optional<Argument<?>> bodyArgument = route.getBodyArgument()
            .filter(argument -> argument.getAnnotationMetadata().hasAnnotation(Body.class));

        // The request body is required, so at this point we must have a StreamedHttpRequest
        io.netty.handler.codec.http.HttpRequest nativeRequest = request.getNativeRequest();
        Flux<RouteMatch<?>> routeMatchPublisher;
        if (!route.isExecutable() &&
                io.micronaut.http.HttpMethod.permitsRequestBody(request.getMethod()) &&
                nativeRequest instanceof StreamedHttpRequest &&
                (!bodyArgument.isPresent() || !route.isSatisfied(bodyArgument.get().getName()))) {
            routeMatchPublisher = Mono.<RouteMatch<?>>create(emitter -> httpContentProcessorResolver.resolve(request, route)
                    .subscribe(buildSubscriber(request, route, emitter))
            ).flux();
        } else {
            context.read();
            routeMatchPublisher = Flux.just(route);
        }

        final Flux<MutableHttpResponse<?>> routeResponse = routeExecutor.executeRoute(
                request,
                true,
                routeMatchPublisher
        );
        routeResponse
                .contextWrite(ctx -> ctx.put(ServerRequestContext.KEY, request))
                .subscribe(new CompletionAwareSubscriber<HttpResponse<?>>() {
            @Override
            protected void doOnSubscribe(Subscription subscription) {
                subscription.request(1);
            }

            @Override
            protected void doOnNext(HttpResponse<?> message) {
                encodeHttpResponse(
                        context,
                        request,
                        toMutableResponse(message),
                        message.body()
                );
                subscription.request(1);
            }

            @Override
            protected void doOnError(Throwable throwable) {
                final MutableHttpResponse<?> defaultErrorResponse = routeExecutor
                        .createDefaultErrorResponse(request, throwable);
                encodeHttpResponse(
                        context,
                        request,
                        defaultErrorResponse,
                        defaultErrorResponse.body()
                );
            }

            @Override
            protected void doOnComplete() {
            }
        });
    }

    private Subscriber<Object> buildSubscriber(NettyHttpRequest<?> request,
                                               RouteMatch<?> finalRoute,
                                               MonoSink<RouteMatch<?>> emitter) {
        boolean isFormData = request.isFormOrMultipartData();
        if (isFormData) {
            return new CompletionAwareSubscriber<Object>() {
                final boolean alwaysAddContent = request.isFormData();
                RouteMatch<?> routeMatch = finalRoute;
                final AtomicBoolean executed = new AtomicBoolean(false);
                final AtomicLong pressureRequested = new AtomicLong(0);
<<<<<<< HEAD
                final ConcurrentHashMap<String, UnicastProcessor<Object>> subjectsByDataName = new ConcurrentHashMap<>();
                final Collection<Subscriber<?>> downstreamSubscribers = Collections.synchronizedList(new ArrayList<>());
                final ConcurrentHashMap<Integer, HttpDataReference> dataReferences = new ConcurrentHashMap<>();
=======
                final ConcurrentHashMap<String, UnicastProcessor> subjects = new ConcurrentHashMap<>();
                final ConcurrentHashMap<IdentityWrapper, HttpDataReference> dataReferences = new ConcurrentHashMap<>();
>>>>>>> 4ecda131
                final ConversionService conversionService = ConversionService.SHARED;
                Subscription s;
                final LongConsumer onRequest = num -> pressureRequested.updateAndGet(p -> {
                    long newVal = p - num;
                    if (newVal < 0) {
                        s.request(num - p);
                        return 0;
                    } else {
                        return newVal;
                    }
                });

                Flux processFlowable(Flux flowable, HttpDataReference dataReference, boolean controlsFlow) {
                    if (controlsFlow) {
                        flowable = flowable.doOnRequest(onRequest);
                    }
                    return flowable
                            .doAfterTerminate(() -> {
                                if (controlsFlow) {
                                    dataReference.destroy();
                                }
                            });
                }

                @Override
                protected void doOnSubscribe(Subscription subscription) {
                    this.s = subscription;
                    subscription.request(1);
                }

                @Override
                protected void doOnNext(Object message) {
                    boolean executed = this.executed.get();
                    if (message instanceof ByteBufHolder) {
                        if (message instanceof HttpData) {
                            HttpData data = (HttpData) message;

                            if (LOG.isTraceEnabled()) {
                                LOG.trace("Received HTTP Data for request [{}]: {}", request, message);
                            }

                            String name = data.getName();
                            Optional<Argument<?>> requiredInput = routeMatch.getRequiredInput(name);

                            if (requiredInput.isPresent()) {
                                Argument<?> argument = requiredInput.get();
                                Supplier<Object> value;
                                boolean isPublisher = Publishers.isConvertibleToPublisher(argument.getType());
                                boolean chunkedProcessing = false;

                                if (isPublisher) {
                                    HttpDataReference dataReference = dataReferences.computeIfAbsent(new IdentityWrapper(data), key -> new HttpDataReference(data));
                                    Argument typeVariable;

                                    if (StreamingFileUpload.class.isAssignableFrom(argument.getType())) {
                                        typeVariable = ARGUMENT_PART_DATA;
                                    } else {
                                        typeVariable = argument.getFirstTypeVariable().orElse(Argument.OBJECT_ARGUMENT);
                                    }
                                    Class typeVariableType = typeVariable.getType();

                                    UnicastProcessor<Object> namedSubject = subjectsByDataName.computeIfAbsent(name, key -> makeDownstreamUnicastProcessor());

                                    chunkedProcessing = PartData.class.equals(typeVariableType) ||
                                            Publishers.isConvertibleToPublisher(typeVariableType) ||
                                            ClassUtils.isJavaLangType(typeVariableType);

                                    if (Publishers.isConvertibleToPublisher(typeVariableType)) {
                                        boolean streamingFileUpload = StreamingFileUpload.class.isAssignableFrom(typeVariableType);
                                        if (streamingFileUpload) {
                                            typeVariable = ARGUMENT_PART_DATA;
                                        } else {
                                            typeVariable = typeVariable.getFirstTypeVariable().orElse(Argument.OBJECT_ARGUMENT);
                                        }
                                        dataReference.subject.getAndUpdate(subject -> {
                                            if (subject == null) {
<<<<<<< HEAD
                                                UnicastProcessor childSubject = makeDownstreamUnicastProcessor();
                                                Flux flowable = processFlowable(childSubject, dataKey, true);
=======
                                                UnicastProcessor childSubject = UnicastProcessor.create();
                                                Flux flowable = processFlowable(childSubject, dataReference, true);
>>>>>>> 4ecda131
                                                if (streamingFileUpload && data instanceof FileUpload) {
                                                    namedSubject.onNext(new NettyStreamingFileUpload(
                                                            (FileUpload) data,
                                                            serverConfiguration.getMultipart(),
                                                            getIoExecutor(),
                                                            (Flux<PartData>) flowable));
                                                } else {
                                                    namedSubject.onNext(flowable);
                                                }

                                                return childSubject;
                                            }
                                            return subject;
                                        });
                                    }

                                    UnicastProcessor<Object> subject;

                                    final UnicastProcessor ds = dataReference.subject.get();
                                    if (ds != null) {
                                        subject = ds;
                                    } else {
                                        subject = namedSubject;
                                    }

                                    Object part = data;

                                    if (chunkedProcessing) {
                                        HttpDataReference.Component component;
                                        try {
                                            component = dataReference.addComponent();
                                            if (component == null) {
                                                s.request(1);
                                                return;
                                            }
                                        } catch (IOException e) {
                                            subject.onError(e);
                                            s.cancel();
                                            return;
                                        }
                                        part = new NettyPartData(dataReference, component);
                                    }

                                    if (data instanceof FileUpload &&
                                            StreamingFileUpload.class.isAssignableFrom(argument.getType())) {
                                        dataReference.upload.getAndUpdate(upload -> {
                                            if (upload == null) {
                                                return new NettyStreamingFileUpload(
                                                        (FileUpload) data,
                                                        serverConfiguration.getMultipart(),
                                                        getIoExecutor(),
                                                        (Flux<PartData>) processFlowable(subject, dataReference, true));
                                            }
                                            return upload;
                                        });
                                    }

                                    Optional<?> converted = conversionService.convert(part, typeVariable);

                                    converted.ifPresent(subject::onNext);

                                    if (data.isCompleted() && chunkedProcessing) {
                                        subject.onComplete();
                                    }

                                    value = () -> {
                                        StreamingFileUpload upload = dataReference.upload.get();
                                        if (upload != null) {
                                            return upload;
                                        } else {
                                            return processFlowable(namedSubject, dataReference, dataReference.subject.get() == null);
                                        }
                                    };

                                } else {
                                    if (data instanceof Attribute && !data.isCompleted()) {
                                        request.addContent(data);
                                        s.request(1);
                                        return;
                                    } else {
                                        value = () -> {
                                            if (data.refCnt() > 0) {
                                                return data;
                                            } else {
                                                return null;
                                            }
                                        };
                                    }
                                }

                                if (!executed) {
                                    String argumentName = argument.getName();
                                    if (!routeMatch.isSatisfied(argumentName)) {
                                        Object fulfillParamter = value.get();
                                        routeMatch = routeMatch.fulfill(Collections.singletonMap(argumentName, fulfillParamter));
                                        // we need to release the data here. However, if the route argument is a
                                        // ByteBuffer, we need to retain the data until the route is executed. Adding
                                        // the data to the request ensures it is cleaned up after the route completes.
                                        if (!alwaysAddContent && fulfillParamter instanceof ByteBufHolder) {
                                            request.addContent((ByteBufHolder) fulfillParamter);
                                        }
                                    }
                                    if (isPublisher && chunkedProcessing) {
                                        //accounting for the previous request
                                        pressureRequested.incrementAndGet();
                                    }
                                    if (routeMatch.isExecutable() || message instanceof LastHttpContent) {
                                        executeRoute();
                                        executed = true;
                                    }
                                }

                                if (alwaysAddContent) {
                                    request.addContent(data);
                                }

                                if (!executed || !chunkedProcessing) {
                                    s.request(1);
                                }

                            } else {
                                request.addContent(data);
                                s.request(1);
                            }
                        } else {
                            request.addContent((ByteBufHolder) message);
                            s.request(1);
                        }
                    } else {
                        ((NettyHttpRequest) request).setBody(message);
                        s.request(1);
                    }
                }

                @Override
                protected void doOnError(Throwable t) {
                    s.cancel();
                    for (Subscriber<?> subject : downstreamSubscribers) {
                        subject.onError(t);
                    }
                    emitter.error(t);
                }

                @Override
                protected void doOnComplete() {
                    for (Subscriber<?> subject : downstreamSubscribers) {
                        // subjects will ignore the onComplete if they're already done
                        subject.onComplete();
                    }
                    executeRoute();
                }

                private <T> UnicastProcessor<T> makeDownstreamUnicastProcessor() {
                    UnicastProcessor<T> processor = UnicastProcessor.create();
                    downstreamSubscribers.add(processor);
                    return processor;
                }

                private void executeRoute() {
                    if (executed.compareAndSet(false, true)) {
                        emitter.success(routeMatch);
                    }
                }
            };
        } else {
            return new CompletionAwareSubscriber<Object>() {
                private Subscription s;
                private RouteMatch<?> routeMatch = finalRoute;
                private AtomicBoolean executed = new AtomicBoolean(false);

                @Override
                protected void doOnSubscribe(Subscription subscription) {
                    this.s = subscription;
                    subscription.request(1);
                }

                @Override
                protected void doOnNext(Object message) {
                    if (message instanceof ByteBufHolder) {
                        request.addContent((ByteBufHolder) message);
                        s.request(1);
                    } else {
                        ((NettyHttpRequest) request).setBody(message);
                        s.request(1);
                    }
                }

                @Override
                protected void doOnError(Throwable t) {
                    s.cancel();
                    emitter.error(t);
                }

                @Override
                protected void doOnComplete() {
                    if (executed.compareAndSet(false, true)) {
                        emitter.success(routeMatch);
                    }
                }
            };
        }

    }

    private ExecutorService getIoExecutor() {
        ExecutorService executor = this.ioExecutor;
        if (executor == null) {
            synchronized (this) { // double check
                executor = this.ioExecutor;
                if (executor == null) {
                    executor = this.ioExecutorSupplier.get();
                    this.ioExecutor = executor;
                }
            }
        }
        return executor;
    }

    private void encodeHttpResponse(
            ChannelHandlerContext context,
            NettyHttpRequest<?> nettyRequest,
            MutableHttpResponse<?> response,
            Object body) {
        boolean isNotHead = nettyRequest.getMethod() != HttpMethod.HEAD;

        if (isNotHead) {
            if (body instanceof Writable) {
                getIoExecutor().execute(() -> {
                    ByteBuf byteBuf = context.alloc().ioBuffer(128);
                    ByteBufOutputStream outputStream = new ByteBufOutputStream(byteBuf);
                    try {
                        Writable writable = (Writable) body;
                        writable.writeTo(outputStream, nettyRequest.getCharacterEncoding());
                        response.body(byteBuf);
                        if (!response.getContentType().isPresent()) {
                            response.getAttribute(HttpAttributes.ROUTE_INFO, RouteInfo.class).ifPresent((routeInfo) ->
                                    response.contentType(routeExecutor.resolveDefaultResponseContentType(nettyRequest, routeInfo)));
                        }
                        writeFinalNettyResponse(
                                response,
                                nettyRequest,
                                context
                        );
                    } catch (IOException e) {
                        final MutableHttpResponse<?> errorResponse = routeExecutor.createDefaultErrorResponse(nettyRequest, e);
                        writeFinalNettyResponse(
                                errorResponse,
                                nettyRequest,
                                context
                        );
                    }
                });
            } else if (body instanceof Publisher) {
                response.body(null);
                DelegateStreamedHttpResponse streamedResponse = new DelegateStreamedHttpResponse(
                        toNettyResponse(response),
                        mapToHttpContent(nettyRequest, response, body, context)
                );
                context.writeAndFlush(streamedResponse);
                context.read();
            } else {
                encodeResponseBody(
                        context,
                        nettyRequest,
                        response,
                        body
                );

                writeFinalNettyResponse(
                        response,
                        nettyRequest,
                        context
                );
            }
        } else {
            response.body(null);
            response.contentType(null);
            writeFinalNettyResponse(
                    response,
                    nettyRequest,
                    context
            );
        }
    }

    private Flux<HttpContent> mapToHttpContent(NettyHttpRequest<?> request,
                                               MutableHttpResponse<?> response,
                                               Object body,
                                               ChannelHandlerContext context) {
        final Optional<RouteInfo> optionalRoute = response.getAttribute(HttpAttributes.ROUTE_INFO, RouteInfo.class);
        MediaType mediaType = response.getContentType().orElseGet(() -> optionalRoute
                    .map(routeInfo -> routeExecutor.resolveDefaultResponseContentType(request, routeInfo))
                    .orElse(null));
        boolean isJson = mediaType != null && mediaType.getExtension().equals(MediaType.EXTENSION_JSON) && isJsonFormattable(optionalRoute.map(RouteInfo::getBodyType).orElse(null));
        NettyByteBufferFactory byteBufferFactory = new NettyByteBufferFactory(context.alloc());

        Flux<Object> bodyPublisher = Flux.from(Publishers.convertPublisher(body, Publisher.class));

        Flux<HttpContent> httpContentPublisher = bodyPublisher.map(message -> {
            HttpContent httpContent;
            if (message instanceof ByteBuf) {
                httpContent = new DefaultHttpContent((ByteBuf) message);
            } else if (message instanceof ByteBuffer) {
                ByteBuffer<?> byteBuffer = (ByteBuffer<?>) message;
                Object nativeBuffer = byteBuffer.asNativeBuffer();
                if (nativeBuffer instanceof ByteBuf) {
                    httpContent = new DefaultHttpContent((ByteBuf) nativeBuffer);
                } else {
                    httpContent = new DefaultHttpContent(Unpooled.copiedBuffer(byteBuffer.asNioBuffer()));
                }
            } else if (message instanceof byte[]) {
                httpContent = new DefaultHttpContent(Unpooled.copiedBuffer((byte[]) message));
            } else if (message instanceof HttpContent) {
                httpContent = (HttpContent) message;
            } else {

                MediaTypeCodec codec = mediaTypeCodecRegistry.findCodec(mediaType, message.getClass()).orElse(
                        new TextPlainCodec(serverConfiguration.getDefaultCharset()));

                if (LOG.isTraceEnabled()) {
                    LOG.trace("Encoding emitted response object [{}] using codec: {}", message, codec);
                }
                ByteBuffer<ByteBuf> encoded = codec.encode(message, byteBufferFactory);
                httpContent = new DefaultHttpContent(encoded.asNativeBuffer());
            }
            return httpContent;
        });

        if (isJson) {
            // if the Publisher is returning JSON then in order for it to be valid JSON for each emitted element
            // we must wrap the JSON in array and delimit the emitted items

            httpContentPublisher = JsonSubscriber.lift(httpContentPublisher);
        }

        httpContentPublisher = httpContentPublisher
                .contextWrite(reactorContext -> reactorContext.put(ServerRequestContext.KEY, request))
                .doOnNext(httpContent ->
                        // once an http content is written, read the next item if it is available
                        context.read())
                .doAfterTerminate(() -> cleanupRequest(context, request));

        return httpContentPublisher;
    }

    private boolean isJsonFormattable(Argument<?> argument) {
        if (argument == null) {
            return false;
        }
        Class<?> javaType = argument.getType();
        if (Publishers.isConvertibleToPublisher(javaType)) {
            javaType = argument.getFirstTypeVariable().orElse(Argument.OBJECT_ARGUMENT).getType();
        }
        return !(javaType == byte[].class
                || ByteBuffer.class.isAssignableFrom(javaType)
                || ByteBuf.class.isAssignableFrom(javaType));
    }

    private void encodeResponseBody(
            ChannelHandlerContext context,
            HttpRequest<?> request,
            MutableHttpResponse<?> message,
            Object body) {
        if (body == null) {
            return;
        }

        Optional<NettyCustomizableResponseTypeHandler> typeHandler = customizableResponseTypeHandlerRegistry
                .findTypeHandler(body.getClass());
        if (typeHandler.isPresent()) {
            NettyCustomizableResponseTypeHandler th = typeHandler.get();
            setBodyContent(message, new NettyCustomizableResponseTypeHandlerInvoker(th, body));
        } else {
            MediaType mediaType = message.getContentType().orElse(null);
            if (mediaType == null) {
                mediaType = message.getAttribute(HttpAttributes.ROUTE_INFO, RouteInfo.class).map(routeInfo -> routeExecutor.resolveDefaultResponseContentType(request, routeInfo)).orElse(null);
                message.contentType(mediaType);
            }
            if (body instanceof CharSequence) {
                ByteBuf byteBuf = Unpooled.wrappedBuffer(body.toString().getBytes(message.getCharacterEncoding()));
                setResponseBody(message, byteBuf);
            } else if (body instanceof byte[]) {
                ByteBuf byteBuf = Unpooled.wrappedBuffer((byte[]) body);
                setResponseBody(message, byteBuf);
            } else if (body instanceof ByteBuffer) {
                ByteBuffer<?> byteBuffer = (ByteBuffer) body;
                Object nativeBuffer = byteBuffer.asNativeBuffer();
                if (nativeBuffer instanceof ByteBuf) {
                    setResponseBody(message, (ByteBuf) nativeBuffer);
                } else if (nativeBuffer instanceof java.nio.ByteBuffer) {
                    ByteBuf byteBuf = Unpooled.wrappedBuffer((java.nio.ByteBuffer) nativeBuffer);
                    setResponseBody(message, byteBuf);
                }
            } else if (body instanceof ByteBuf) {
                setResponseBody(message, (ByteBuf) body);
            } else {
                Optional<MediaTypeCodec> registeredCodec = mediaTypeCodecRegistry.findCodec(mediaType, body.getClass());
                if (registeredCodec.isPresent()) {
                    MediaTypeCodec codec = registeredCodec.get();
                    encodeBodyWithCodec(message, body, codec, context, request);
                } else {
                    MediaTypeCodec defaultCodec = new TextPlainCodec(serverConfiguration.getDefaultCharset());
                    encodeBodyWithCodec(message, body, defaultCodec, context, request);
                }
            }
        }

    }

    private void writeFinalNettyResponse(MutableHttpResponse<?> message, HttpRequest<?> request, ChannelHandlerContext context) {
        HttpStatus httpStatus = message.status();

        final io.micronaut.http.HttpVersion httpVersion = request.getHttpVersion();
        final boolean isHttp2 = httpVersion == io.micronaut.http.HttpVersion.HTTP_2_0;

        final Object body = message.body();
        if (body instanceof NettyCustomizableResponseTypeHandlerInvoker) {
            // default Connection header if not set explicitly
            if (!isHttp2) {
                if (!message.getHeaders().contains(HttpHeaders.CONNECTION)) {
                    if (httpStatus.getCode() < 500 || serverConfiguration.isKeepAliveOnServerError()) {
                        message.getHeaders().set(HttpHeaders.CONNECTION, HttpHeaderValues.KEEP_ALIVE);
                    } else {
                        message.getHeaders().set(HttpHeaders.CONNECTION, HttpHeaderValues.CLOSE);
                    }
                }
            }
            NettyCustomizableResponseTypeHandlerInvoker handler = (NettyCustomizableResponseTypeHandlerInvoker) body;
            message.body(null);
            handler.invoke(request, message, context);
        } else {
            io.netty.handler.codec.http.HttpResponse nettyResponse = NettyHttpResponseBuilder.toHttpResponse(message);
            io.netty.handler.codec.http.HttpHeaders nettyHeaders = nettyResponse.headers();

            // default Connection header if not set explicitly
            if (!isHttp2) {
                if (!nettyHeaders.contains(HttpHeaderNames.CONNECTION)) {
                    boolean expectKeepAlive = nettyResponse.protocolVersion().isKeepAliveDefault() || request.getHeaders().isKeepAlive();
                    if (expectKeepAlive || httpStatus.getCode() < 500 || serverConfiguration.isKeepAliveOnServerError()) {
                        nettyHeaders.set(HttpHeaderNames.CONNECTION, HttpHeaderValues.KEEP_ALIVE);
                    } else {
                        nettyHeaders.set(HttpHeaderNames.CONNECTION, HttpHeaderValues.CLOSE);
                    }
                }
            }

            // default to Transfer-Encoding: chunked if Content-Length not set or not already set
            if (!nettyHeaders.contains(HttpHeaderNames.CONTENT_LENGTH) && !nettyHeaders.contains(HttpHeaderNames.TRANSFER_ENCODING)) {
                nettyHeaders.set(HttpHeaderNames.TRANSFER_ENCODING, HttpHeaderValues.CHUNKED);
            }
            // close handled by HttpServerKeepAliveHandler
            final NettyHttpRequest<?> nettyHttpRequest = (NettyHttpRequest<?>) request;

            if (isHttp2) {
                addHttp2StreamHeader(request, nettyResponse);
            }
            io.netty.handler.codec.http.HttpRequest nativeRequest = nettyHttpRequest.getNativeRequest();

            GenericFutureListener<Future<? super Void>> requestCompletor = future -> {
                try {
                    if (!future.isSuccess()) {
                        final Throwable throwable = future.cause();
                        if (!(throwable instanceof ClosedChannelException)) {
                            if (throwable instanceof Http2Exception.StreamException) {
                                Http2Exception.StreamException se = (Http2Exception.StreamException) throwable;
                                if (se.error() == Http2Error.STREAM_CLOSED) {
                                    // ignore
                                    return;
                                }
                            }
                            if (LOG.isErrorEnabled()) {
                                LOG.error("Error writing final response: " + throwable.getMessage(), throwable);
                            }
                        }
                    }
                } finally {
                    cleanupRequest(context, nettyHttpRequest);
                    context.read();
                }
            };
            if (nativeRequest instanceof StreamedHttpRequest && !((StreamedHttpRequest) nativeRequest).isConsumed()) {
                StreamedHttpRequest streamedHttpRequest = (StreamedHttpRequest) nativeRequest;
                // We have to clear the buffer of FlowControlHandler before writing the response
                // If this is a streamed request and there is still content to consume then subscribe
                // and write the buffer is empty.

                //noinspection ReactiveStreamsSubscriberImplementation
                streamedHttpRequest.subscribe(new Subscriber<HttpContent>() {
                    private Subscription streamSub;

                    @Override
                    public void onSubscribe(Subscription s) {
                        streamSub = s;
                        s.request(1);
                    }

                    @Override
                    public void onNext(HttpContent httpContent) {
                        httpContent.release();
                        streamSub.request(1);
                    }

                    @Override
                    public void onError(Throwable t) {
                        context.writeAndFlush(nettyResponse)
                                .addListener(requestCompletor);
                    }

                    @Override
                    public void onComplete() {
                        context.writeAndFlush(nettyResponse)
                                .addListener(requestCompletor);
                    }
                });
            } else {
                context.writeAndFlush(nettyResponse)
                        .addListener(requestCompletor);

                if (LOG.isDebugEnabled()) {
                    LOG.debug("Response {} - {} {}",
                            nettyResponse.status().code(),
                            request.getMethodName(),
                            request.getUri());
                }
            }
        }
    }

    private void addHttp2StreamHeader(HttpRequest<?> request, io.netty.handler.codec.http.HttpResponse nettyResponse) {
        final String streamId = request.getHeaders().get(AbstractNettyHttpRequest.STREAM_ID);
        if (streamId != null) {
            nettyResponse.headers().set(AbstractNettyHttpRequest.STREAM_ID, streamId);
        }
    }

    @NonNull
    private io.netty.handler.codec.http.HttpResponse toNettyResponse(HttpResponse<?> message) {
        if (message instanceof NettyHttpResponseBuilder) {
            return ((NettyHttpResponseBuilder) message).toHttpResponse();
        } else {
            return createNettyResponse(message).toHttpResponse();
        }
    }

    @NonNull
    private MutableHttpResponse<?> toMutableResponse(HttpResponse<?> message) {
        if (message instanceof MutableHttpResponse) {
            return (MutableHttpResponse<?>) message;
        } else {
            return createNettyResponse(message);
        }
    }

    @NonNull
    private NettyMutableHttpResponse<?> createNettyResponse(HttpResponse<?> message) {
        HttpStatus httpStatus = message.status();
        Object body = message.body();
        io.netty.handler.codec.http.HttpHeaders nettyHeaders = new DefaultHttpHeaders(serverConfiguration.isValidateHeaders());
        message.getHeaders().forEach((BiConsumer<String, List<String>>) nettyHeaders::set);
        return new NettyMutableHttpResponse<>(
                HttpVersion.HTTP_1_1,
                HttpResponseStatus.valueOf(httpStatus.getCode(), httpStatus.getReason()),
                body instanceof ByteBuf ? body : null,
                ConversionService.SHARED
        );
    }

    private MutableHttpResponse<?> encodeBodyWithCodec(MutableHttpResponse<?> response,
                                                       Object body,
                                                       MediaTypeCodec codec,
                                                       ChannelHandlerContext context,
                                                       HttpRequest<?> request) {
        ByteBuf byteBuf;
        try {
            byteBuf = encodeBodyAsByteBuf(body, codec, context, request);
            setResponseBody(response, byteBuf);
            return response;
        } catch (LinkageError e) {
            // rxjava swallows linkage errors for some reasons so if one occurs, rethrow as a internal error
            throw new InternalServerException("Fatal error encoding bytebuf: " + e.getMessage(), e);
        }
    }

    private void setResponseBody(MutableHttpResponse<?> response, ByteBuf byteBuf) {
        int len = byteBuf.readableBytes();
        MutableHttpHeaders headers = response.getHeaders();
        headers.set(HttpHeaderNames.CONTENT_LENGTH, String.valueOf(len));

        setBodyContent(response, byteBuf);
    }

    private MutableHttpResponse<?> setBodyContent(MutableHttpResponse<?> response, Object bodyContent) {
        @SuppressWarnings("unchecked")
        MutableHttpResponse<?> res = response.body(bodyContent);
        return res;
    }

    private ByteBuf encodeBodyAsByteBuf(Object body, MediaTypeCodec codec, ChannelHandlerContext context, HttpRequest<?> request) {
        ByteBuf byteBuf;
        if (body instanceof ByteBuf) {
            byteBuf = (ByteBuf) body;
        } else if (body instanceof ByteBuffer) {
            ByteBuffer byteBuffer = (ByteBuffer) body;
            Object nativeBuffer = byteBuffer.asNativeBuffer();
            if (nativeBuffer instanceof ByteBuf) {
                byteBuf = (ByteBuf) nativeBuffer;
            } else {
                byteBuf = Unpooled.wrappedBuffer(byteBuffer.asNioBuffer());
            }
        } else if (body instanceof byte[]) {
            byteBuf = Unpooled.wrappedBuffer((byte[]) body);

        } else if (body instanceof Writable) {
            byteBuf = context.alloc().ioBuffer(128);
            ByteBufOutputStream outputStream = new ByteBufOutputStream(byteBuf);
            Writable writable = (Writable) body;
            try {
                writable.writeTo(outputStream, request.getCharacterEncoding());
            } catch (IOException e) {
                if (LOG.isErrorEnabled()) {
                    LOG.error(e.getMessage());
                }
            }
        } else {
            if (LOG.isTraceEnabled()) {
                LOG.trace("Encoding emitted response object [{}] using codec: {}", body, codec);
            }
            byteBuf = codec.encode(body, new NettyByteBufferFactory(context.alloc())).asNativeBuffer();
        }
        return byteBuf;
    }

    private boolean isIgnorable(Throwable cause) {
        String message = cause.getMessage();
        return cause instanceof IOException && message != null && IGNORABLE_ERROR_MESSAGE.matcher(message).matches();
    }

    /**
     * Used as a handle to the {@link NettyCustomizableResponseTypeHandler}.
     */
    private static class NettyCustomizableResponseTypeHandlerInvoker {
        final NettyCustomizableResponseTypeHandler handler;
        final Object body;

        NettyCustomizableResponseTypeHandlerInvoker(NettyCustomizableResponseTypeHandler handler, Object body) {
            this.handler = handler;
            this.body = body;
        }

        @SuppressWarnings("unchecked")
        void invoke(HttpRequest<?> request, MutableHttpResponse response, ChannelHandlerContext channelHandlerContext) {
            this.handler.handle(body, request, response, channelHandlerContext);
        }
    }
}<|MERGE_RESOLUTION|>--- conflicted
+++ resolved
@@ -608,14 +608,9 @@
                 RouteMatch<?> routeMatch = finalRoute;
                 final AtomicBoolean executed = new AtomicBoolean(false);
                 final AtomicLong pressureRequested = new AtomicLong(0);
-<<<<<<< HEAD
                 final ConcurrentHashMap<String, UnicastProcessor<Object>> subjectsByDataName = new ConcurrentHashMap<>();
                 final Collection<Subscriber<?>> downstreamSubscribers = Collections.synchronizedList(new ArrayList<>());
-                final ConcurrentHashMap<Integer, HttpDataReference> dataReferences = new ConcurrentHashMap<>();
-=======
-                final ConcurrentHashMap<String, UnicastProcessor> subjects = new ConcurrentHashMap<>();
                 final ConcurrentHashMap<IdentityWrapper, HttpDataReference> dataReferences = new ConcurrentHashMap<>();
->>>>>>> 4ecda131
                 final ConversionService conversionService = ConversionService.SHARED;
                 Subscription s;
                 final LongConsumer onRequest = num -> pressureRequested.updateAndGet(p -> {
@@ -692,13 +687,8 @@
                                         }
                                         dataReference.subject.getAndUpdate(subject -> {
                                             if (subject == null) {
-<<<<<<< HEAD
                                                 UnicastProcessor childSubject = makeDownstreamUnicastProcessor();
-                                                Flux flowable = processFlowable(childSubject, dataKey, true);
-=======
-                                                UnicastProcessor childSubject = UnicastProcessor.create();
                                                 Flux flowable = processFlowable(childSubject, dataReference, true);
->>>>>>> 4ecda131
                                                 if (streamingFileUpload && data instanceof FileUpload) {
                                                     namedSubject.onNext(new NettyStreamingFileUpload(
                                                             (FileUpload) data,
