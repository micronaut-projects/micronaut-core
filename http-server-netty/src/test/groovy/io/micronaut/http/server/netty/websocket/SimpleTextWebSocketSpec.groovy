/*
 * Copyright 2017-2019 original authors
 *
 * Licensed under the Apache License, Version 2.0 (the "License");
 * you may not use this file except in compliance with the License.
 * You may obtain a copy of the License at
 *
 * http://www.apache.org/licenses/LICENSE-2.0
 *
 * Unless required by applicable law or agreed to in writing, software
 * distributed under the License is distributed on an "AS IS" BASIS,
 * WITHOUT WARRANTIES OR CONDITIONS OF ANY KIND, either express or implied.
 * See the License for the specific language governing permissions and
 * limitations under the License.
 */
package io.micronaut.http.server.netty.websocket

import io.micronaut.context.ApplicationContext
import io.micronaut.http.client.annotation.Client
import io.micronaut.runtime.server.EmbeddedServer
import io.micronaut.websocket.RxWebSocketClient
import spock.lang.Retry
import spock.lang.Specification
import spock.util.concurrent.PollingConditions

import javax.inject.Inject
import javax.inject.Singleton

class SimpleTextWebSocketSpec extends Specification {

    @Retry
    void "test simple text websocket exchange"() {
        given:
        EmbeddedServer embeddedServer = ApplicationContext.builder('micronaut.server.netty.log-level':'TRACE').run(EmbeddedServer)
        PollingConditions conditions = new PollingConditions(timeout: 15    , delay: 0.5)

        when: "a websocket connection is established"
        RxWebSocketClient wsClient = embeddedServer.applicationContext.createBean(RxWebSocketClient, embeddedServer.getURI())
        ChatClientWebSocket fred = wsClient.connect(ChatClientWebSocket, "/chat/stuff/fred").blockingFirst()
        ChatClientWebSocket bob = wsClient.connect(ChatClientWebSocket, [topic:"stuff",username:"bob"]).blockingFirst()

        then:"The connection is valid"
        fred.session != null
        fred.session.id != null
        fred.request != null

        then:"A session is established"
        fred.session != null
        fred.session.id != null
        fred.session.id != bob.session.id
        fred.request != null
        fred.topic == 'stuff'
        fred.username == 'fred'
        bob.username == 'bob'
        conditions.eventually {
            fred.replies.contains("[bob] Joined!")
            fred.replies.size() == 1
        }


        when:"A message is sent"
        fred.send("Hello bob!")

        then:
        conditions.eventually {
            bob.replies.contains("[fred] Hello bob!")
            bob.replies.size() == 1
        }

        when:
        bob.send("Hi fred. How are things?")

        then:
        conditions.eventually {

            fred.replies.contains("[bob] Hi fred. How are things?")
            fred.replies.size() == 2
            bob.replies.contains("[fred] Hello bob!")
            bob.replies.size() == 1
        }
        fred.sendAsync("foo").get() == 'foo'
        fred.sendRx("bar").blockingGet() == 'bar'

        when:
        bob.close()
        fred.close()

        then:
        conditions.eventually {
            !bob.session.isOpen()
            !fred.session.isOpen()
        }

        when:"A bean is retrieved that injects a websocket client"
        MyBean myBean = embeddedServer.applicationContext.getBean(MyBean)

        then:
        myBean.myClient != null

        cleanup:
        wsClient.close()
        embeddedServer.close()
    }

    @Retry
    void "test simple text websocket connection over SSL"() {
        given:
        EmbeddedServer embeddedServer = ApplicationContext.builder([
                'micronaut.server.netty.log-level':'TRACE',
                'micronaut.ssl.enabled':true,
                'micronaut.ssl.build-self-signed':true
                ]).run(EmbeddedServer)
        PollingConditions conditions = new PollingConditions(timeout: 15    , delay: 0.5)

        when: "a websocket connection is established"
        RxWebSocketClient wsClient = embeddedServer.applicationContext.createBean(RxWebSocketClient, embeddedServer.getURI())
        ChatClientWebSocket fred = wsClient.connect(ChatClientWebSocket, "/chat/stuff/fred").blockingFirst()
        ChatClientWebSocket bob = wsClient.connect(ChatClientWebSocket, [topic:"stuff",username:"bob"]).blockingFirst()

        then:"The connection is valid"
        fred.session != null
        fred.session.id != null
        fred.request != null

        then:"A session is established"
        fred.session != null
        fred.session.id != null
        fred.session.id != bob.session.id
        fred.request != null
        fred.topic == 'stuff'
        fred.username == 'fred'
        bob.username == 'bob'
        conditions.eventually {
            fred.replies.contains("[bob] Joined!")
            fred.replies.size() == 1
        }


        when:"A message is sent"
        fred.send("Hello bob!")

        then:
        conditions.eventually {
            bob.replies.contains("[fred] Hello bob!")
            bob.replies.size() == 1
        }

        when:
        bob.send("Hi fred. How are things?")

        then:
        conditions.eventually {

            fred.replies.contains("[bob] Hi fred. How are things?")
            fred.replies.size() == 2
            bob.replies.contains("[fred] Hello bob!")
            bob.replies.size() == 1
        }
        fred.sendAsync("foo").get() == 'foo'
        fred.sendRx("bar").blockingGet() == 'bar'

        when:
        bob.close()
        fred.close()

        then:
        conditions.eventually {
            !bob.session.isOpen()
            !fred.session.isOpen()
        }

        when:"A bean is retrieved that injects a websocket client"
        MyBean myBean = embeddedServer.applicationContext.getBean(MyBean)

        then:
        myBean.myClient != null

        cleanup:
        wsClient.close()
        embeddedServer.close()
    }

<<<<<<< HEAD

    @Retry
    void "test simple text websocket connection with query"() {
        given:
        EmbeddedServer embeddedServer = ApplicationContext.builder('micronaut.server.netty.log-level': 'TRACE').run(EmbeddedServer)
        PollingConditions conditions = new PollingConditions(timeout: 15, delay: 0.5)

        when: "a websocket connection is established"
        RxWebSocketClient wsClient = embeddedServer.applicationContext.createBean(RxWebSocketClient, embeddedServer.getURI())
        ChatClientWebSocket fred = wsClient.connect(ChatClientWebSocket, "/chat/stuff/fred?dinner=chicken").blockingFirst()

        then: "The connection is valid"
        fred.session != null
        fred.session.id != null
        fred.request != null
        fred.request.uri != null
        fred.request.uri.query == "dinner=chicken"

        cleanup:
        wsClient.close()
        embeddedServer.close()
    }

=======
>>>>>>> b4044adb
    @Singleton
    static class MyBean {
        @Inject
        @Client("http://localhost:8080")
        RxWebSocketClient myClient
    }
}<|MERGE_RESOLUTION|>--- conflicted
+++ resolved
@@ -180,32 +180,32 @@
         embeddedServer.close()
     }
 
-<<<<<<< HEAD
-
-    @Retry
     void "test simple text websocket connection with query"() {
         given:
         EmbeddedServer embeddedServer = ApplicationContext.builder('micronaut.server.netty.log-level': 'TRACE').run(EmbeddedServer)
-        PollingConditions conditions = new PollingConditions(timeout: 15, delay: 0.5)
+        PollingConditions conditions = new PollingConditions(timeout: 2, delay: 0.5)
 
         when: "a websocket connection is established"
         RxWebSocketClient wsClient = embeddedServer.applicationContext.createBean(RxWebSocketClient, embeddedServer.getURI())
-        ChatClientWebSocket fred = wsClient.connect(ChatClientWebSocket, "/chat/stuff/fred?dinner=chicken").blockingFirst()
+        QueryParamClientWebSocket client = wsClient.connect(QueryParamClientWebSocket, "/charity?dinner=chicken%20dumplings").blockingFirst()
 
         then: "The connection is valid"
-        fred.session != null
-        fred.session.id != null
-        fred.request != null
-        fred.request.uri != null
-        fred.request.uri.query == "dinner=chicken"
+        client.session.id != null
+
+        when:
+        QueryParamServerWebSocket server = embeddedServer.applicationContext.getBean(QueryParamServerWebSocket)
+
+        then:
+        conditions.eventually {
+            server.dinner == "chicken dumplings"
+        }
 
         cleanup:
         wsClient.close()
         embeddedServer.close()
     }
 
-=======
->>>>>>> b4044adb
+
     @Singleton
     static class MyBean {
         @Inject
