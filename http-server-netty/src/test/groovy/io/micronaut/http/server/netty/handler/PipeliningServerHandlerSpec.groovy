--- conflicted
+++ resolved
@@ -27,15 +27,12 @@
 import io.netty.handler.codec.http.HttpResponse
 import io.netty.handler.codec.http.HttpResponseStatus
 import io.netty.handler.codec.http.HttpVersion
-<<<<<<< HEAD
 import io.netty.handler.codec.http.LastHttpContent
 import org.reactivestreams.Subscriber
 import org.reactivestreams.Subscription
-=======
 import org.reactivestreams.Subscriber
 import org.reactivestreams.Subscription
 import io.netty.handler.codec.http.LastHttpContent
->>>>>>> 69c90299
 import reactor.core.publisher.Flux
 import reactor.core.publisher.Sinks
 import spock.lang.Issue
@@ -367,7 +364,6 @@
         ch.checkException()
     }
 
-<<<<<<< HEAD
     def 'decompression parts to full'(ChannelHandler compressor, CharSequence contentEncoding) {
         given:
         HttpRequest req = null
@@ -426,31 +422,13 @@
             void accept(ChannelHandlerContext ctx, HttpRequest request, PipeliningServerHandler.OutboundAccess outboundAccess) {
                 req = request
                 outboundAccess.writeFull(new DefaultFullHttpResponse(HttpVersion.HTTP_1_1, HttpResponseStatus.NO_CONTENT))
-=======
-    def 'empty streaming response while in queue'() {
-        given:
-        def resp = new DefaultHttpResponse(HttpVersion.HTTP_1_1, HttpResponseStatus.OK)
-        resp.headers().add(HttpHeaderNames.TRANSFER_ENCODING, HttpHeaderValues.CHUNKED)
-        def sink = Sinks.many().unicast().<HttpContent>onBackpressureBuffer()
-        def ch = new EmbeddedChannel(new PipeliningServerHandler(new RequestHandler() {
-            int i = 0
-
-            @Override
-            void accept(ChannelHandlerContext ctx, HttpRequest request, PipeliningServerHandler.OutboundAccess outboundAccess) {
-                if (i++ == 0) {
-                    outboundAccess.writeStreamed(resp, sink.asFlux())
-                } else {
-                    outboundAccess.writeStreamed(resp, Flux.empty())
-                }
->>>>>>> 69c90299
-            }
-
-            @Override
-            void handleUnboundError(Throwable cause) {
-                cause.printStackTrace()
-            }
-        }))
-<<<<<<< HEAD
+            }
+
+            @Override
+            void handleUnboundError(Throwable cause) {
+                cause.printStackTrace()
+            }
+        }))
         def compChannel = new EmbeddedChannel(compressor)
         byte[] uncompressed = new byte[1024]
         ThreadLocalRandom.current().nextBytes(uncompressed)
@@ -539,7 +517,91 @@
         HttpHeaderValues.DEFLATE   | ZlibCodecFactory.newZlibEncoder(ZlibWrapper.NONE)
         HttpHeaderValues.X_DEFLATE | ZlibCodecFactory.newZlibEncoder(ZlibWrapper.NONE)
         HttpHeaderValues.SNAPPY    | new SnappyFrameEncoder()
-=======
+    }
+
+    def 'read backpressure for streaming requests'() {
+        given:
+        def mon = new MonitorHandler()
+        Subscription subscription = null
+        def ch = new EmbeddedChannel(mon, new PipeliningServerHandler(new RequestHandler() {
+            @Override
+            void accept(ChannelHandlerContext ctx, HttpRequest request, PipeliningServerHandler.OutboundAccess outboundAccess) {
+                ((StreamedHttpRequest) request).subscribe(new Subscriber<HttpContent>() {
+                    @Override
+                    void onSubscribe(Subscription s) {
+                        subscription = s
+                    }
+
+                    @Override
+                    void onNext(HttpContent httpContent) {
+                        httpContent.release()
+                    }
+
+                    @Override
+                    void onError(Throwable t) {
+                        t.printStackTrace()
+                    }
+
+                    @Override
+                    void onComplete() {
+                        outboundAccess.writeFull(new DefaultFullHttpResponse(HttpVersion.HTTP_1_1, HttpResponseStatus.NO_CONTENT))
+                    }
+                })
+            }
+
+            @Override
+            void handleUnboundError(Throwable cause) {
+                cause.printStackTrace()
+            }
+        }))
+
+        expect:
+        mon.read == 1
+        mon.flush == 0
+
+        when:
+        def req = new DefaultHttpRequest(HttpVersion.HTTP_1_1, HttpMethod.POST, "/")
+        req.headers().set(HttpHeaderNames.TRANSFER_ENCODING, HttpHeaderValues.CHUNKED)
+        ch.writeInbound(req)
+        then:
+        // no read call until request
+        mon.read == 1
+
+        when:
+        subscription.request(1)
+        then:
+        mon.read == 2
+
+        when:
+        ch.writeInbound(new DefaultLastHttpContent(Unpooled.wrappedBuffer("foo".getBytes(StandardCharsets.UTF_8))))
+        then:
+        // read call for the next request
+        mon.read == 3
+        ch.checkException()
+    }
+
+    def 'empty streaming response while in queue'() {
+        given:
+        def resp = new DefaultHttpResponse(HttpVersion.HTTP_1_1, HttpResponseStatus.OK)
+        resp.headers().add(HttpHeaderNames.TRANSFER_ENCODING, HttpHeaderValues.CHUNKED)
+        def sink = Sinks.many().unicast().<HttpContent>onBackpressureBuffer()
+        def ch = new EmbeddedChannel(new PipeliningServerHandler(new RequestHandler() {
+            int i = 0
+
+            @Override
+            void accept(ChannelHandlerContext ctx, HttpRequest request, PipeliningServerHandler.OutboundAccess outboundAccess) {
+                if (i++ == 0) {
+                    outboundAccess.writeStreamed(resp, sink.asFlux())
+                } else {
+                    outboundAccess.writeStreamed(resp, Flux.empty())
+                }
+            }
+
+            @Override
+            void handleUnboundError(Throwable cause) {
+                cause.printStackTrace()
+            }
+        }))
 
         when:
         ch.writeInbound(new DefaultFullHttpRequest(HttpVersion.HTTP_1_1, HttpMethod.GET, "/"))
@@ -555,7 +617,6 @@
         ch.readOutbound() == resp
         ch.readOutbound() == LastHttpContent.EMPTY_LAST_CONTENT
         ch.readOutbound() == null
->>>>>>> 69c90299
     }
 
     static class MonitorHandler extends ChannelOutboundHandlerAdapter {
