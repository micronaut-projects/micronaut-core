--- conflicted
+++ resolved
@@ -229,18 +229,13 @@
 
     void "test keep alive connection header is not set for 500 response"() {
         when:
-<<<<<<< HEAD
-        EmbeddedServer server = applicationContext.run(EmbeddedServer, [
+        EmbeddedServer server = ApplicationContext.run(EmbeddedServer, [
                 'micronaut.server.netty.keepAliveOnServerError': false,
+                'micronaut.server.date-header': false,
                 (SPEC_NAME_PROPERTY):getClass().simpleName,
         ])
         ApplicationContext ctx = server.getApplicationContext()
-        HttpClient client = applicationContext.createBean(HttpClient, server.getURL())
-=======
-        EmbeddedServer server = ApplicationContext.run(EmbeddedServer, ['micronaut.server.date-header': false, (SPEC_NAME_PROPERTY):getClass().simpleName])
-        ApplicationContext ctx = server.getApplicationContext()
-        HttpClient client = ctx.createBean(HttpClient, server.getURL())
->>>>>>> ec42b98d
+        HttpClient client = ctx.createBean(HttpClient, server.getURL())
 
         Flux.from(client.exchange(
           HttpRequest.GET('/test-header/fail')
@@ -259,25 +254,11 @@
 
     void "test connection header is defaulted to keep-alive by default for > 499 response"() {
         when:
-<<<<<<< HEAD
-        EmbeddedServer server = applicationContext.run(EmbeddedServer, [
+        EmbeddedServer server = ApplicationContext.run(EmbeddedServer, [
           (SPEC_NAME_PROPERTY):getClass().simpleName
         ])
         def ctx = server.getApplicationContext()
-        HttpClient client = applicationContext.createBean(HttpClient, server.getURL())
-=======
-        DefaultHttpClientConfiguration config = new DefaultHttpClientConfiguration()
-
-        // The client will explicitly request "Connection: close" unless using a connection pool, so set it up
-        config.connectionPoolConfiguration.enabled = true
-
-        EmbeddedServer server = ApplicationContext.run(EmbeddedServer, [
-          (SPEC_NAME_PROPERTY):getClass().simpleName,
-          'micronaut.server.netty.keepAliveOnServerError':true
-        ])
-        def ctx = server.getApplicationContext()
-        HttpClient client = ctx.createBean(HttpClient, embeddedServer.getURL(), config)
->>>>>>> ec42b98d
+        HttpClient client = ctx.createBean(HttpClient, server.getURL())
 
         Flux.from(client.exchange(
           HttpRequest.GET('/test-header/fail')
