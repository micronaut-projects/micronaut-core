package io.micronaut.http.server.netty.stack

import io.micronaut.context.ApplicationContext
import io.micronaut.context.annotation.Requires
import io.micronaut.core.annotation.NonBlocking
import io.micronaut.http.HttpRequest
import io.micronaut.http.HttpResponse
import io.micronaut.http.MutableHttpResponse
import io.micronaut.http.annotation.Controller
import io.micronaut.http.annotation.Error
import io.micronaut.http.annotation.Filter
import io.micronaut.http.annotation.Get
import io.micronaut.http.annotation.ResponseFilter
import io.micronaut.http.annotation.ServerFilter
import io.micronaut.http.client.annotation.Client
import io.micronaut.http.filter.HttpServerFilter
import io.micronaut.http.filter.ServerFilterChain
import io.micronaut.runtime.server.EmbeddedServer
import io.micronaut.scheduling.TaskExecutors
import io.micronaut.scheduling.annotation.ExecuteOn
import jakarta.inject.Inject
import org.reactivestreams.Publisher
import spock.lang.Specification
import spock.lang.Unroll

import java.util.concurrent.CompletableFuture
import java.util.concurrent.CompletionStage
import java.util.concurrent.atomic.AtomicBoolean

class InvocationStackSpec extends Specification {

    @Unroll
    void "test stack size for #method"() {
        given:
        EmbeddedServer embeddedServer = ApplicationContext.run(EmbeddedServer, ['spec': getClass().getSimpleName()])
        StackCheckClient client = embeddedServer.applicationContext.getBean(StackCheckClient)

        expect:
        client."$method"()

        cleanup:
        embeddedServer.close()

        where:
        method << ["async", "asyncIO", "blocking", "nonblocking", "executeOn",
                   "withOneReactiveFilter", "withOneReactiveFilterExecuteOn",
                   "withTwoReactiveFilters", "withTwoReactiveFiltersExecuteOn",
                   "exception", "throwsExecuteOnEx"]
    }

    static void checkInvocationStack(boolean allowExecutor = false, boolean allowReactor = false) {
        for (StackTraceElement s in new RuntimeException().getStackTrace()) {
            if (!isKnownStack(s.className, allowExecutor, allowExecutor)) {
                throw new RuntimeException("Unknown stack member: " + s.className);
            }
        }
    }

    static boolean isKnownStack(String className, boolean allowExecutor, boolean allowReactor) {
        if (allowExecutor) {
            if (className.startsWith("java.util.concurrent")) {
                return true
            }
        }
        if (className.startsWith("io.netty")) {
            return true
        }
        if (className.startsWith("io.micronaut")) {
            return true
        }
        if (className.startsWith("jdk.internal") || className.startsWith("java.lang")) {
            return true // Java
        }
        if (className.startsWith("org.codehaus.groovy") || className.startsWith("org.apache.groovy") || className.startsWith("groovy.lang")) {
            return true // Groovy
        }
        if (allowReactor) {
            if (className == "reactor.core.publisher.Mono" || className == "reactor.core.publisher.MonoFromPublisher") {
                return false
            }
        }
        return false
    }

    @Requires(property = "spec", value = "InvocationStackSpec")
    @Client("/stack-check")
    static interface StackCheckClient {

        @Get("/async")
        String async()

        @Get("/async-io")
        String asyncIO()

        @Get("/blocking")
        String blocking()

        @Get("/nonblocking")
        String nonblocking()

        @Get("/with-one-reactive-filter")
        String withOneReactiveFilter()

        @Get("/with-one-reactive-filter-execute-on")
        String withOneReactiveFilterExecuteOn()

        @Get("/with-two-reactive-filters")
        String withTwoReactiveFilters()

        @Get("/with-two-reactive-filters-execute-on")
        String withTwoReactiveFiltersExecuteOn()

        @Get("/execute-on")
        String executeOn()

        @Get("/exception")
        String exception()

        @Get("/exception-execute-on")
        String throwsExecuteOnEx()
    }

    @Requires(property = "spec", value = "InvocationStackSpec")
    @Controller("/stack-check")
    static class StackCheckController {

        @Inject
        MyOneFilter oneFilter

        @Inject
        MyTwoFilter1 twoFilters1
        @Inject
        MyTwoFilter2 twoFilters2

        @Get("/async")
        CompletionStage<String> async() {
            checkInvocationStack()
            return CompletableFuture.completedFuture("OK")
        }

        @ExecuteOn(TaskExecutors.IO)
        @Get("/async-io")
        CompletionStage<String> asyncIO() {
            checkInvocationStack(true)
            return CompletableFuture.completedFuture("OK")
        }

        @Get("/blocking")
        String blocking() {
            checkInvocationStack()
            return "OK"
        }

        @Get("/nonblocking")
        @NonBlocking
        String nonblocking() {
            checkInvocationStack()
            return "OK"
        }

        @Get("/with-one-reactive-filter")
        String withOneReactiveFilter() {
            if (!oneFilter.getExecuted().get()) {
                throw new IllegalStateException()
            }
            checkInvocationStack()
            return "OK"
        }

        @ExecuteOn(TaskExecutors.IO)
        @Get("/with-one-reactive-filter-execute-on")
        String withOneReactiveFilterExecuteOn() {
            if (!oneFilter.getExecuted().get()) {
                throw new IllegalStateException()
            }
            checkInvocationStack(true)
            return "OK"
        }

        @Get("/with-two-reactive-filters")
        String withTwoReactiveFilters() {
            if (!twoFilters1.getExecuted().get() || !twoFilters2.getExecuted().get()) {
                throw new IllegalStateException()
            }
            checkInvocationStack()
            return "OK"
        }

        @Get("/with-two-reactive-filters-execute-on")
        String withTwoReactiveFiltersExecuteOn() {
            if (!twoFilters1.getExecuted().get() || !twoFilters2.getExecuted().get()) {
                throw new IllegalStateException()
            }
            checkInvocationStack()
            return "OK"
        }

        @Get("/execute-on")
        @ExecuteOn(TaskExecutors.IO)
        String scheduleBlocking() {
            checkInvocationStack(true)
            return "OK"
        }

        @Get("/exception")
        String throwsEx() {
            checkInvocationStack()
            throw new MyException()
        }

        @Error(MyException)
        HttpResponse<?> onException(MyException e) {
            checkInvocationStack()
            return HttpResponse.ok("OK")
        }

        @Get("/exception-execute-on")
        String throwsExecuteOnEx() {
            checkInvocationStack()
            throw new MyException2()
        }

        @ExecuteOn(TaskExecutors.IO)
        @Error(MyException2)
        HttpResponse<?> onExceptionExecuteOn(MyException2 e) {
            checkInvocationStack(true)
            return HttpResponse.ok("OK")
        }

    }

    static class MyException extends RuntimeException {

        MyException() {
            super(Thread.currentThread().getName())
        }

    }

    static class MyException2 extends RuntimeException {

        MyException2() {
            super(Thread.currentThread().getName())
        }

    }

    @Requires(property = "spec", value = "InvocationStackSpec")
<<<<<<< HEAD
=======
    @ServerFilter("/stack-check/async")
    static class AsyncFilter {

        @ResponseFilter
        HttpResponse<?> filterResponse(HttpResponse<?> httpResponse) {
            checkInvocationStack()
            return httpResponse
        }
    }

    @Requires(property = "spec", value = "InvocationStackSpec")
    @ServerFilter("/stack-check/async-io")
    static class AsyncIoFilter {

        @ResponseFilter
        HttpResponse<?> filterResponse(HttpResponse<?> httpResponse) {
            if (!Thread.currentThread().name.startsWith("io-executor")) {
                throw new IllegalAccessException()
            }
            checkInvocationStack(true)
            return httpResponse
        }
    }

    @Requires(property = "spec", value = "InvocationStackSpec")
>>>>>>> 3bffffa4
    @Filter("/stack-check/with-one-reactive-filter*")
    static class MyOneFilter implements HttpServerFilter {

        final AtomicBoolean executed = new AtomicBoolean(false)

        @Override
        Publisher<MutableHttpResponse<?>> doFilter(HttpRequest<?> request, ServerFilterChain chain) {
            checkInvocationStack(false, true)
            executed.set(true)
            return chain.proceed(request)
        }
    }

    @Requires(property = "spec", value = "InvocationStackSpec")
    @Filter("/stack-check/with-two-reactive-filters*")
    static class MyTwoFilter1 implements HttpServerFilter {

        final AtomicBoolean executed = new AtomicBoolean(false)

        @Override
        Publisher<MutableHttpResponse<?>> doFilter(HttpRequest<?> request, ServerFilterChain chain) {
            checkInvocationStack(false, true)
            executed.set(true)
            return chain.proceed(request)
        }
    }

    @Requires(property = "spec", value = "InvocationStackSpec")
    @Filter("/stack-check/with-two-reactive-filters*")
    static class MyTwoFilter2 implements HttpServerFilter {

        final AtomicBoolean executed = new AtomicBoolean(false)

        @Override
        Publisher<MutableHttpResponse<?>> doFilter(HttpRequest<?> request, ServerFilterChain chain) {
            checkInvocationStack(false, true)
            executed.set(true)
            return chain.proceed(request)
        }
    }

}<|MERGE_RESOLUTION|>--- conflicted
+++ resolved
@@ -246,8 +246,6 @@
     }
 
     @Requires(property = "spec", value = "InvocationStackSpec")
-<<<<<<< HEAD
-=======
     @ServerFilter("/stack-check/async")
     static class AsyncFilter {
 
@@ -273,7 +271,6 @@
     }
 
     @Requires(property = "spec", value = "InvocationStackSpec")
->>>>>>> 3bffffa4
     @Filter("/stack-check/with-one-reactive-filter*")
     static class MyOneFilter implements HttpServerFilter {
 
