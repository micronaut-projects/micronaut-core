/*
 * Copyright 2017-2023 original authors
 *
 * Licensed under the Apache License, Version 2.0 (the "License");
 * you may not use this file except in compliance with the License.
 * You may obtain a copy of the License at
 *
 * https://www.apache.org/licenses/LICENSE-2.0
 *
 * Unless required by applicable law or agreed to in writing, software
 * distributed under the License is distributed on an "AS IS" BASIS,
 * WITHOUT WARRANTIES OR CONDITIONS OF ANY KIND, either express or implied.
 * See the License for the specific language governing permissions and
 * limitations under the License.
 */
package io.micronaut.http.client.javanet;

import io.micronaut.core.annotation.Experimental;
import io.micronaut.core.annotation.Internal;
import io.micronaut.core.annotation.NonNull;
import io.micronaut.core.annotation.Nullable;
import io.micronaut.core.convert.ConversionService;
import io.micronaut.core.type.Argument;
import io.micronaut.http.HttpRequest;
import io.micronaut.http.HttpResponse;
import io.micronaut.http.HttpStatus;
import io.micronaut.http.bind.DefaultRequestBinderRegistry;
import io.micronaut.http.bind.RequestBinderRegistry;
import io.micronaut.http.client.BlockingHttpClient;
import io.micronaut.http.client.DefaultHttpClientConfiguration;
import io.micronaut.http.client.HttpClient;
import io.micronaut.http.client.HttpClientConfiguration;
import io.micronaut.http.client.HttpVersionSelection;
import io.micronaut.http.client.LoadBalancer;
import io.micronaut.http.client.exceptions.HttpClientExceptionUtils;
import io.micronaut.http.client.exceptions.HttpClientResponseException;
import io.micronaut.http.codec.MediaTypeCodecRegistry;
import io.micronaut.json.JsonMapper;
import io.micronaut.json.codec.JsonMediaTypeCodec;
import io.micronaut.json.codec.JsonStreamMediaTypeCodec;
import io.micronaut.runtime.ApplicationConfiguration;
import org.reactivestreams.Publisher;
import org.slf4j.Logger;
import org.slf4j.LoggerFactory;
import reactor.core.publisher.Mono;

import java.net.URI;

/**
 * {@link HttpClient} implementation for {@literal java.net.http.*} HTTP Client.
 * @author Sergio del Amo
 * @since 4.0.0
 */
@Internal
@Experimental
public class JavanetHttpClient extends AbstractJavanetHttpClient implements HttpClient {

    private static final Logger LOG = LoggerFactory.getLogger(JavanetHttpClient.class);

    public JavanetHttpClient(
        @Nullable LoadBalancer loadBalancer,
        HttpVersionSelection httpVersion,
        @NonNull HttpClientConfiguration configuration,
        @Nullable String contextPath,
        MediaTypeCodecRegistry mediaTypeCodecRegistry,
        RequestBinderRegistry requestBinderRegistry,
        String clientId,
        ConversionService conversionService
    ) {
        super(LOG, loadBalancer, httpVersion, configuration, contextPath, mediaTypeCodecRegistry, requestBinderRegistry, clientId, conversionService);
    }

    public JavanetHttpClient(URI uri, ConversionService conversionService) {
        this(
            uri == null ? null : LoadBalancer.fixed(uri),
            null,
            new DefaultHttpClientConfiguration(),
            null,
            createDefaultMediaTypeRegistry(),
            new DefaultRequestBinderRegistry(conversionService),
            null,
            conversionService
        );
    }

    public JavanetHttpClient(
        URI uri,
        HttpClientConfiguration configuration,
        MediaTypeCodecRegistry mediaTypeCodecRegistry,
        ConversionService conversionService
    ) {
        this(
            uri == null ? null : LoadBalancer.fixed(uri),
            null,
            configuration,
            null,
            mediaTypeCodecRegistry,
            new DefaultRequestBinderRegistry(conversionService),
            null,
            conversionService
        );
    }

    private static MediaTypeCodecRegistry createDefaultMediaTypeRegistry() {
        JsonMapper mapper = JsonMapper.createDefault();
        ApplicationConfiguration configuration = new ApplicationConfiguration();
        return MediaTypeCodecRegistry.of(
            new JsonMediaTypeCodec(mapper, configuration, null),
            new JsonStreamMediaTypeCodec(mapper, configuration, null)
        );
    }

    @Override
    public BlockingHttpClient toBlocking() {
        return new JavanetBlockingHttpClient(loadBalancer, httpVersion, configuration, contextPath, mediaTypeCodecRegistry, requestBinderRegistry, clientId, conversionService);
    }

    @Override
    public <I, O, E> Publisher<HttpResponse<O>> exchange(@NonNull HttpRequest<I> request, @NonNull Argument<O> bodyType, @NonNull Argument<E> errorType) {
        return mapToHttpRequest(request, bodyType)
            .map(httpRequest -> {
                if (LOG.isDebugEnabled()) {
                    LOG.debug("Client {} Sending HTTP Request: {}", clientId, httpRequest);
                }
                if (LOG.isTraceEnabled()) {
                    httpRequest.headers().map().forEach((k, v) -> LOG.trace("Client {} Sending HTTP Request Header: {}={}", clientId, k, v));
                }
                return client.sendAsync(httpRequest, java.net.http.HttpResponse.BodyHandlers.ofByteArray());
            })
            .flatMap(Mono::fromFuture)
            .map(netResponse -> {
                LOG.error("Client {} Received HTTP Response: {} {}", clientId, netResponse.statusCode(), netResponse.uri());
                boolean errorStatus = netResponse.statusCode() >= 400;
<<<<<<< HEAD
                if (errorStatus && configuration.isExceptionOnErrorStatus()) {
                    throw HttpClientExceptionUtils.populateServiceId(new HttpClientResponseException(HttpStatus.valueOf(netResponse.statusCode()).getReason(), getConvertedResponse(netResponse, bodyType)), clientId, configuration);
=======
                if (errorStatus) {
                    throw HttpClientExceptionUtils.populateServiceId(new HttpClientResponseException(HttpStatus.valueOf(netResponse.statusCode()).getReason(),
                        response(netResponse, bodyType)), clientId, configuration);
>>>>>>> 42dd3d73
                }
                return response(netResponse, bodyType);
            });
    }

    @Override
    public boolean isRunning() {
        return false;
    }
}<|MERGE_RESOLUTION|>--- conflicted
+++ resolved
@@ -131,14 +131,9 @@
             .map(netResponse -> {
                 LOG.error("Client {} Received HTTP Response: {} {}", clientId, netResponse.statusCode(), netResponse.uri());
                 boolean errorStatus = netResponse.statusCode() >= 400;
-<<<<<<< HEAD
                 if (errorStatus && configuration.isExceptionOnErrorStatus()) {
-                    throw HttpClientExceptionUtils.populateServiceId(new HttpClientResponseException(HttpStatus.valueOf(netResponse.statusCode()).getReason(), getConvertedResponse(netResponse, bodyType)), clientId, configuration);
-=======
-                if (errorStatus) {
                     throw HttpClientExceptionUtils.populateServiceId(new HttpClientResponseException(HttpStatus.valueOf(netResponse.statusCode()).getReason(),
                         response(netResponse, bodyType)), clientId, configuration);
->>>>>>> 42dd3d73
                 }
                 return response(netResponse, bodyType);
             });
