/*
 * Copyright 2017-2023 original authors
 *
 * Licensed under the Apache License, Version 2.0 (the "License");
 * you may not use this file except in compliance with the License.
 * You may obtain a copy of the License at
 *
 * https://www.apache.org/licenses/LICENSE-2.0
 *
 * Unless required by applicable law or agreed to in writing, software
 * distributed under the License is distributed on an "AS IS" BASIS,
 * WITHOUT WARRANTIES OR CONDITIONS OF ANY KIND, either express or implied.
 * See the License for the specific language governing permissions and
 * limitations under the License.
 */
package io.micronaut.http.client.javanet;

import io.micronaut.core.annotation.Experimental;
import io.micronaut.core.annotation.NonNull;
import io.micronaut.core.annotation.Nullable;
import io.micronaut.core.convert.ConversionContext;
import io.micronaut.core.convert.ConversionService;
import io.micronaut.core.convert.value.MutableConvertibleValues;
import io.micronaut.core.type.Argument;
import io.micronaut.core.util.StringUtils;
import io.micronaut.http.HttpHeaders;
import io.micronaut.http.HttpResponse;
import io.micronaut.http.HttpStatus;
import io.micronaut.http.MediaType;
import io.micronaut.http.bind.RequestBinderRegistry;
import io.micronaut.http.client.HttpClientConfiguration;
import io.micronaut.http.client.HttpVersionSelection;
import io.micronaut.http.client.LoadBalancer;
import io.micronaut.http.client.exceptions.HttpClientException;
import io.micronaut.http.client.exceptions.HttpClientExceptionUtils;
import io.micronaut.http.codec.MediaTypeCodec;
import io.micronaut.http.codec.MediaTypeCodecRegistry;
<<<<<<< HEAD
import io.micronaut.http.context.ContextPathUtils;
=======
>>>>>>> 91905843
import io.micronaut.http.ssl.ClientSslConfiguration;
import io.micronaut.http.ssl.SslConfigurationException;
import org.slf4j.Logger;
import reactor.core.publisher.Flux;

import javax.net.ssl.SSLContext;
import javax.net.ssl.TrustManager;
import javax.net.ssl.X509TrustManager;
import java.net.Authenticator;
import java.net.CookieManager;
import java.net.HttpCookie;
import java.net.InetSocketAddress;
import java.net.PasswordAuthentication;
import java.net.ProxySelector;
import java.net.SocketAddress;
import java.net.URISyntaxException;
import java.net.http.HttpClient;
import java.net.http.HttpRequest;
import java.nio.charset.Charset;
import java.nio.charset.StandardCharsets;
import java.security.GeneralSecurityException;
import java.security.cert.CertificateException;
import java.security.cert.X509Certificate;
import java.util.Optional;

/*
 * TODO: HttpClient defaults to netty ByteBuffer as a type for exchange which isn't best for here.
 */
@Experimental
abstract class AbstractJavanetHttpClient {

    protected final LoadBalancer loadBalancer;
    protected final HttpVersionSelection httpVersion;
    protected final HttpClientConfiguration configuration;
    protected final String contextPath;
    protected final HttpClient client;
    protected final CookieManager cookieManager;
    protected final RequestBinderRegistry requestBinderRegistry;
    protected final String clientId;
    protected final ConversionService conversionService;
    protected MediaTypeCodecRegistry mediaTypeCodecRegistry;

    private final Logger log;

    protected AbstractJavanetHttpClient(
        Logger log,
        LoadBalancer loadBalancer,
        HttpVersionSelection httpVersion,
        HttpClientConfiguration configuration,
        String contextPath,
        MediaTypeCodecRegistry mediaTypeCodecRegistry,
        RequestBinderRegistry requestBinderRegistry,
        String clientId,
        ConversionService conversionService
    ) {
        this.log = log;
        this.loadBalancer = loadBalancer;
        this.httpVersion = httpVersion;
        this.configuration = configuration;
        this.mediaTypeCodecRegistry = mediaTypeCodecRegistry;
        this.requestBinderRegistry = requestBinderRegistry;
        this.clientId = clientId;
        this.conversionService = conversionService;
        this.cookieManager = new CookieManager();

        if (StringUtils.isNotEmpty(contextPath)) {
            if (contextPath.charAt(0) != '/') {
                contextPath = '/' + contextPath;
            }
            this.contextPath = contextPath;
        } else {
            this.contextPath = null;
        }

        HttpClient.Builder builder = HttpClient.newBuilder();
        configuration.getConnectTimeout().ifPresent(builder::connectTimeout);

        builder
            .version(httpVersion != null && httpVersion.isAlpn() ? HttpClient.Version.HTTP_2 : HttpClient.Version.HTTP_1_1)
            .followRedirects(configuration.isFollowRedirects() ? HttpClient.Redirect.NORMAL : HttpClient.Redirect.NEVER)
            .cookieHandler(cookieManager);

        Optional<SocketAddress> proxyAddress = configuration.getProxyAddress();
        if (proxyAddress.isPresent()) {
            SocketAddress socketAddress = proxyAddress.get();
            if (log.isDebugEnabled()) {
                log.debug("Configuring proxy: {}", socketAddress);
            }
            builder = configureProxy(builder, socketAddress, configuration.getProxyUsername().orElse(null), configuration.getProxyPassword().orElse(null));
        }

        if (configuration.getSslConfiguration() instanceof ClientSslConfiguration clientSslConfiguration) {
            builder = builder.sslContext(configureSsl(clientSslConfiguration));
        }

        this.client = builder.build();
    }

    private HttpClient.Builder configureProxy(
        @NonNull HttpClient.Builder builder,
        @NonNull SocketAddress address,
        @Nullable String username,
        @Nullable String password
    ) {
        if (log.isDebugEnabled()) {
            log.debug("Configuring proxy: {} with username: {}", address, username);
        }
        if (address instanceof InetSocketAddress inetSocketAddress) {
            builder = builder.proxy(ProxySelector.of(inetSocketAddress));
            if (username != null && password != null) {
                builder = builder.authenticator(new Authenticator() {
                    @Override
                    protected PasswordAuthentication getPasswordAuthentication() {
                        return new PasswordAuthentication(username, password.toCharArray());
                    }
                });
            }
        } else {
            throw new IllegalArgumentException("Unsupported proxy address type: " + address.getClass().getName());
        }
        return builder;
    }

    private SSLContext configureSsl(ClientSslConfiguration clientSslConfiguration) {
        try {
            SSLContext sslContext = SSLContext.getInstance("TLS");
            if (clientSslConfiguration.isInsecureTrustAllCertificates()) {
                TrustManager[] trustAllCerts = new TrustManager[]{new TrustAllTrustManager()};
                sslContext.init(null, trustAllCerts, null);
            } else {
                sslContext = SSLContext.getDefault();
            }
            return sslContext;
        } catch (GeneralSecurityException e) {
            throw new SslConfigurationException(e);
        }
    }

    protected <O> HttpResponse<O> getConvertedResponse(java.net.http.HttpResponse<byte[]> httpResponse, @NonNull Argument<O> bodyType) {
        return new HttpResponse<O>() {
            @Override
            public HttpStatus getStatus() {
                return HttpStatus.valueOf(httpResponse.statusCode());
            }

            @Override
            public int code() {
                return httpResponse.statusCode();
            }

            @Override
            public String reason() {
                throw new UnsupportedOperationException("Not implemented yet");
            }

            @Override
            public HttpHeaders getHeaders() {
                return new HttpHeadersAdapter(httpResponse.headers(), conversionService);
            }

            @Override
            public MutableConvertibleValues<Object> getAttributes() {
                return null;
            }

            @Override
            public Optional<O> getBody() {
                return convertBytes(getContentType().orElse(null), httpResponse.body(), bodyType);
            }
        };
    }

    protected Object getLoadBalancerDiscriminator() {
        return null;
    }

    private <T> Optional convertBytes(@Nullable MediaType contentType, byte[] bytes, Argument<T> type) {
        if (type != null && mediaTypeCodecRegistry != null && contentType != null) {
            if (CharSequence.class.isAssignableFrom(type.getType())) {
                Charset charset = contentType.getCharset().orElse(StandardCharsets.UTF_8);
                return Optional.of(new String(bytes, charset));
            } else if (type.getType() == byte[].class) {
                return Optional.of(bytes);
            } else {
                Optional<MediaTypeCodec> foundCodec = mediaTypeCodecRegistry.findCodec(contentType);
                if (foundCodec.isPresent()) {
                    MediaTypeCodec codec = foundCodec.get();
                    return Optional.of(codec.decode(type, bytes));
                }
            }
        }
        // last chance, try type conversion
        return type != null ? conversionService.convert(bytes, ConversionContext.of(type)) : Optional.empty();
    }

    public MediaTypeCodecRegistry getMediaTypeCodecRegistry() {
        return mediaTypeCodecRegistry;
    }

    public void setMediaTypeCodecRegistry(MediaTypeCodecRegistry mediaTypeCodecRegistry) {
        this.mediaTypeCodecRegistry = mediaTypeCodecRegistry;
    }

    protected <I> Flux<HttpRequest> mapToHttpRequest(io.micronaut.http.HttpRequest<I> request, Argument<?> bodyType) {
        return Flux.from(loadBalancer.select(getLoadBalancerDiscriminator()))
            .map(server -> {
                request.getCookies().getAll().forEach(cookie -> {
                    HttpCookie newCookie = HttpCookieUtils.of(cookie, request, server);
                    cookieManager.getCookieStore().add(server.getURI(), newCookie);
                });
<<<<<<< HEAD

                try {
                    return server.resolve(ContextPathUtils.prepend(request.getUri(), contextPath));
                } catch (URISyntaxException e) {
                    throw HttpClientExceptionUtils.populateServiceId(new HttpClientException("Failed to construct the request URI", e), clientId, configuration);
                }
=======
                return server.resolve(prependContextPath(request.getUri()));
>>>>>>> 91905843
            })
            .map(uri -> HttpRequestFactory.builder(uri, request, configuration, bodyType, mediaTypeCodecRegistry).build());
    }

<<<<<<< HEAD
=======
    /**
     * @param requestURI The request URI
     * @return A URI that is prepended with the contextPath, if set
     */
    // TODO: Extract from DefaultHttpClient
    protected URI prependContextPath(URI requestURI) {
        if (StringUtils.isNotEmpty(contextPath)) {
            try {
                return new URI(StringUtils.prependUri(contextPath, requestURI.toString()));
            } catch (URISyntaxException e) {
                throw customizeException(new HttpClientException("Failed to construct the request URI", e));
            }
        }
        return requestURI;
    }

    // TODO: Extract from DefaultHttpClient
    protected <E extends HttpClientException> E customizeException(E exc) {
        customizeException0(configuration, clientId, exc);
        return exc;
    }
>>>>>>> 91905843

    @SuppressWarnings("java:S4830") // This is explicitly to turn security off when isInsecureTrustAllCertificates
    private static class TrustAllTrustManager implements X509TrustManager {

        @Override
        public void checkClientTrusted(X509Certificate[] chain, String authType) throws CertificateException {
            // trust everything
        }

        @Override
        public void checkServerTrusted(X509Certificate[] chain, String authType) throws CertificateException {
            // trust everything
        }

        @Override
        public X509Certificate[] getAcceptedIssuers() {
            return new X509Certificate[0];
        }
    }
}<|MERGE_RESOLUTION|>--- conflicted
+++ resolved
@@ -35,10 +35,7 @@
 import io.micronaut.http.client.exceptions.HttpClientExceptionUtils;
 import io.micronaut.http.codec.MediaTypeCodec;
 import io.micronaut.http.codec.MediaTypeCodecRegistry;
-<<<<<<< HEAD
 import io.micronaut.http.context.ContextPathUtils;
-=======
->>>>>>> 91905843
 import io.micronaut.http.ssl.ClientSslConfiguration;
 import io.micronaut.http.ssl.SslConfigurationException;
 import org.slf4j.Logger;
@@ -249,44 +246,14 @@
                     HttpCookie newCookie = HttpCookieUtils.of(cookie, request, server);
                     cookieManager.getCookieStore().add(server.getURI(), newCookie);
                 });
-<<<<<<< HEAD
-
                 try {
                     return server.resolve(ContextPathUtils.prepend(request.getUri(), contextPath));
                 } catch (URISyntaxException e) {
                     throw HttpClientExceptionUtils.populateServiceId(new HttpClientException("Failed to construct the request URI", e), clientId, configuration);
                 }
-=======
-                return server.resolve(prependContextPath(request.getUri()));
->>>>>>> 91905843
             })
             .map(uri -> HttpRequestFactory.builder(uri, request, configuration, bodyType, mediaTypeCodecRegistry).build());
     }
-
-<<<<<<< HEAD
-=======
-    /**
-     * @param requestURI The request URI
-     * @return A URI that is prepended with the contextPath, if set
-     */
-    // TODO: Extract from DefaultHttpClient
-    protected URI prependContextPath(URI requestURI) {
-        if (StringUtils.isNotEmpty(contextPath)) {
-            try {
-                return new URI(StringUtils.prependUri(contextPath, requestURI.toString()));
-            } catch (URISyntaxException e) {
-                throw customizeException(new HttpClientException("Failed to construct the request URI", e));
-            }
-        }
-        return requestURI;
-    }
-
-    // TODO: Extract from DefaultHttpClient
-    protected <E extends HttpClientException> E customizeException(E exc) {
-        customizeException0(configuration, clientId, exc);
-        return exc;
-    }
->>>>>>> 91905843
 
     @SuppressWarnings("java:S4830") // This is explicitly to turn security off when isInsecureTrustAllCertificates
     private static class TrustAllTrustManager implements X509TrustManager {
