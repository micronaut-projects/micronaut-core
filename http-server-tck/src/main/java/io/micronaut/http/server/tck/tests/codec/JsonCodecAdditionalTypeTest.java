/*
 * Copyright 2017-2023 original authors
 *
 * Licensed under the Apache License, Version 2.0 (the "License");
 * you may not use this file except in compliance with the License.
 * You may obtain a copy of the License at
 *
 * https://www.apache.org/licenses/LICENSE-2.0
 *
 * Unless required by applicable law or agreed to in writing, software
 * distributed under the License is distributed on an "AS IS" BASIS,
 * WITHOUT WARRANTIES OR CONDITIONS OF ANY KIND, either express or implied.
 * See the License for the specific language governing permissions and
 * limitations under the License.
 */
package io.micronaut.http.server.tck.tests.codec;

import com.fasterxml.jackson.annotation.JsonProperty;
import io.micronaut.context.annotation.Requires;
import io.micronaut.core.annotation.Introspected;
import io.micronaut.http.HttpHeaders;
import io.micronaut.http.HttpRequest;
import io.micronaut.http.HttpStatus;
import io.micronaut.http.annotation.Controller;
import io.micronaut.http.annotation.Get;
import io.micronaut.http.annotation.Produces;
import io.micronaut.http.tck.AssertionUtils;
import io.micronaut.http.tck.BodyAssertion;
import io.micronaut.http.tck.HttpResponseAssertion;
import org.junit.jupiter.api.Test;

import java.io.IOException;
import java.util.Collections;
import java.util.Map;

import static io.micronaut.http.tck.TestScenario.asserts;
import static org.junit.jupiter.api.Assertions.assertEquals;
import static org.junit.jupiter.api.Assertions.assertTrue;


@SuppressWarnings({
    "java:S5960", // We're allowed assertions, as these are used in tests only
    "checkstyle:MissingJavadocType",
    "checkstyle:DesignForExtension"
})
public class JsonCodecAdditionalTypeTest {
    public static final String SPEC_NAME = "JsonCodecAdditionalTypeTest";
    public static final String CUSTOM_MEDIA_TYPE = "application/vnd.mycorp.mydatatype+json";

    @Test
    void itIsPossibleToCanRegisterAdditionTypesForJsonCodec() throws IOException {
        HttpResponseAssertion assertion = HttpResponseAssertion.builder()
            .body(BodyAssertion.builder().body("https://jsonfeed.org").contains())
            .status(HttpStatus.OK)
<<<<<<< HEAD
            .assertResponse(response -> {
                assertEquals(CUSTOM_MEDIA_TYPE, response.header("Content-Type"));
            }).build();
=======
            .assertResponse(response -> assertTrue(response.header("Content-Type").contains(APPLICATION_JSON_FEED)))
            .build();
>>>>>>> 2d2649c0

        Map<String, Object> config = Collections.singletonMap("micronaut.codec.json.additional-types", Collections.singletonList(CUSTOM_MEDIA_TYPE));
        asserts(SPEC_NAME,
            config,
            HttpRequest.GET("/json-additional-codec").header(HttpHeaders.ACCEPT, CUSTOM_MEDIA_TYPE),
            (server, request) -> AssertionUtils.assertDoesNotThrow(server, request, assertion));

        asserts(SPEC_NAME,
            config,
            HttpRequest.GET("/json-additional-codec/pojo").header(HttpHeaders.ACCEPT, CUSTOM_MEDIA_TYPE),
            (server, request) -> AssertionUtils.assertDoesNotThrow(server, request, assertion));
    }

    @Requires(property = "spec.name", value = SPEC_NAME)
    @Controller
    static class JsonFeedController {

        @Produces(CUSTOM_MEDIA_TYPE)
        @Get("/json-additional-codec")
        String index() {
            return "{\n" +
                "    \"version\": \"https://jsonfeed.org/version/1\",\n" +
                "    \"title\": \"My Example Feed\",\n" +
                "    \"home_page_url\": \"https://example.org/\",\n" +
                "    \"feed_url\": \"https://example.org/feed.json\",\n" +
                "    ]\n" +
                "}";
        }

        @Produces(CUSTOM_MEDIA_TYPE)
        @Get("/json-additional-codec/pojo")
        JsonFeed pojo() {
            return new JsonFeed("https://jsonfeed.org/version/1", "My Example Feed", "https://example.org/", "https://example.org/feed.json");
        }
    }

    @Introspected
    static class JsonFeed {
        private final String version;
        private final String title;
        @JsonProperty("home_page_url")
        private final String homePageUrl;
        @JsonProperty("feed_url")
        private final String feedUrl;

        public JsonFeed(String version, String title, String homePageUrl, String feedUrl) {
            this.version = version;
            this.title = title;
            this.homePageUrl = homePageUrl;
            this.feedUrl = feedUrl;
        }

        public String getVersion() {
            return version;
        }

        public String getTitle() {
            return title;
        }

        public String getHomePageUrl() {
            return homePageUrl;
        }

        public String getFeedUrl() {
            return feedUrl;
        }
    }
}<|MERGE_RESOLUTION|>--- conflicted
+++ resolved
@@ -52,14 +52,8 @@
         HttpResponseAssertion assertion = HttpResponseAssertion.builder()
             .body(BodyAssertion.builder().body("https://jsonfeed.org").contains())
             .status(HttpStatus.OK)
-<<<<<<< HEAD
-            .assertResponse(response -> {
-                assertEquals(CUSTOM_MEDIA_TYPE, response.header("Content-Type"));
-            }).build();
-=======
             .assertResponse(response -> assertTrue(response.header("Content-Type").contains(APPLICATION_JSON_FEED)))
             .build();
->>>>>>> 2d2649c0
 
         Map<String, Object> config = Collections.singletonMap("micronaut.codec.json.additional-types", Collections.singletonList(CUSTOM_MEDIA_TYPE));
         asserts(SPEC_NAME,
