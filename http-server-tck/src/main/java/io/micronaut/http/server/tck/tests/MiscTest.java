/*
 * Copyright 2017-2022 original authors
 *
 * Licensed under the Apache License, Version 2.0 (the "License");
 * you may not use this file except in compliance with the License.
 * You may obtain a copy of the License at
 *
 * https://www.apache.org/licenses/LICENSE-2.0
 *
 * Unless required by applicable law or agreed to in writing, software
 * distributed under the License is distributed on an "AS IS" BASIS,
 * WITHOUT WARRANTIES OR CONDITIONS OF ANY KIND, either express or implied.
 * See the License for the specific language governing permissions and
 * limitations under the License.
 */
package io.micronaut.http.server.tck.tests;

import io.micronaut.context.annotation.Requires;
import io.micronaut.core.annotation.Introspected;
import io.micronaut.core.annotation.NonNull;
import io.micronaut.http.HttpHeaders;
import io.micronaut.http.HttpRequest;
import io.micronaut.http.HttpResponse;
import io.micronaut.http.HttpStatus;
import io.micronaut.http.MediaType;
import io.micronaut.http.annotation.Body;
import io.micronaut.http.annotation.Consumes;
import io.micronaut.http.annotation.Controller;
import io.micronaut.http.annotation.Get;
import io.micronaut.http.annotation.Post;
import io.micronaut.http.tck.AssertionUtils;
import io.micronaut.http.tck.HttpResponseAssertion;
import org.junit.jupiter.api.Test;

import javax.validation.constraints.NotBlank;
import java.io.IOException;
import java.util.Collections;
import java.util.Map;

<<<<<<< HEAD
import static io.micronaut.http.tck.TestScenario.asserts;


=======
>>>>>>> 9467956f
@SuppressWarnings({
    "java:S5960", // We're allowed assertions, as these are used in tests only
    "checkstyle:MissingJavadocType",
    "checkstyle:DesignForExtension"
})
public class MiscTest {
    public static final String SPEC_NAME = "MiscTest";

    /**
     *
     * @see <a href="https://github.com/micronaut-projects/micronaut-aws/issues/868">micronaut-aws #868</a>
     */
    @Test
    void testSelectedRouteReflectsAcceptHeader() throws IOException {
        asserts(SPEC_NAME,
            HttpRequest.GET("/bar/ok").header(HttpHeaders.ACCEPT, MediaType.APPLICATION_JSON),
            (server, request) -> AssertionUtils.assertDoesNotThrow(server, request, HttpResponseAssertion.builder()
                .status(HttpStatus.OK)
                .body("{\"status\":\"ok\"}")
                .build()));

        asserts(SPEC_NAME,
            HttpRequest.GET("/bar/ok").header(HttpHeaders.ACCEPT, MediaType.TEXT_HTML),
            (server, request) -> AssertionUtils.assertDoesNotThrow(server, request,
                HttpResponseAssertion.builder()
                    .status(HttpStatus.OK)
                    .body("<div>ok</div>")
                    .build()));
    }

    @Test
    void testBehaviourOf404() throws IOException {
        asserts(SPEC_NAME,
            HttpRequest.GET("/does-not-exist").header("Accept", MediaType.APPLICATION_JSON),
            (server, request) -> AssertionUtils.assertThrows(server, request, HttpResponseAssertion.builder()
                .status(HttpStatus.NOT_FOUND)
                .build()));
    }

    @Test
    void postFormUrlEncodedBodyBindingToPojoWorks() throws IOException {
        asserts(SPEC_NAME,
            HttpRequest.POST("/form", "message=World").header(HttpHeaders.CONTENT_TYPE, MediaType.APPLICATION_FORM_URLENCODED),
            (server, request) -> AssertionUtils.assertDoesNotThrow(server, request, HttpResponseAssertion.builder()
                .status(HttpStatus.OK)
                .body("{\"message\":\"Hello World\"}")
                .build()));
    }

    @Test
    void postFormUrlEncodedBodyBindingToPojoWorksIfYouDontSpecifyBodyAnnotation() throws IOException {
        asserts(SPEC_NAME,
            HttpRequest.POST("/form/without-body-annotation", "message=World")
                .header(HttpHeaders.CONTENT_TYPE, MediaType.APPLICATION_FORM_URLENCODED),
            (server, request) -> AssertionUtils.assertDoesNotThrow(server, request, HttpResponseAssertion.builder()
                .status(HttpStatus.OK)
                .body("{\"message\":\"Hello World\"}")
                .build()));
    }

    @Test
    void formUrlEncodedWithBodyAnnotationAndANestedAttribute() throws IOException {
        asserts(SPEC_NAME,
            HttpRequest.POST("/form/nested-attribute", "message=World")
                .header(HttpHeaders.CONTENT_TYPE, MediaType.APPLICATION_FORM_URLENCODED),
            (server, request) -> AssertionUtils.assertDoesNotThrow(server, request, HttpResponseAssertion.builder()
                .status(HttpStatus.OK)
                .body("{\"message\":\"Hello World\"}")
                .build()));
    }

    /**
     *
     * @see <a href="https://github.com/micronaut-projects/micronaut-aws/issues/1410">micronaut-aws #1410</a>
     */
    @Test
    void applicationJsonWithBodyAnnotationAndANestedAttribute() throws IOException {
        asserts(SPEC_NAME,
            HttpRequest.POST("/form/json-nested-attribute", "{\"message\":\"World\"}")
                .header(HttpHeaders.CONTENT_TYPE, MediaType.APPLICATION_JSON),
            (server, request) -> AssertionUtils.assertDoesNotThrow(server, request, HttpResponseAssertion.builder()
                .status(HttpStatus.OK)
                .body("{\"message\":\"Hello World\"}")
                .build()));
    }

    @Test
    void applicationJsonWithoutBodyAnnotation() throws IOException {
        asserts(SPEC_NAME,
            HttpRequest.POST("/form/json-without-body-annotation", "{\"message\":\"World\"}")
                .header(HttpHeaders.CONTENT_TYPE, MediaType.APPLICATION_JSON),
            (server, request) -> AssertionUtils.assertDoesNotThrow(server, request, HttpResponseAssertion.builder()
                .status(HttpStatus.OK)
                .body("{\"message\":\"Hello World\"}")
                .build()));
    }

    @Test
    void applicationJsonWithBodyAnnotationAndANestedAttributeAndMapReturnRenderedAsJSON() throws IOException {
        asserts(SPEC_NAME,
            HttpRequest.POST("/form/json-nested-attribute-with-map-return", "{\"message\":\"World\"}")
            .header(HttpHeaders.CONTENT_TYPE, MediaType.APPLICATION_JSON),
            (server, request) -> AssertionUtils.assertDoesNotThrow(server, request, HttpResponseAssertion.builder()
                .status(HttpStatus.OK)
                .body("{\"message\":\"Hello World\"}")
                .build()));
    }

    @Test
    void applicationJsonWithBodyAnnotationAndObjectReturnRenderedAsJson() throws IOException {
        asserts(SPEC_NAME,
            HttpRequest.POST("/form/json-with-body-annotation-and-with-object-return", "{\"message\":\"World\"}")
                .header(HttpHeaders.CONTENT_TYPE, MediaType.APPLICATION_JSON),
            (server, request) -> AssertionUtils.assertDoesNotThrow(server, request, HttpResponseAssertion.builder()
                .status(HttpStatus.OK)
                .body("{\"greeting\":\"Hello World\"}")
                .build()));
    }

    @Controller
    @Requires(property = "spec.name", value = SPEC_NAME)
    static class SimpleController {
        @Get(uri = "/foo")
        HttpResponse<String> getParamValue(HttpRequest request) {
            return HttpResponse.ok()
                .body(request.getParameters().get("param"))
                .header("foo", "bar");
        }
    }

    @Controller("/bar")
    @Requires(property = "spec.name", value = SPEC_NAME)
    static class ProduceController {
        @Get(value = "/ok", produces = MediaType.APPLICATION_JSON)
        String getOkAsJson() {
            return "{\"status\":\"ok\"}";
        }

        @Get(value = "/ok", produces = MediaType.TEXT_HTML)
        String getOkAsHtml() {
            return "<div>ok</div>";
        }
    }

    @Introspected
    static class MessageCreate {

        @NonNull
        @NotBlank
        private final String message;

        MessageCreate(@NonNull String message) {
            this.message = message;
        }

        @NonNull
        String getMessage() {
            return message;
        }
    }

    @Introspected
    static class MyResponse {

        @NonNull
        @NotBlank
        private final String greeting;

        public MyResponse(@NonNull String greeting) {
            this.greeting = greeting;
        }

        @NonNull
        public String getGreeting() {
            return greeting;
        }
    }

    @Controller("/form")
    @Requires(property = "spec.name", value = SPEC_NAME)
    static class FormController {

        @Consumes(MediaType.APPLICATION_FORM_URLENCODED)
        @Post("/without-body-annotation")
        String withoutBodyAnnotation(MessageCreate messageCreate) {
            return "{\"message\":\"Hello " + messageCreate.getMessage() + "\"}";
        }

        @Consumes(MediaType.APPLICATION_FORM_URLENCODED)
        @Post
        String save(@Body MessageCreate messageCreate) {
            return "{\"message\":\"Hello " + messageCreate.getMessage() + "\"}";
        }

        @Consumes(MediaType.APPLICATION_FORM_URLENCODED)
        @Post("/nested-attribute")
        String save(@Body("message") String value) {
            return "{\"message\":\"Hello " + value + "\"}";
        }

        @Consumes(MediaType.APPLICATION_JSON)
        @Post("/json-without-body-annotation")
        String jsonWithoutBody(MessageCreate messageCreate) {
            return "{\"message\":\"Hello " + messageCreate.getMessage() + "\"}";
        }

        @Consumes(MediaType.APPLICATION_JSON)
        @Post("/json-nested-attribute")
        String jsonNestedAttribute(@Body("message") String value) {
            return "{\"message\":\"Hello " + value + "\"}";
        }

        @Consumes(MediaType.APPLICATION_JSON)
        @Post("/json-nested-attribute-with-map-return")
        Map<String, String> jsonNestedAttributeWithMapReturn(@Body("message") String value) {
            return Collections.singletonMap("message", "Hello " + value);
        }

        @Consumes(MediaType.APPLICATION_JSON)
        @Post("/json-with-body-annotation-and-with-object-return")
        MyResponse jsonNestedAttributeWithObjectReturn(@Body MessageCreate messageCreate) {
            return new MyResponse("Hello " + messageCreate.getMessage());
        }
    }
}<|MERGE_RESOLUTION|>--- conflicted
+++ resolved
@@ -37,12 +37,8 @@
 import java.util.Collections;
 import java.util.Map;
 
-<<<<<<< HEAD
 import static io.micronaut.http.tck.TestScenario.asserts;
 
-
-=======
->>>>>>> 9467956f
 @SuppressWarnings({
     "java:S5960", // We're allowed assertions, as these are used in tests only
     "checkstyle:MissingJavadocType",
