--- conflicted
+++ resolved
@@ -823,13 +823,8 @@
 
                 String fieldName = field.getSimpleName().toString();
                 if(annotationUtils.hasStereotype(field, ConfigurationBuilder.class)) {
-<<<<<<< HEAD
-                    writer.visitConfigBuilderFieldStart(fieldType, fieldName);
-=======
-                    String fieldName = field.getSimpleName().toString();
                     ConfigBuilder configBuilder = new ConfigBuilder(fieldType).forField(fieldName);
                     writer.visitConfigBuilderStart(configBuilder);
->>>>>>> e9f6ee0c
 
                     try {
                         visitConfigurationBuilder(field, fieldTypeMirror, writer);
