/*
 * Copyright 2017-2019 original authors
 *
 * Licensed under the Apache License, Version 2.0 (the "License");
 * you may not use this file except in compliance with the License.
 * You may obtain a copy of the License at
 *
 * http://www.apache.org/licenses/LICENSE-2.0
 *
 * Unless required by applicable law or agreed to in writing, software
 * distributed under the License is distributed on an "AS IS" BASIS,
 * WITHOUT WARRANTIES OR CONDITIONS OF ANY KIND, either express or implied.
 * See the License for the specific language governing permissions and
 * limitations under the License.
 */
package io.micronaut.annotation.processing;

import static javax.lang.model.element.ElementKind.*;
import static javax.lang.model.type.TypeKind.ARRAY;

import io.micronaut.aop.Adapter;
import io.micronaut.aop.Interceptor;
import io.micronaut.aop.Introduction;
import io.micronaut.aop.writer.AopProxyWriter;
import io.micronaut.context.annotation.*;
import io.micronaut.core.annotation.*;
import io.micronaut.core.naming.NameUtils;
import io.micronaut.core.util.ArrayUtils;
import io.micronaut.core.util.CollectionUtils;
import io.micronaut.core.util.StringUtils;
import io.micronaut.core.value.OptionalValues;
import io.micronaut.inject.annotation.AbstractAnnotationMetadataBuilder;
import io.micronaut.inject.annotation.AnnotationMetadataReference;
import io.micronaut.inject.annotation.DefaultAnnotationMetadata;
import io.micronaut.inject.configuration.ConfigurationMetadata;
import io.micronaut.inject.configuration.ConfigurationMetadataWriter;
import io.micronaut.inject.configuration.PropertyMetadata;
import io.micronaut.inject.processing.JavaModelUtils;
import io.micronaut.inject.processing.ProcessedTypes;
import io.micronaut.inject.writer.BeanDefinitionReferenceWriter;
import io.micronaut.inject.writer.BeanDefinitionVisitor;
import io.micronaut.inject.writer.BeanDefinitionWriter;
import io.micronaut.inject.writer.ExecutableMethodWriter;

import javax.annotation.Nullable;
import javax.annotation.processing.ProcessingEnvironment;
import javax.annotation.processing.RoundEnvironment;
import javax.annotation.processing.SupportedAnnotationTypes;
import javax.inject.*;
import javax.lang.model.element.AnnotationMirror;
import javax.lang.model.element.AnnotationValue;
import javax.lang.model.element.Element;
import javax.lang.model.element.ElementKind;
import javax.lang.model.element.ExecutableElement;
import javax.lang.model.element.Modifier;
import javax.lang.model.element.Name;
import javax.lang.model.element.PackageElement;
import javax.lang.model.element.TypeElement;
import javax.lang.model.element.TypeParameterElement;
import javax.lang.model.element.VariableElement;
import javax.lang.model.type.ArrayType;
import javax.lang.model.type.DeclaredType;
import javax.lang.model.type.TypeKind;
import javax.lang.model.type.TypeMirror;
import javax.lang.model.type.TypeVariable;
import javax.lang.model.util.ElementFilter;
import javax.lang.model.util.ElementScanner8;
import java.io.IOException;
import java.time.Duration;
import java.util.*;
import java.util.concurrent.TimeUnit;
import java.util.concurrent.atomic.AtomicInteger;
import java.util.function.Predicate;
import java.util.stream.Collectors;
import java.util.stream.Stream;

/**
 * <p>The core annotation processor used to generate bean definitions and power AOP for Micronaut.</p>
 *
 * <p>Each dependency injection candidate is visited and {@link BeanDefinitionWriter} is used to produce byte code via ASM.
 * Each bean results in a instanceof {@link io.micronaut.inject.BeanDefinition}</p>
 *
 * @author Graeme Rocher
 * @author Dean Wette
 * @since 1.0
 */
@SupportedAnnotationTypes("*")
@Internal
public class BeanDefinitionInjectProcessor extends AbstractInjectAnnotationProcessor {

    private static final String[] ANNOTATION_STEREOTYPES = new String[]{
            ProcessedTypes.POST_CONSTRUCT,
            ProcessedTypes.PRE_DESTROY,
            "javax.inject.Inject",
            "javax.inject.Qualifier",
            "javax.inject.Singleton",
            "io.micronaut.context.annotation.Bean",
            "io.micronaut.context.annotation.Replaces",
            "io.micronaut.context.annotation.Value",
            "io.micronaut.context.annotation.Property",
            "io.micronaut.context.annotation.Executable"
    };
    private static final String AROUND_TYPE = "io.micronaut.aop.Around";
    private static final String INTRODUCTION_TYPE = "io.micronaut.aop.Introduction";
    private static final String ANN_CONSTRAINT = "javax.validation.Constraint";
    private static final String ANN_VALID = "javax.validation.Valid";
    private static final Predicate<AnnotationMetadata> IS_CONSTRAINT = am ->
            am.hasStereotype(ANN_CONSTRAINT) || am.hasStereotype(ANN_VALID);

    private JavaConfigurationMetadataBuilder metadataBuilder;
    private Set<String> beanDefinitions;
    private Set<String> processed = new HashSet<>();
    private boolean processingOver;
    private TypeMirror kotlinContinuationType;

    @Override
    public final synchronized void init(ProcessingEnvironment processingEnv) {
        super.init(processingEnv);
        this.metadataBuilder = new JavaConfigurationMetadataBuilder(elementUtils, typeUtils, annotationUtils);
        this.beanDefinitions = new LinkedHashSet<>();

        TypeElement kotlinContinuation = elementUtils.getTypeElement("kotlin.coroutines.Continuation");
        this.kotlinContinuationType = kotlinContinuation != null ? kotlinContinuation.asType() : null;
    }

    @Override
    public Set<String> getSupportedOptions() {
        return Collections.singleton("org.gradle.annotation.processing.aggregating");
    }

    @Override
    public final boolean process(Set<? extends TypeElement> annotations, RoundEnvironment roundEnv) {
        processingOver = roundEnv.processingOver();
            
        annotations = annotations
                .stream()
                .filter(ann -> !ann.getQualifiedName().toString().equals(AnnotationUtil.KOTLIN_METADATA))
                .filter(ann -> annotationUtils.hasStereotype(ann, ANNOTATION_STEREOTYPES) || AbstractAnnotationMetadataBuilder.isAnnotationMapped(ann.getQualifiedName().toString()))
                .collect(Collectors.toSet());

        if (!annotations.isEmpty()) {
            TypeElement groovyObjectTypeElement = elementUtils.getTypeElement("groovy.lang.GroovyObject");
            TypeMirror groovyObjectType = groovyObjectTypeElement != null ? groovyObjectTypeElement.asType() : null;
            // accumulate all the class elements for all annotated elements
            annotations.forEach(annotation -> roundEnv.getElementsAnnotatedWith(annotation)
                    .stream()
                    // filtering annotation definitions, which are not processed
                    .filter(element -> element.getKind() != ANNOTATION_TYPE)
                    .forEach(element -> {
                        TypeElement typeElement = modelUtils.classElementFor(element);

                        if (element.getKind() == ENUM) {
                            error(element, "Enum types cannot be defined as beans");
                            return;
                        }
                        // skip Groovy code, handled by InjectTransform. Required for GroovyEclipse compiler
                        if (typeElement == null || (groovyObjectType != null && typeUtils.isAssignable(typeElement.asType(), groovyObjectType))) {
                            return;
                        }

                        String name = typeElement.getQualifiedName().toString();
                        if (!beanDefinitions.contains(name)) {
                            if (!processed.contains(name) && !name.endsWith(BeanDefinitionVisitor.PROXY_SUFFIX)) {
                                boolean isInterface = JavaModelUtils.resolveKind(typeElement, ElementKind.INTERFACE).isPresent();
                                if (!isInterface) {
                                    beanDefinitions.add(name);
                                } else {
                                    if (annotationUtils.hasStereotype(typeElement, INTRODUCTION_TYPE)) {
                                        beanDefinitions.add(name);
                                    }
                                }
                            }
                        }
                    }));
        }

        // remove already processed in previous round
        for (String name : processed) {
            beanDefinitions.remove(name);
        }

        // process remaining
        int count = beanDefinitions.size();
        if (count > 0) {
            note("Creating bean classes for %s type elements", count);
            beanDefinitions.forEach(className -> {
                if (processed.add(className)) {
                    final TypeElement refreshedClassElement = elementUtils.getTypeElement(className);
                    try {
                        final AnnBeanElementVisitor visitor = new AnnBeanElementVisitor(refreshedClassElement);
                        refreshedClassElement.accept(visitor, className);
                        visitor.getBeanDefinitionWriters().forEach((name, writer) -> {
                            String beanDefinitionName = writer.getBeanDefinitionName();
                            if (processed.add(beanDefinitionName)) {
                                processBeanDefinitions(refreshedClassElement, writer);
                            }
                        });
                    } catch (PostponeToNextRoundException e) {
                        processed.remove(className);
                    }
                }
            });
            AnnotationUtils.invalidateCache();
        }

        /*
        Since the underlying Filer expects us to write only once into a file we need to make sure it happens in the last
        processing round.
        */
        if (processingOver) {
            try {
                writeConfigurationMetadata();
                writeBeanDefinitionsToMetaInf();
            } finally {
                AnnotationUtils.invalidateCache();
                AbstractAnnotationMetadataBuilder.clearMutated();
            }
        }

        return false;
    }

    private void writeConfigurationMetadata() {
        if (metadataBuilder.hasMetadata()) {
            ServiceLoader<ConfigurationMetadataWriter> writers = ServiceLoader.load(ConfigurationMetadataWriter.class, getClass().getClassLoader());

            try {
                for (ConfigurationMetadataWriter writer : writers) {
                    try {
                        writer.write(metadataBuilder, classWriterOutputVisitor);
                    } catch (IOException e) {
                        error("Error occurred writing configuration metadata: %s", e.getMessage());
                    }
                }
            } catch (ServiceConfigurationError e) {
                warning("Unable to load ConfigurationMetadataWriter due to : %s", e.getMessage());
            }
        }
    }

    /**
     * Writes {@link io.micronaut.inject.BeanDefinitionReference} into /META-INF/services/io.micronaut.inject.BeanDefinitionReference.
     */
    private void writeBeanDefinitionsToMetaInf() {
        try {
            classWriterOutputVisitor.finish();
        } catch (Exception e) {
            String message = e.getMessage();
            error("Error occurred writing META-INF files: %s", message != null ? message : e);
        }
    }

    private void processBeanDefinitions(TypeElement beanClassElement, BeanDefinitionVisitor beanDefinitionWriter) {
        try {
            beanDefinitionWriter.visitBeanDefinitionEnd();
            beanDefinitionWriter.accept(classWriterOutputVisitor);

            String beanDefinitionName = beanDefinitionWriter.getBeanDefinitionName();
            String beanTypeName = beanDefinitionWriter.getBeanTypeName();

            List<? extends TypeMirror> interfaces = beanClassElement.getInterfaces();
            for (TypeMirror anInterface : interfaces) {

                if (anInterface instanceof DeclaredType) {
                    DeclaredType declaredType = (DeclaredType) anInterface;
                    Element element = declaredType.asElement();
                    if (element instanceof TypeElement) {
                        TypeElement te = (TypeElement) element;
                        String name = te.getQualifiedName().toString();
                        if (Provider.class.getName().equals(name)) {
                            List<? extends TypeMirror> typeArguments = declaredType.getTypeArguments();
                            if (!typeArguments.isEmpty()) {
                                beanTypeName = genericUtils.resolveTypeReference(typeArguments.get(0)).toString();
                            }
                        }
                    }
                }
            }

            AnnotationMetadata annotationMetadata = beanDefinitionWriter.getAnnotationMetadata();
            BeanDefinitionReferenceWriter beanDefinitionReferenceWriter =
                    new BeanDefinitionReferenceWriter(beanTypeName, beanDefinitionName, annotationMetadata);
            beanDefinitionReferenceWriter.setRequiresMethodProcessing(beanDefinitionWriter.requiresMethodProcessing());

            String className = beanDefinitionReferenceWriter.getBeanDefinitionQualifiedClassName();
            processed.add(className);
            beanDefinitionReferenceWriter.setContextScope(
                    annotationUtils.hasStereotype(beanClassElement, Context.class));

            beanDefinitionReferenceWriter.accept(classWriterOutputVisitor);
        } catch (IOException e) {
            // raise a compile error
            String message = e.getMessage();
            error("Unexpected error: %s", message != null ? message : e.getClass().getSimpleName());
        }
    }

    private String getPropertyMetadataTypeReference(TypeMirror valueType) {
        if (modelUtils.isOptional(valueType)) {
            return genericUtils.getFirstTypeArgument(valueType)
                    .map(typeMirror -> modelUtils.resolveTypeName(typeMirror))
                    .orElseGet(() -> modelUtils.resolveTypeName(valueType));
        } else {
            return modelUtils.resolveTypeName(valueType);
        }
    }

    private AnnotationMetadata addPropertyMetadata(AnnotationMetadata annotationMetadata, VariableElement element, String propertyName) {
        final PropertyMetadata pm = metadataBuilder.visitProperty(
                getPropertyMetadataTypeReference(element.asType()),
                propertyName, null, null
        );
        return addPropertyMetadata(annotationMetadata, pm);
    }

    private AnnotationMetadata addPropertyMetadata(AnnotationMetadata annotationMetadata, PropertyMetadata propertyMetadata) {
        return DefaultAnnotationMetadata.mutateMember(
                annotationMetadata,
                PropertySource.class.getName(),
                AnnotationMetadata.VALUE_MEMBER,
                Collections.singletonList(
                        new io.micronaut.core.annotation.AnnotationValue(
                                Property.class.getName(),
                                Collections.singletonMap(
                                        "name",
                                        propertyMetadata.getPath()
                                )
                        )
                )
        );
    }

    /**
     * Annotation Bean element visitor.
     */
    class AnnBeanElementVisitor extends ElementScanner8<Object, Object> {
        private final TypeElement concreteClass;
        private final AnnotationMetadata concreteClassMetadata;
        private final Map<Name, BeanDefinitionVisitor> beanDefinitionWriters;
        private final boolean isConfigurationPropertiesType;
        private final boolean isFactoryType;
        private final boolean isExecutableType;
        private final boolean isAopProxyType;
        private final OptionalValues<Boolean> aopSettings;
        private final boolean isDeclaredBean;
        private ConfigurationMetadata configurationMetadata;
        private ExecutableElementParamInfo constructorParameterInfo;
        private AtomicInteger adaptedMethodIndex = new AtomicInteger(0);
        private AtomicInteger factoryMethodIndex = new AtomicInteger(0);
        private Set<Name> visitedTypes = new HashSet<>();

        /**
         * @param concreteClass The {@link TypeElement}
         */
        AnnBeanElementVisitor(TypeElement concreteClass) {
            this.concreteClass = concreteClass;
            this.concreteClassMetadata = annotationUtils.getAnnotationMetadata(concreteClass);
            beanDefinitionWriters = new LinkedHashMap<>();
            this.isFactoryType = concreteClassMetadata.hasStereotype(Factory.class);
            this.isConfigurationPropertiesType = concreteClassMetadata.hasDeclaredStereotype(ConfigurationReader.class) || concreteClassMetadata.hasDeclaredStereotype(EachProperty.class);
            this.isAopProxyType = concreteClassMetadata.hasStereotype(AROUND_TYPE) && !modelUtils.isAbstract(concreteClass);
            this.aopSettings = isAopProxyType ? concreteClassMetadata.getValues(AROUND_TYPE, Boolean.class) : OptionalValues.empty();
            ExecutableElement constructor = modelUtils.concreteConstructorFor(concreteClass, annotationUtils);
            this.constructorParameterInfo = populateParameterData(null, constructor, Collections.emptyMap());
            this.isExecutableType = isAopProxyType || concreteClassMetadata.hasStereotype(Executable.class);
            this.isDeclaredBean = isExecutableType || isConfigurationPropertiesType || isFactoryType || concreteClassMetadata.hasStereotype(Scope.class) || concreteClassMetadata.hasStereotype(DefaultScope.class) || constructorParameterInfo.getAnnotationMetadata().hasStereotype(Inject.class);
        }

        /**
         * @return The {@link TypeElement}
         */
        TypeElement getConcreteClass() {
            return concreteClass;
        }

        /**
         * @return The bean definition writers
         */
        Map<Name, BeanDefinitionVisitor> getBeanDefinitionWriters() {
            return beanDefinitionWriters;
        }

        @Override
        public Object visitType(TypeElement classElement, Object o) {
            Name classElementQualifiedName = classElement.getQualifiedName();
            if (visitedTypes.contains(classElementQualifiedName)) {
                // bail out if already visited
                return o;
            }
            visitedTypes.add(classElementQualifiedName);
            AnnotationMetadata typeAnnotationMetadata = annotationUtils.getAnnotationMetadata(classElement);
            if (isConfigurationPropertiesType) {

                // TODO: populate documentation
                this.configurationMetadata = metadataBuilder.visitProperties(
                        concreteClass,
                        null
                );
            }

            if (annotationUtils.hasStereotype(classElement, INTRODUCTION_TYPE)) {
                AopProxyWriter aopProxyWriter = createIntroductionAdviceWriter(classElement);
                ExecutableElement constructor = JavaModelUtils.resolveKind(classElement, ElementKind.CLASS).isPresent() ? modelUtils.concreteConstructorFor(classElement, annotationUtils) : null;
                ExecutableElementParamInfo constructorData = constructor != null ? populateParameterData(null, constructor, Collections.emptyMap()) : null;

                if (constructorData != null) {
                    aopProxyWriter.visitBeanDefinitionConstructor(
                            constructorData.getAnnotationMetadata(),
                            constructorData.isRequiresReflection(),
                            constructorData.getParameters(),
                            constructorData.getParameterMetadata(),
                            constructorData.getGenericTypes()
                    );
                } else {
                    aopProxyWriter.visitBeanDefinitionConstructor(
                            AnnotationMetadata.EMPTY_METADATA,
                            false
                    );
                }
                beanDefinitionWriters.put(classElementQualifiedName, aopProxyWriter);
                visitIntroductionAdviceInterface(classElement, typeAnnotationMetadata, aopProxyWriter);

                boolean isInterface = JavaModelUtils.isInterface(classElement);
                if (!isInterface) {

                    List<? extends Element> elements = classElement.getEnclosedElements().stream()
                            // already handled the public ctor
                            .filter(element -> element.getKind() != CONSTRUCTOR)
                            .collect(Collectors.toList());
                    return scan(elements, o);
                } else {
                    return null;
                }

            } else {
                Element enclosingElement = classElement.getEnclosingElement();
                // don't process inner class unless this is the visitor for it
                final Name qualifiedName = concreteClass.getQualifiedName();
                if (!JavaModelUtils.isClass(enclosingElement) ||
                        qualifiedName.equals(classElementQualifiedName)) {

                    if (qualifiedName.equals(classElementQualifiedName)) {
                        final boolean isBean = isAopProxyType ||
                                isConfigurationPropertiesType ||
                                typeAnnotationMetadata.hasStereotype(ANNOTATION_STEREOTYPES) ||
                                (constructorParameterInfo.getAnnotationMetadata().hasStereotype(Inject.class));

                        if (isBean) {
                            // we know this class has supported annotations so we need a beandef writer for it
                            BeanDefinitionVisitor beanDefinitionWriter = getOrCreateBeanDefinitionWriter(classElement, qualifiedName);

                            if (isAopProxyType) {

                                if (modelUtils.isFinal(classElement)) {
                                    error(classElement, "Cannot apply AOP advice to final class. Class must be made non-final to support proxying: " + classElement);
                                    return null;
                                }
                                Object[] interceptorTypes = annotationUtils.getAnnotationMetadata(concreteClass)
                                        .getAnnotationNamesByStereotype(AROUND_TYPE)
                                        .toArray();
                                resolveAopProxyWriter(
                                        beanDefinitionWriter,
                                        aopSettings,
                                        false,
                                        this.constructorParameterInfo,
                                        interceptorTypes);
                            }
                        }
                    }

                    List<? extends Element> elements = classElement
                            .getEnclosedElements()
                            .stream()
                            // already handled the public ctor
                            .filter(element -> element.getKind() != CONSTRUCTOR)
                            .collect(Collectors.toList());

                    if (isConfigurationPropertiesType) {
                        // handle non @Inject, @Value fields as config properties
                        List<? extends Element> members = elementUtils.getAllMembers(classElement);
                        ElementFilter.fieldsIn(members).forEach(
                                field -> {
                                    AnnotationMetadata fieldAnnotationMetadata = annotationUtils.getAnnotationMetadata(field);
                                    boolean isConfigBuilder = fieldAnnotationMetadata.hasStereotype(ConfigurationBuilder.class);
                                    if (modelUtils.isStatic(field)) {
                                        return;
                                    }
                                    // its common for builders to be initialized, so allow final
                                    if (!modelUtils.isFinal(field) || isConfigBuilder) {
                                        visitConfigurationProperty(field, fieldAnnotationMetadata);
                                    }
                                }
                        );
                        ElementFilter.methodsIn(members).forEach(method -> {
                            boolean isCandidateMethod = !modelUtils.isStatic(method) &&
                                    !modelUtils.isPrivate(method) &&
                                    !modelUtils.isAbstract(method);
                            if (isCandidateMethod) {
                                Element e = method.getEnclosingElement();
                                if (e instanceof TypeElement && !e.equals(classElement)) {
                                    String methodName = method.getSimpleName().toString();
                                    if (method.getParameters().size() == 1 &&
                                            NameUtils.isSetterName(methodName)) {
                                        visitConfigurationPropertySetter(method);
                                    } else if (NameUtils.isGetterName(methodName)) {
                                        BeanDefinitionVisitor writer = getOrCreateBeanDefinitionWriter(concreteClass, concreteClass.getQualifiedName());
                                        if (!writer.isValidated() && annotationUtils.hasStereotype(method, "javax.validation.Constraint")) {
                                            writer.setValidated(true);
                                        }
                                    }
                                }
                            }
                        });
                    } else {
                        TypeElement superClass = modelUtils.superClassFor(classElement);
                        if (superClass != null && !modelUtils.isObjectClass(superClass)) {
                            superClass.accept(this, o);
                        }
                    }

                    return scan(elements, o);
                } else {
                    return null;
                }
            }
        }

        /**
         * Gets or creates a bean definition writer.
         *
         * @param classElement  The class element
         * @param qualifiedName The name
         * @return The writer
         */
        public BeanDefinitionVisitor getOrCreateBeanDefinitionWriter(TypeElement classElement, Name qualifiedName) {
            BeanDefinitionVisitor beanDefinitionWriter = beanDefinitionWriters.get(qualifiedName);
            if (beanDefinitionWriter == null) {

                beanDefinitionWriter = createBeanDefinitionWriterFor(classElement);
                Name proxyKey = createProxyKey(beanDefinitionWriter.getBeanDefinitionName());
                beanDefinitionWriters.put(qualifiedName, beanDefinitionWriter);


                BeanDefinitionVisitor proxyWriter = beanDefinitionWriters.get(proxyKey);
                if (proxyWriter != null) {
                    proxyWriter.visitBeanDefinitionConstructor(
                            constructorParameterInfo.getAnnotationMetadata(),
                            constructorParameterInfo.isRequiresReflection(),
                            constructorParameterInfo.getParameters(),
                            constructorParameterInfo.getParameterMetadata(),
                            constructorParameterInfo.getGenericTypes());
                }

                beanDefinitionWriter.visitBeanDefinitionConstructor(
                        constructorParameterInfo.getAnnotationMetadata(),
                        constructorParameterInfo.isRequiresReflection(),
                        constructorParameterInfo.getParameters(),
                        constructorParameterInfo.getParameterMetadata(),
                        constructorParameterInfo.getGenericTypes());

                if (constructorParameterInfo.isValidated()) {
                    beanDefinitionWriter.setValidated(true);
                }
            }
            return beanDefinitionWriter;
        }

        private void visitIntroductionAdviceInterface(TypeElement classElement, AnnotationMetadata typeAnnotationMetadata, AopProxyWriter aopProxyWriter) {
            String introductionTypeName = classElement.getQualifiedName().toString();
            classElement.asType().accept(new PublicAbstractMethodVisitor<Object, AopProxyWriter>(classElement, modelUtils, elementUtils) {

                @Override
                protected boolean isAcceptableMethod(ExecutableElement executableElement) {
                    return super.isAcceptableMethod(executableElement) || annotationUtils.getAnnotationMetadata(executableElement).hasDeclaredStereotype(AROUND_TYPE);
                }

                @Override
                protected void accept(DeclaredType type, Element element, AopProxyWriter aopProxyWriter) {
                    ExecutableElement method = (ExecutableElement) element;

                    Map<String, Object> boundTypes = genericUtils.resolveBoundTypes(type);
                    ExecutableElementParamInfo params = populateParameterData(introductionTypeName, method, boundTypes);
                    Object owningType = modelUtils.resolveTypeReference(method.getEnclosingElement());
                    if (owningType == null) {
                        throw new IllegalStateException("Owning type cannot be null");
                    }
                    TypeMirror returnTypeMirror = method.getReturnType();
                    Object resolvedReturnType = genericUtils.resolveTypeReference(returnTypeMirror, boundTypes);
                    Map<String, Object> returnTypeGenerics = genericUtils.resolveGenericTypes(returnTypeMirror, boundTypes);

                    String methodName = method.getSimpleName().toString();
                    Map<String, Object> methodParameters = params.getParameters();
                    Map<String, Object> genericParameters = params.getGenericParameters();
                    Map<String, AnnotationMetadata> methodQualifier = params.getParameterMetadata();
                    Map<String, Map<String, Object>> methodGenericTypes = params.getGenericTypes();
                    AnnotationMetadata annotationMetadata;

                    if (annotationUtils.isAnnotated(introductionTypeName, method) || JavaAnnotationMetadataBuilder.hasAnnotation(method, Override.class)) {
                        annotationMetadata = annotationUtils.newAnnotationBuilder().buildForParent(introductionTypeName, classElement, method);
                    } else {
                        annotationMetadata = new AnnotationMetadataReference(
                                aopProxyWriter.getBeanDefinitionName() + BeanDefinitionReferenceWriter.REF_SUFFIX,
                                typeAnnotationMetadata
                        );
                    }

                    if (!annotationMetadata.hasStereotype("io.micronaut.validation.Validated") &&
                            isDeclaredBean &&
                            params.getParameterMetadata().values().stream().anyMatch(IS_CONSTRAINT)) {
                        annotationMetadata = javaVisitorContext.getAnnotationUtils().newAnnotationBuilder().annotate(
                                annotationMetadata,
                                io.micronaut.core.annotation.AnnotationValue.builder("io.micronaut.validation.Validated").build());
                    }

                    if (annotationUtils.hasStereotype(method, AROUND_TYPE)) {
                        Object[] interceptorTypes = annotationMetadata
                                .getAnnotationNamesByStereotype(AROUND_TYPE)
                                .toArray();

                        aopProxyWriter.visitInterceptorTypes(interceptorTypes);
                    }

                    if (modelUtils.isAbstract(method)) {
                        aopProxyWriter.visitIntroductionMethod(
                                owningType,
                                modelUtils.resolveTypeReference(returnTypeMirror),
                                resolvedReturnType,
                                returnTypeGenerics,
                                methodName,
                                methodParameters,
                                genericParameters,
                                methodQualifier,
                                methodGenericTypes,
                                annotationMetadata
                        );
                    } else {
                        // only apply around advise to non-abstract methods of introduction advise
                        aopProxyWriter.visitAroundMethod(
                                owningType,
                                modelUtils.resolveTypeReference(returnTypeMirror),
                                resolvedReturnType,
                                returnTypeGenerics,
                                methodName,
                                methodParameters,
                                genericParameters,
                                methodQualifier,
                                methodGenericTypes,
                                annotationMetadata
                        );
                    }


                }
            }, aopProxyWriter);
        }

        @Override
        public Object visitExecutable(ExecutableElement method, Object o) {
            if (method.getKind() == ElementKind.CONSTRUCTOR) {
                // ctor is handled by visitType
                error("Unexpected call to visitExecutable for ctor %s of %s",
                        method.getSimpleName(), o);
                return null;
            }

            if (modelUtils.isStatic(method) || modelUtils.isAbstract(method)) {
                return null;
            }


            AnnotationMetadata methodAnnotationMetadata = annotationUtils.getAnnotationMetadata(method);

            TypeKind returnKind = method.getReturnType().getKind();
            if ((returnKind == TypeKind.ERROR) && !processingOver) {
                throw new PostponeToNextRoundException();
            }

            // handle @Bean annotation for @Factory class
            if (isFactoryType && methodAnnotationMetadata.hasDeclaredStereotype(Bean.class, Scope.class) && returnKind == TypeKind.DECLARED) {
                visitBeanFactoryMethod(method);
                return null;
            }


            boolean injected = methodAnnotationMetadata.hasDeclaredStereotype(Inject.class);
            boolean postConstruct = methodAnnotationMetadata.hasDeclaredStereotype(ProcessedTypes.POST_CONSTRUCT);
            boolean preDestroy = methodAnnotationMetadata.hasDeclaredStereotype(ProcessedTypes.PRE_DESTROY);
            if (injected || postConstruct || preDestroy || methodAnnotationMetadata.hasDeclaredStereotype(ConfigurationInject.class)) {
                if (isDeclaredBean) {
                    visitAnnotatedMethod(method, o);
                } else if (injected) {
                    // DEPRECATE: This behaviour should be deprecated in 2.0
                    visitAnnotatedMethod(method, o);
                }
                return null;
            }



            Set<Modifier> modifiers = method.getModifiers();
            boolean hasInvalidModifiers = modelUtils.isAbstract(method) || modifiers.contains(Modifier.STATIC) || methodAnnotationMetadata.hasAnnotation(Internal.class) || modelUtils.isPrivate(method);
            boolean isPublic = modifiers.contains(Modifier.PUBLIC) && !hasInvalidModifiers;
            boolean isExecutable = ((isExecutableType && isPublic) || methodAnnotationMetadata.hasStereotype(Executable.class)) && !hasInvalidModifiers;
            if (isExecutable) {
                visitExecutableMethod(method, methodAnnotationMetadata);
                return null;
            } else if (isConfigurationPropertiesType && !modelUtils.isPrivate(method) && !modelUtils.isStatic(method)) {
                String methodName = method.getSimpleName().toString();
                if (NameUtils.isSetterName(methodName) && method.getParameters().size() == 1) {
                    visitConfigurationPropertySetter(method);
                } else if (NameUtils.isGetterName(methodName)) {
                    BeanDefinitionVisitor writer = getOrCreateBeanDefinitionWriter(concreteClass, concreteClass.getQualifiedName());
                    if (!writer.isValidated() && annotationUtils.hasStereotype(method, ANN_CONSTRAINT)) {
                        writer.setValidated(true);
                    }
                }
            } else if (isPublic) {
                final boolean isConstrained =
                        method.getParameters()
                              .stream()
                              .anyMatch((p) -> annotationUtils.hasStereotype(p, ANN_CONSTRAINT) || annotationUtils.hasStereotype(p, ANN_VALID));
                if (isConstrained) {
                    visitExecutableMethod(method, methodAnnotationMetadata);
                }
            }

            return null;
        }

        private void visitConfigurationPropertySetter(ExecutableElement method) {
            BeanDefinitionVisitor writer = getOrCreateBeanDefinitionWriter(concreteClass, concreteClass.getQualifiedName());
            VariableElement parameter = method.getParameters().get(0);
            TypeMirror valueType = parameter.asType();
            Object fieldType = modelUtils.resolveTypeReference(valueType);
            Map<String, Object> genericTypes = Collections.emptyMap();
            TypeKind typeKind = valueType.getKind();
            if (!(typeKind.isPrimitive() || typeKind == ARRAY)) {
                genericTypes = genericUtils.resolveGenericTypes(valueType, Collections.emptyMap());
            }

            TypeElement declaringClass = modelUtils.classElementFor(method);

            if (declaringClass != null) {

                AnnotationMetadata methodAnnotationMetadata = annotationUtils.getAnnotationMetadata(method);

                String propertyName = NameUtils.getPropertyNameForSetter(method.getSimpleName().toString());
                if (methodAnnotationMetadata.hasStereotype(ConfigurationBuilder.class)) {
                    writer.visitConfigBuilderMethod(
                            fieldType,
                            NameUtils.getterNameFor(propertyName),
                            methodAnnotationMetadata,
                            metadataBuilder);
                    try {
                        visitConfigurationBuilder(declaringClass, method, valueType, writer);
                    } finally {
                        writer.visitConfigBuilderEnd();
                    }
                } else {
                    if (shouldExclude(configurationMetadata, propertyName)) {
                        return;
                    }
                    String docComment = elementUtils.getDocComment(method);
                    String setterName = method.getSimpleName().toString();
                    PropertyMetadata propertyMetadata = metadataBuilder.visitProperty(
                            concreteClass,
                            declaringClass,
                            getPropertyMetadataTypeReference(valueType),
                            propertyName,
                            docComment,
                            null
                    );

                    AnnotationMetadata annotationMetadata = addPropertyMetadata(AnnotationMetadata.EMPTY_METADATA, propertyMetadata);

                    boolean requiresReflection = true;
                    if (modelUtils.isPublic(method)) {
                        requiresReflection = false;
                    } else if (modelUtils.isPackagePrivate(method) || modelUtils.isProtected(method)) {
                        PackageElement declaringPackage = elementUtils.getPackageOf(declaringClass);
                        PackageElement concretePackage = elementUtils.getPackageOf(this.concreteClass);
                        requiresReflection = !declaringPackage.getQualifiedName().equals(concretePackage.getQualifiedName());
                    }

                    writer.visitSetterValue(
                            modelUtils.resolveTypeReference(declaringClass),
                            modelUtils.resolveTypeReference(method.getReturnType()),
                            annotationMetadata,
                            requiresReflection,
                            fieldType,
                            setterName,
                            genericTypes,
                            annotationUtils.getAnnotationMetadata(method.getParameters().get(0)),
                            true);
                }
            }

        }

        /**
         * @param beanMethod The {@link ExecutableElement}
         */
        void visitBeanFactoryMethod(ExecutableElement beanMethod) {
            if (isFactoryType && annotationUtils.hasStereotype(concreteClass, AROUND_TYPE)) {
                visitExecutableMethod(beanMethod, annotationUtils.getAnnotationMetadata(beanMethod));
            }

            TypeMirror returnType = beanMethod.getReturnType();

            TypeElement producedElement = modelUtils.classElementFor(typeUtils.asElement(returnType));

            if (producedElement == null) {
                return;
            }
            String producedTypeName = producedElement.getQualifiedName().toString();
            ExecutableElementParamInfo beanMethodParams = populateParameterData(producedTypeName, beanMethod, Collections.emptyMap());

            BeanDefinitionWriter beanMethodWriter = createFactoryBeanMethodWriterFor(beanMethod, producedElement);

            if (returnType instanceof DeclaredType) {
                DeclaredType dt = (DeclaredType) returnType;
                Map<String, Map<String, Object>> beanTypeArguments = genericUtils.buildGenericTypeArgumentInfo(dt);
                beanMethodWriter.visitTypeArguments(beanTypeArguments);
            }

            final String beanMethodName = beanMethod.getSimpleName().toString();
            final Map<String, Object> beanMethodParameters = beanMethodParams.getParameters();

            StringBuilder methodKey = new StringBuilder(beanMethodName)
                    .append("(")
                    .append(beanMethodParameters.values().stream()
                        .map(Object::toString)
                        .collect(Collectors.joining(",")))
                    .append(")");

            beanDefinitionWriters.put(new DynamicName(methodKey), beanMethodWriter);

            final Object beanMethodDeclaringType = modelUtils.resolveTypeReference(beanMethod.getEnclosingElement());
            AnnotationMetadata methodAnnotationMetadata = annotationUtils.newAnnotationBuilder().buildForParent(
                    producedElement,
                    beanMethod
            );
            beanMethodWriter.visitBeanFactoryMethod(

                    beanMethodDeclaringType,
                    modelUtils.resolveTypeReference(returnType),
                    beanMethodName,
                    methodAnnotationMetadata,
                    beanMethodParameters,
                    beanMethodParams.getParameterMetadata(),
                    beanMethodParams.getGenericTypes()
            );

            if (methodAnnotationMetadata.hasStereotype(AROUND_TYPE) && !modelUtils.isAbstract(concreteClass)) {
                Object[] interceptorTypes = methodAnnotationMetadata
                        .getAnnotationNamesByStereotype(AROUND_TYPE)
                        .toArray();
                TypeElement returnTypeElement = (TypeElement) ((DeclaredType) beanMethod.getReturnType()).asElement();

                if (modelUtils.isFinal(returnTypeElement)) {
                    error(returnTypeElement, "Cannot apply AOP advice to final class. Class must be made non-final to support proxying: " + returnTypeElement);
                    return;
                }

                ExecutableElement constructor = JavaModelUtils.isClass(returnTypeElement) ? modelUtils.concreteConstructorFor(returnTypeElement, annotationUtils) : null;
                ExecutableElementParamInfo constructorData = constructor != null ? populateParameterData(null, constructor, Collections.emptyMap()) : null;

                OptionalValues<Boolean> aopSettings = methodAnnotationMetadata.getValues(AROUND_TYPE, Boolean.class);
                Map<CharSequence, Boolean> finalSettings = new LinkedHashMap<>();
                for (CharSequence setting : aopSettings) {
                    Optional<Boolean> entry = aopSettings.get(setting);
                    entry.ifPresent(val ->
                            finalSettings.put(setting, val)
                    );
                }
                finalSettings.put(Interceptor.PROXY_TARGET, true);
                AopProxyWriter proxyWriter = resolveAopProxyWriter(
                        beanMethodWriter,
                        OptionalValues.of(Boolean.class, finalSettings),
                        true,
                        constructorData,
                        interceptorTypes);

                returnType.accept(new PublicMethodVisitor<Object, AopProxyWriter>(typeUtils) {
                    @Override
                    protected void accept(DeclaredType type, Element element, AopProxyWriter aopProxyWriter) {
                        ExecutableElement method = (ExecutableElement) element;
                        Object owningType = modelUtils.resolveTypeReference(method.getEnclosingElement());
                        if (owningType == null) {
                            throw new IllegalStateException("Owning type cannot be null");
                        }
                        TypeMirror returnTypeMirror = method.getReturnType();

                        TypeMirror returnType = method.getReturnType();

                        Map<String, Object> returnTypeGenerics = new HashMap<>();
                        genericUtils.resolveBoundGenerics((TypeElement) method.getEnclosingElement(),
                                returnType,
                                genericUtils.buildGenericTypeArgumentElementInfo(concreteClass))
                                .forEach((key, value) ->
                                        returnTypeGenerics.put(key, modelUtils.resolveTypeReference(value)));

                        //Object resolvedReturnType = genericUtils.resolveTypeReference(returnType, returnTypeGenerics);
                        Object resolvedReturnType = modelUtils.resolveTypeReference(returnType);

                        TypeElement enclosingElement = (TypeElement) method.getEnclosingElement();

                        Map<String, Object> boundTypes = genericUtils.buildGenericTypeArgumentInfo(concreteClass).get(enclosingElement.getQualifiedName().toString());
                        if (boundTypes == null) {
                            boundTypes = Collections.emptyMap();
                        }

                        ExecutableElementParamInfo params = populateParameterData(null, method, boundTypes);

                        String methodName = method.getSimpleName().toString();
                        Map<String, Object> methodParameters = params.getParameters();
                        Map<String, AnnotationMetadata> methodQualifier = params.getParameterMetadata();
                        Map<String, Map<String, Object>> methodGenericTypes = params.getGenericTypes();
                        Map<String, Object> genericParameters = params.getGenericParameters();

                        AnnotationMetadata annotationMetadata;
                        boolean isAnnotationReference = false;
                        // if the method is annotated we build metadata for the method
                        if (annotationUtils.isAnnotated(producedTypeName, method)) {
                            annotationMetadata = annotationUtils.getAnnotationMetadata(beanMethod, method);
                        } else {
                            // otherwise we setup a reference to the parent metadata (essentially the annotations declared on the bean factory method)
                            isAnnotationReference = true;
                            annotationMetadata = new AnnotationMetadataReference(
                                    beanMethodWriter.getBeanDefinitionName() + BeanDefinitionReferenceWriter.REF_SUFFIX,
                                    methodAnnotationMetadata
                            );
                        }

                        ExecutableMethodWriter executableMethodWriter = beanMethodWriter.visitExecutableMethod(
                                owningType,
                                modelUtils.resolveTypeReference(returnTypeMirror),
                                resolvedReturnType,
                                returnTypeGenerics,
                                methodName,
                                methodParameters,
                                genericParameters,
                                methodQualifier,
                                methodGenericTypes,
                                annotationMetadata
                        );

                        aopProxyWriter.visitAroundMethod(
                                owningType,
                                resolvedReturnType,
                                resolvedReturnType,
                                returnTypeGenerics,
                                methodName,
                                methodParameters,
                                genericParameters,
                                methodQualifier,
                                methodGenericTypes,
                                !isAnnotationReference ? new AnnotationMetadataReference(executableMethodWriter.getClassName(), annotationMetadata) : annotationMetadata

                        );
                    }
                }, proxyWriter);
            } else if (methodAnnotationMetadata.hasStereotype(Executable.class)) {

                returnType.accept(new PublicMethodVisitor<Object, BeanDefinitionWriter>(typeUtils) {
                    @Override
                    protected void accept(DeclaredType type, Element element, BeanDefinitionWriter beanWriter) {
                        ExecutableElement method = (ExecutableElement) element;
                        Object owningType = modelUtils.resolveTypeReference(method.getEnclosingElement());
                        if (owningType == null) {
                            throw new IllegalStateException("Owning type cannot be null");
                        }
                        TypeMirror returnTypeMirror = method.getReturnType();
                        String methodName = method.getSimpleName().toString();

                        AnnotationMetadata annotationMetadata = new AnnotationMetadataReference(
                                beanMethodWriter.getBeanDefinitionName() + BeanDefinitionReferenceWriter.REF_SUFFIX,
                                methodAnnotationMetadata
                        );

                        Map<String, Object> returnTypeGenerics = new HashMap<>();
                        genericUtils.resolveBoundGenerics((TypeElement) method.getEnclosingElement(),
                                returnType,
                                genericUtils.buildGenericTypeArgumentElementInfo(type.asElement()))
                                .forEach((key, value) ->
                                        returnTypeGenerics.put(key, modelUtils.resolveTypeReference(value)));

                        TypeElement enclosingElement = (TypeElement) method.getEnclosingElement();

                        Map<String, Object> boundTypes = genericUtils.buildGenericTypeArgumentInfo(type).get(enclosingElement.getQualifiedName().toString());
                        if (boundTypes == null) {
                            boundTypes = Collections.emptyMap();
                        }

                        Object resolvedReturnType = genericUtils.resolveTypeReference(returnTypeMirror, boundTypes);

                        ExecutableElementParamInfo params = populateParameterData(producedTypeName, method, boundTypes);

                        Map<String, Object> methodParameters = params.getParameters();
                        Map<String, Object> genericParameters = params.getGenericParameters();
                        Map<String, AnnotationMetadata> methodQualifier = params.getParameterMetadata();
                        Map<String, Map<String, Object>> methodGenericTypes = params.getGenericTypes();

                        beanMethodWriter.visitExecutableMethod(
                                owningType,
                                modelUtils.resolveTypeReference(returnTypeMirror),
                                resolvedReturnType,
                                returnTypeGenerics,
                                methodName,
                                methodParameters,
                                genericParameters,
                                methodQualifier,
                                methodGenericTypes,
                                annotationMetadata
                        );

                    }
                }, beanMethodWriter);
            }

            if (methodAnnotationMetadata.isPresent(Bean.class, "preDestroy")) {
                Optional<String> preDestroyMethod = methodAnnotationMetadata.getValue(Bean.class, "preDestroy", String.class);
                preDestroyMethod
                        .ifPresent(destroyMethodName -> {
                            if (StringUtils.isNotEmpty(destroyMethodName)) {
                                TypeElement destroyMethodDeclaringClass = (TypeElement) typeUtils.asElement(returnType);
                                final Optional<ExecutableElement> destroyMethodRef = modelUtils.findAccessibleNoArgumentInstanceMethod(destroyMethodDeclaringClass, destroyMethodName);
                                if (destroyMethodRef.isPresent()) {
                                    beanMethodWriter.visitPreDestroyMethod(
                                            destroyMethodDeclaringClass.getQualifiedName().toString(),
                                            genericUtils.resolveTypeReference(destroyMethodRef.get().getReturnType()),
                                            destroyMethodName
                                    );
                                } else {
                                    error(beanMethod, "@Bean method defines a preDestroy method that does not exist or is not public: " + destroyMethodName);
                                }

                            }
                        });
            }
        }

        /**
         * @param method                   The {@link ExecutableElement}
         * @param methodAnnotationMetadata The {@link AnnotationMetadata}
         */
        void visitExecutableMethod(ExecutableElement method, AnnotationMetadata methodAnnotationMetadata) {
            TypeMirror returnType = method.getReturnType();

            TypeElement declaringClass = modelUtils.classElementFor(method);
            if (declaringClass == null || modelUtils.isObjectClass(declaringClass)) {
                return;
            }

            boolean isOwningClass = declaringClass.getQualifiedName().equals(concreteClass.getQualifiedName());

            if (isOwningClass && modelUtils.isAbstract(concreteClass) && !concreteClassMetadata.hasStereotype(INTRODUCTION_TYPE)) {
                return;
            }

            if (!isOwningClass && modelUtils.overridingOrHidingMethod(method, concreteClass, true).isPresent()) {
                return;
            }

            Map<String, Object> returnTypeGenerics = new HashMap<>();
            genericUtils.resolveBoundGenerics((TypeElement) method.getEnclosingElement(),
                    returnType,
                    genericUtils.buildGenericTypeArgumentElementInfo(concreteClass))
                    .forEach((key, value) ->
                            returnTypeGenerics.put(key, modelUtils.resolveTypeReference(value)));

            Object resolvedReturnType = modelUtils.resolveTypeReference(returnType);

            TypeElement enclosingElement = (TypeElement) method.getEnclosingElement();

            Map<String, Object> boundTypes = genericUtils.buildGenericTypeArgumentInfo(concreteClass).get(enclosingElement.getQualifiedName().toString());
            if (boundTypes == null) {
                boundTypes = Collections.emptyMap();
            }

            ExecutableElementParamInfo params = populateParameterData(null, method, boundTypes);

            BeanDefinitionVisitor beanWriter = getOrCreateBeanDefinitionWriter(concreteClass, concreteClass.getQualifiedName());

            // This method requires pre-processing. See Executable#processOnStartup()
            boolean preprocess = methodAnnotationMetadata.getValue(Executable.class, "processOnStartup", Boolean.class).orElse(false);
            if (preprocess) {
                beanWriter.setRequiresMethodProcessing(true);
            }

            Object typeRef = modelUtils.resolveTypeReference(method.getEnclosingElement());
            if (typeRef == null) {
                typeRef = modelUtils.resolveTypeReference(concreteClass);
            }

            ExecutableMethodWriter executableMethodWriter = beanWriter.visitExecutableMethod(
                    typeRef,
                    resolvedReturnType,
                    resolvedReturnType,
                    returnTypeGenerics,
                    method.getSimpleName().toString(),
                    params.getParameters(),
                    params.getGenericParameters(),
                    params.getParameterMetadata(),
                    params.getGenericTypes(), methodAnnotationMetadata);

            if (methodAnnotationMetadata.hasStereotype(Adapter.class)) {
                visitAdaptedMethod(method, methodAnnotationMetadata);
            }

            boolean hasConstraints = false;
            if (!methodAnnotationMetadata.hasStereotype("io.micronaut.validation.Validated") &&
                    isDeclaredBean &&
                    params.getParameterMetadata().values().stream().anyMatch(IS_CONSTRAINT)) {
                hasConstraints = true;
                methodAnnotationMetadata = javaVisitorContext.getAnnotationUtils().newAnnotationBuilder().annotate(
                        methodAnnotationMetadata,
                        io.micronaut.core.annotation.AnnotationValue.builder("io.micronaut.validation.Validated").build()
                );
            }
            // shouldn't visit around advice on an introduction advice instance
            if (!(beanWriter instanceof AopProxyWriter)) {
                boolean hasAround = hasConstraints || methodAnnotationMetadata.hasStereotype(AROUND_TYPE);
                if ((isAopProxyType && method.getModifiers().contains(Modifier.PUBLIC)) || (hasAround && !modelUtils.isAbstract(concreteClass))) {

                    Object[] interceptorTypes = methodAnnotationMetadata.getAnnotationNamesByStereotype(AROUND_TYPE)
                            .toArray();

                    OptionalValues<Boolean> settings = methodAnnotationMetadata.getValues(AROUND_TYPE, Boolean.class);
                    AopProxyWriter aopProxyWriter = resolveAopProxyWriter(
                            beanWriter,
                            settings,
                            false,
                            this.constructorParameterInfo,
                            interceptorTypes
                    );

                    aopProxyWriter.visitInterceptorTypes(interceptorTypes);

                    boolean isAnnotationReference = methodAnnotationMetadata instanceof AnnotationMetadataReference;

                    AnnotationMetadata aroundMethodMetadata;

                    if (!isAnnotationReference && executableMethodWriter != null) {
                        aroundMethodMetadata = new AnnotationMetadataReference(executableMethodWriter.getClassName(), methodAnnotationMetadata);
                    } else {
                        aroundMethodMetadata = methodAnnotationMetadata;
                    }

                    if (modelUtils.isFinal(method)) {
                        if (methodAnnotationMetadata.hasDeclaredStereotype(AROUND_TYPE)) {
                            error(method, "Method defines AOP advice but is declared final. Change the method to be non-final in order for AOP advice to be applied.");
                        } else {
                            error(method, "Public method inherits AOP advice but is declared final. Either make the method non-public or apply AOP advice only to public methods declared on the class.");
                        }
                    } else {
                        aopProxyWriter.visitAroundMethod(
                                typeRef,
                                resolvedReturnType,
                                resolvedReturnType,
                                returnTypeGenerics,
                                method.getSimpleName().toString(),
                                params.getParameters(),
                                params.getGenericParameters(),
                                params.getParameterMetadata(),
                                params.getGenericTypes(),
                                aroundMethodMetadata);
                    }

                }
            }
        }

        private void visitAdaptedMethod(ExecutableElement method, AnnotationMetadata methodAnnotationMetadata) {
            Optional<DeclaredType> targetType = methodAnnotationMetadata.getValue(Adapter.class, String.class).flatMap(s -> {
                TypeElement typeElement = elementUtils.getTypeElement(s);
                if (typeElement != null) {
                    TypeMirror typeMirror = typeElement.asType();
                    if (typeMirror instanceof DeclaredType) {
                        return Optional.of((DeclaredType) typeMirror);
                    }
                }
                return Optional.empty();
            });

            if (targetType.isPresent()) {
                DeclaredType typeToImplement = targetType.get();
                Element element = typeToImplement.asElement();
                if (element instanceof TypeElement) {
                    TypeElement typeElement = (TypeElement) element;
                    boolean isInterface = JavaModelUtils.isInterface(element);
                    if (isInterface) {

                        PackageElement packageElement = elementUtils.getPackageOf(concreteClass);
                        String packageName = packageElement.getQualifiedName().toString();
                        String declaringClassSimpleName = concreteClass.getSimpleName().toString();
                        String beanClassName = generateAdaptedMethodClassName(method, typeElement, declaringClassSimpleName);

                        AopProxyWriter aopProxyWriter = new AopProxyWriter(
                                packageName,
                                beanClassName,
                                true,
                                false,
                                methodAnnotationMetadata,
                                new Object[]{modelUtils.resolveTypeReference(typeToImplement)},
                                ArrayUtils.EMPTY_OBJECT_ARRAY);

                        aopProxyWriter.visitBeanDefinitionConstructor(methodAnnotationMetadata, false);

                        beanDefinitionWriters.put(elementUtils.getName(packageName + '.' + beanClassName), aopProxyWriter);

                        List<? extends TypeMirror> typeArguments = ((DeclaredType) typeElement.asType()).getTypeArguments();
                        Map<String, TypeMirror> typeVariables = new HashMap<>(typeArguments.size());

                        for (TypeMirror typeArgument : typeArguments) {
                            typeVariables.put(typeArgument.toString(), typeArgument);
                        }

                        typeToImplement.accept(new PublicAbstractMethodVisitor<Object, AopProxyWriter>(typeElement, modelUtils, elementUtils) {
                            boolean first = true;

                            @Override
                            protected void accept(DeclaredType type, Element element, AopProxyWriter aopProxyWriter) {
                                if (!first) {
                                    error(method, "Interface to adapt [" + typeToImplement + "] is not a SAM type. More than one abstract method declared.");
                                    return;
                                }
                                first = false;
                                ExecutableElement targetMethod = (ExecutableElement) element;
                                List<? extends VariableElement> targetParameters = targetMethod.getParameters();
                                List<? extends VariableElement> sourceParameters = method.getParameters();

                                int paramLen = targetParameters.size();
                                if (paramLen == sourceParameters.size()) {

                                    Map<String, Object> genericTypes = new HashMap<>();
                                    for (int i = 0; i < paramLen; i++) {

                                        VariableElement targetElement = targetParameters.get(i);
                                        VariableElement sourceElement = sourceParameters.get(i);

                                        TypeMirror targetType = targetElement.asType();
                                        TypeMirror sourceType = sourceElement.asType();

                                        if (targetType.getKind() == TypeKind.TYPEVAR) {
                                            TypeVariable tv = (TypeVariable) targetType;
                                            String variableName = tv.toString();


                                            if (typeVariables.containsKey(variableName)) {
                                                TypeMirror variableMirror = typeVariables.get(variableName);
                                                if (variableMirror.getKind() == TypeKind.TYPEVAR) {
                                                    TypeVariable tv2 = (TypeVariable) variableMirror;
                                                    TypeMirror lowerBound = tv2.getLowerBound();
                                                    if (lowerBound.getKind() == TypeKind.DECLARED) {
                                                        targetType = lowerBound;
                                                    } else {
                                                        TypeMirror upperBound = tv2.getUpperBound();
                                                        if (upperBound.getKind() == TypeKind.DECLARED) {
                                                            targetType = upperBound;
                                                        }
                                                    }
                                                }
                                                genericTypes.put(variableName, modelUtils.resolveTypeReference(sourceType));
                                            } else {
                                                TypeMirror lowerBound = tv.getLowerBound();
                                                if (lowerBound.getKind() == TypeKind.DECLARED) {
                                                    targetType = lowerBound;
                                                } else {
                                                    TypeMirror upperBound = tv.getUpperBound();
                                                    if (upperBound.getKind() == TypeKind.DECLARED) {
                                                        targetType = upperBound;
                                                    }
                                                }
                                            }

                                        }

                                        TypeMirror thisType = typeUtils.erasure(sourceType);
                                        TypeMirror thatType = typeUtils.erasure(targetType);

                                        if (!typeUtils.isAssignable(thisType, thatType)) {
                                            error(method, "Cannot adapt method [" + method + "] to target method [" + targetMethod + "]. Type [" + sourceType + "] is not a subtype of type [" + targetType + "] for argument at position " + i);
                                            return;
                                        }
                                    }


                                    if (!genericTypes.isEmpty()) {
                                        Map<String, Map<String, Object>> typeData = Collections.singletonMap(
                                                modelUtils.resolveTypeReference(typeToImplement).toString(),
                                                genericTypes
                                        );
                                        aopProxyWriter.visitTypeArguments(
                                                typeData
                                        );
                                    }

                                    Map<String, Object> boundTypes = genericTypes;
                                    ExecutableElementParamInfo params = populateParameterData(typeElement.getQualifiedName().toString(), targetMethod, boundTypes);
                                    Object owningType = modelUtils.resolveTypeReference(targetMethod.getEnclosingElement());
                                    if (owningType == null) {
                                        throw new IllegalStateException("Owning type cannot be null");
                                    }
                                    TypeMirror returnTypeMirror = targetMethod.getReturnType();
                                    Object resolvedReturnType = genericUtils.resolveTypeReference(returnTypeMirror, boundTypes);
                                    Map<String, Object> returnTypeGenerics = genericUtils.resolveGenericTypes(returnTypeMirror, boundTypes);

                                    String methodName = targetMethod.getSimpleName().toString();
                                    Map<String, Object> methodParameters = params.getParameters();
                                    Map<String, Object> genericParameters = params.getGenericParameters();
                                    Map<String, AnnotationMetadata> methodQualifier = params.getParameterMetadata();
                                    Map<String, Map<String, Object>> methodGenericTypes = params.getGenericTypes();

                                    AnnotationClassValue[] adaptedArgumentTypes = new AnnotationClassValue[paramLen];
                                    for (int i = 0; i < adaptedArgumentTypes.length; i++) {
                                        VariableElement ve = sourceParameters.get(i);
                                        Object r = modelUtils.resolveTypeReference(ve.asType());
                                        if (r instanceof Class) {
                                            adaptedArgumentTypes[i] = new AnnotationClassValue((Class) r);
                                        } else {
                                            adaptedArgumentTypes[i] = new AnnotationClassValue(r.toString());
                                        }

                                    }

                                    Map members = CollectionUtils.mapOf(
                                            Adapter.InternalAttributes.ADAPTED_BEAN, new AnnotationClassValue<>(modelUtils.resolveTypeName(concreteClass.asType())),
                                            Adapter.InternalAttributes.ADAPTED_METHOD, method.getSimpleName().toString(),
                                            Adapter.InternalAttributes.ADAPTED_ARGUMENT_TYPES, adaptedArgumentTypes
                                    );

                                    String qualifier = annotationUtils.getAnnotationMetadata(concreteClass)
                                            .getValue(Named.class, String.class).orElse(null);

                                    if (StringUtils.isNotEmpty(qualifier)) {
                                        members.put(Adapter.InternalAttributes.ADAPTED_QUALIFIER, qualifier);
                                    }

                                    AnnotationMetadata annotationMetadata = DefaultAnnotationMetadata.mutateMember(
                                            methodAnnotationMetadata,
                                            Adapter.class.getName(),
                                            members
                                    );

                                    aopProxyWriter.visitAroundMethod(
                                            owningType,
                                            modelUtils.resolveTypeReference(returnTypeMirror),
                                            resolvedReturnType,
                                            returnTypeGenerics,
                                            methodName,
                                            methodParameters,
                                            genericParameters,
                                            methodQualifier,
                                            methodGenericTypes,
                                            annotationMetadata
                                    );


                                } else {
                                    error(method, "Cannot adapt method [" + method + "] to target method [" + targetMethod + "]. Argument lengths don't match.");
                                }
                            }
                        }, aopProxyWriter);
                    }
                }
            }
        }

        private String generateAdaptedMethodClassName(ExecutableElement method, TypeElement typeElement, String declaringClassSimpleName) {
            String rootName = declaringClassSimpleName + '$' + typeElement.getSimpleName().toString() + '$' + method.getSimpleName().toString();
            return rootName + adaptedMethodIndex.incrementAndGet();
        }

        private AopProxyWriter resolveAopProxyWriter(BeanDefinitionVisitor beanWriter,
                                                     OptionalValues<Boolean> aopSettings,
                                                     boolean isFactoryType,
                                                     ExecutableElementParamInfo constructorParameterInfo,
                                                     Object... interceptorTypes) {
            String beanName = beanWriter.getBeanDefinitionName();
            Name proxyKey = createProxyKey(beanName);
            BeanDefinitionVisitor aopWriter = beanWriter instanceof AopProxyWriter ? beanWriter : beanDefinitionWriters.get(proxyKey);

            AopProxyWriter aopProxyWriter;
            if (aopWriter == null) {
                aopProxyWriter
                        = new AopProxyWriter(
                        (BeanDefinitionWriter) beanWriter,
                        aopSettings,
                        interceptorTypes
                );

                if (constructorParameterInfo != null) {
                    aopProxyWriter.visitBeanDefinitionConstructor(
                            constructorParameterInfo.getAnnotationMetadata(),
                            constructorParameterInfo.isRequiresReflection(),
                            constructorParameterInfo.getParameters(),
                            constructorParameterInfo.getParameterMetadata(),
                            constructorParameterInfo.getGenericTypes()
                    );
                } else {
                    aopProxyWriter.visitBeanDefinitionConstructor(
                            AnnotationMetadata.EMPTY_METADATA,
                            false
                    );
                }

                if (isFactoryType) {
                    aopProxyWriter
                            .visitSuperBeanDefinitionFactory(beanName);
                } else {
                    aopProxyWriter
                            .visitSuperBeanDefinition(beanName);
                }
                aopWriter = aopProxyWriter;
                beanDefinitionWriters.put(
                        proxyKey,
                        aopWriter
                );
            } else {
                aopProxyWriter = (AopProxyWriter) aopWriter;
            }
            return aopProxyWriter;
        }

        /**
         * @param method The {@link ExecutableElement}
         * @param o      An object
         */
        void visitAnnotatedMethod(ExecutableElement method, Object o) {
            ExecutableElementParamInfo params = populateParameterData(null, method, Collections.emptyMap());
            TypeMirror returnType = method.getReturnType();
            TypeElement declaringClass = modelUtils.classElementFor(method);

            if (declaringClass == null) {
                return;
            }

            boolean isParent = !declaringClass.getQualifiedName().equals(this.concreteClass.getQualifiedName());
            ExecutableElement overridingMethod = modelUtils.overridingOrHidingMethod(method, this.concreteClass, false).orElse(method);
            TypeElement overridingClass = modelUtils.classElementFor(overridingMethod);
            boolean overridden = isParent && overridingClass != null && !overridingClass.getQualifiedName().equals(declaringClass.getQualifiedName());

            boolean isPackagePrivate = modelUtils.isPackagePrivate(method);
            boolean isPrivate = modelUtils.isPrivate(method);
            if (overridden && !(isPrivate || isPackagePrivate)) {
                // bail out if the method has been overridden, since it will have already been handled
                return;
            }

            PackageElement packageOfOverridingClass = elementUtils.getPackageOf(overridingMethod);
            PackageElement packageOfDeclaringClass = elementUtils.getPackageOf(declaringClass);
            boolean isPackagePrivateAndPackagesDiffer = overridden && isPackagePrivate &&
                    !packageOfOverridingClass.getQualifiedName().equals(packageOfDeclaringClass.getQualifiedName());
            boolean requiresReflection = isPrivate || isPackagePrivateAndPackagesDiffer;
            boolean overriddenInjected = overridden && annotationUtils.getAnnotationMetadata(overridingMethod).hasDeclaredStereotype(Inject.class);

            if (isParent && isPackagePrivate && !isPackagePrivateAndPackagesDiffer && overriddenInjected) {
                // bail out if the method has been overridden by another method annotated with @Inject
                return;
            }
            if (isParent && overridden && !overriddenInjected && !isPackagePrivateAndPackagesDiffer && !isPrivate) {
                // bail out if the overridden method is package private and in the same package
                // and is not annotated with @Inject
                return;
            }
            if (!requiresReflection && modelUtils.isInheritedAndNotPublic(this.concreteClass, declaringClass, method)) {
                requiresReflection = true;
            }

            AnnotationMetadata annotationMetadata = annotationUtils.getAnnotationMetadata(method);

            if (annotationMetadata.hasDeclaredStereotype(ProcessedTypes.POST_CONSTRUCT)) {
                BeanDefinitionVisitor writer = getOrCreateBeanDefinitionWriter(concreteClass, concreteClass.getQualifiedName());
                final AopProxyWriter aopWriter = resolveAopWriter(writer);
                if (aopWriter != null && !aopWriter.isProxyTarget()) {
                    writer = aopWriter;
                }
                writer.visitPostConstructMethod(
                        modelUtils.resolveTypeReference(declaringClass),
                        requiresReflection,
                        modelUtils.resolveTypeReference(returnType),
                        method.getSimpleName().toString(),
                        params.getParameters(),
                        params.getParameterMetadata(),
                        params.getGenericTypes(),
                        annotationMetadata
                );
            } else if (annotationMetadata.hasDeclaredStereotype(ProcessedTypes.PRE_DESTROY)) {
                BeanDefinitionVisitor writer = getOrCreateBeanDefinitionWriter(concreteClass, concreteClass.getQualifiedName());
                final AopProxyWriter aopWriter = resolveAopWriter(writer);
                if (aopWriter != null && !aopWriter.isProxyTarget()) {
                    writer = aopWriter;
                }
                writer.visitPreDestroyMethod(
                        modelUtils.resolveTypeReference(declaringClass),
                        requiresReflection,
                        modelUtils.resolveTypeReference(returnType),
                        method.getSimpleName().toString(),
                        params.getParameters(),
                        params.getParameterMetadata(),
                        params.getGenericTypes(),
                        annotationMetadata
                );
            } else if (annotationMetadata.hasDeclaredStereotype(Inject.class) || annotationMetadata.hasDeclaredStereotype(ConfigurationInject.class)) {
                BeanDefinitionVisitor writer = getOrCreateBeanDefinitionWriter(concreteClass, concreteClass.getQualifiedName());
                writer.visitMethodInjectionPoint(
                        modelUtils.resolveTypeReference(declaringClass),
                        requiresReflection,
                        modelUtils.resolveTypeReference(returnType),
                        method.getSimpleName().toString(),
                        params.getParameters(),
                        params.getParameterMetadata(),
                        params.getGenericTypes(),
                        annotationMetadata
                );
            } else {
                error("Unexpected call to visitAnnotatedMethod(%s)", method);
            }
        }

        private @Nullable AopProxyWriter resolveAopWriter(BeanDefinitionVisitor writer) {
            Name proxyKey = createProxyKey(writer.getBeanDefinitionName());
            final BeanDefinitionVisitor aopWriter = beanDefinitionWriters.get(proxyKey);
            if (aopWriter instanceof AopProxyWriter) {
                return (AopProxyWriter) aopWriter;
            } else if (isAopProxyType) {
                Object[] interceptorTypes = annotationUtils.getAnnotationMetadata(concreteClass)
                        .getAnnotationNamesByStereotype(AROUND_TYPE)
                        .toArray();
                return resolveAopProxyWriter(
                        writer,
                        aopSettings,
                        isFactoryType,
                        constructorParameterInfo,
                        interceptorTypes
                );
            }
            return null;
        }

        @Override
        public Object visitVariable(VariableElement variable, Object o) {
            // assuming just fields, visitExecutable should be handling params for method calls
            if (variable.getKind() != FIELD) {
                return null;
            }

            if (modelUtils.isStatic(variable) || modelUtils.isFinal(variable)) {
                return null;
            }

            AnnotationMetadata fieldAnnotationMetadata = annotationUtils.getAnnotationMetadata(variable);
            if (fieldAnnotationMetadata.hasDeclaredAnnotation("org.jetbrains.annotations.Nullable")) {
                fieldAnnotationMetadata = DefaultAnnotationMetadata.mutateMember(fieldAnnotationMetadata, "javax.annotation.Nullable", Collections.emptyMap());
            }

            boolean isInjected = fieldAnnotationMetadata.hasStereotype(Inject.class);
            boolean isValue = !isInjected &&
                    (fieldAnnotationMetadata.hasStereotype(Value.class) || fieldAnnotationMetadata.hasStereotype(Property.class));

            if (isInjected || isValue) {
                Name fieldName = variable.getSimpleName();
                BeanDefinitionVisitor writer = getOrCreateBeanDefinitionWriter(concreteClass, concreteClass.getQualifiedName());

                TypeElement declaringClass = modelUtils.classElementFor(variable);

                if (declaringClass == null) {
                    return null;
                }

                boolean isPrivate = modelUtils.isPrivate(variable);
                boolean requiresReflection = isPrivate
                        || modelUtils.isInheritedAndNotPublic(this.concreteClass, declaringClass, variable);

                if (!writer.isValidated()
                        && fieldAnnotationMetadata.hasStereotype("javax.validation.Constraint")) {
                    writer.setValidated(true);
                }

                TypeMirror type = variable.asType();
                if ((type.getKind() == TypeKind.ERROR) && !processingOver) {
                    throw new PostponeToNextRoundException();
                }

                Object fieldType = modelUtils.resolveTypeReference(type);

                if (isValue) {
                    writer.visitFieldValue(
                            modelUtils.resolveTypeReference(declaringClass),
                            fieldType,
                            fieldName.toString(),
                            requiresReflection,
                            fieldAnnotationMetadata,
                            genericUtils.resolveGenericTypes(type, Collections.emptyMap()),
                            isConfigurationPropertiesType
                    );
                } else {
                    writer.visitFieldInjectionPoint(
                            modelUtils.resolveTypeReference(declaringClass),
                            fieldType,
                            fieldName.toString(),
                            requiresReflection,
                            fieldAnnotationMetadata,
                            genericUtils.resolveGenericTypes(type, Collections.emptyMap())
                    );
                }
            }
            return null;
        }

        /**
         * @param field                   The {@link VariableElement}
         * @param fieldAnnotationMetadata The annotation metadata for the field
         * @return Returns null after visiting the configuration properties
         */
        public Object visitConfigurationProperty(VariableElement field, AnnotationMetadata fieldAnnotationMetadata) {
            Optional<ExecutableElement> setterMethod = modelUtils.findSetterMethodFor(field);
            boolean isInjected = fieldAnnotationMetadata.hasStereotype(Inject.class);
            boolean isValue = fieldAnnotationMetadata.hasStereotype(Value.class) || fieldAnnotationMetadata.hasStereotype(Property.class);

            boolean isMethodInjected = isInjected || (setterMethod.isPresent() && annotationUtils.hasStereotype(setterMethod.get(), Inject.class));
            if (!(isMethodInjected || isValue)) {
                // visitVariable didn't handle it
                BeanDefinitionVisitor writer = getOrCreateBeanDefinitionWriter(concreteClass, concreteClass.getQualifiedName());
                if (!writer.isValidated() && fieldAnnotationMetadata.hasStereotype("javax.validation.Constraint")) {
                    writer.setValidated(true);
                }
                TypeMirror fieldTypeMirror = field.asType();
                Object fieldType = modelUtils.resolveTypeReference(fieldTypeMirror);

                TypeElement declaringClass = modelUtils.classElementFor(field);

                if (declaringClass == null) {
                    return null;
                }

                String fieldName = field.getSimpleName().toString();

                if (fieldAnnotationMetadata.hasStereotype(ConfigurationBuilder.class)) {

                    boolean accessible = false;
                    if (modelUtils.isPublic(field)) {
                        accessible = true;
                    } else if (modelUtils.isPackagePrivate(field) || modelUtils.isProtected(field)) {
                        PackageElement declaringPackage = elementUtils.getPackageOf(declaringClass);
                        PackageElement concretePackage = elementUtils.getPackageOf(this.concreteClass);
                        accessible = declaringPackage.getQualifiedName().equals(concretePackage.getQualifiedName());
                    }

                    if (accessible) {
                        writer.visitConfigBuilderField(fieldType, fieldName, fieldAnnotationMetadata, metadataBuilder);
                    } else {
                        // Using the field would throw a IllegalAccessError, use the method instead
                        Optional<ExecutableElement> getterMethod = modelUtils.findGetterMethodFor(field);
                        if (getterMethod.isPresent()) {
                            writer.visitConfigBuilderMethod(fieldType, getterMethod.get().getSimpleName().toString(), fieldAnnotationMetadata, metadataBuilder);
                        } else {
                            error(field, "ConfigurationBuilder applied to a non accessible (private or package-private/protected in a different package) field must have a corresponding non-private getter method.");
                        }
                    }
                    try {
                        visitConfigurationBuilder(declaringClass, field, fieldTypeMirror, writer);
                    } finally {
                        writer.visitConfigBuilderEnd();
                    }
                } else {
                    if (shouldExclude(configurationMetadata, fieldName)) {
                        return null;
                    }
                    if (setterMethod.isPresent()) {
                        ExecutableElement method = setterMethod.get();
                        // Just visit the field metadata, the setter will be processed
                        String docComment = elementUtils.getDocComment(method);
                        metadataBuilder.visitProperty(
                                concreteClass,
                                declaringClass,
                                getPropertyMetadataTypeReference(fieldTypeMirror),
                                fieldName,
                                docComment,
                                null
                        );
                    } else {
                        boolean isPrivate = modelUtils.isPrivate(field);
                        boolean requiresReflection = isInheritedAndNotPublic(modelUtils.classElementFor(field), field.getModifiers());

                        if (!isPrivate) {
                            Object declaringType = modelUtils.resolveTypeReference(declaringClass);
                            String docComment = elementUtils.getDocComment(field);

                            PropertyMetadata propertyMetadata = metadataBuilder.visitProperty(
                                    concreteClass,
                                    declaringClass,
                                    getPropertyMetadataTypeReference(fieldTypeMirror),
                                    fieldName,
                                    docComment,
                                    null
                            );

                            fieldAnnotationMetadata = addPropertyMetadata(fieldAnnotationMetadata, propertyMetadata);
                            writer.visitFieldValue(
                                    declaringType,
                                    fieldType,
                                    fieldName,
                                    requiresReflection,
                                    fieldAnnotationMetadata,
                                    genericUtils.resolveGenericTypes(fieldTypeMirror, Collections.emptyMap()),
                                    isConfigurationPropertiesType);
                        }
                    }
                }
            }

            return null;
        }

        @Override
        public Object visitTypeParameter(TypeParameterElement e, Object o) {
            note("Visit param %s for %s", e.getSimpleName(), o);
            return super.visitTypeParameter(e, o);
        }

        @Override
        public Object visitUnknown(Element e, Object o) {
            note("Visit unknown %s for %s", e.getSimpleName(), o);
            return super.visitUnknown(e, o);
        }

        /**
         * @param declaringClass The {@link TypeElement}
         * @param modifiers      The {@link Modifier}
         * @return Whether is inherited and not public
         */
        protected boolean isInheritedAndNotPublic(TypeElement declaringClass, Set<Modifier> modifiers) {
            PackageElement declaringPackage = elementUtils.getPackageOf(declaringClass);
            PackageElement concretePackage = elementUtils.getPackageOf(concreteClass);
            return !declaringClass.equals(concreteClass) &&
                    !declaringPackage.equals(concretePackage) &&
                    !(modifiers.contains(Modifier.PUBLIC));
        }

        private void visitConfigurationBuilder(TypeElement declaringClass, Element builderElement, TypeMirror builderType, BeanDefinitionVisitor writer) {
            AnnotationMetadata annotationMetadata = annotationUtils.getAnnotationMetadata(builderElement);
            Boolean allowZeroArgs = annotationMetadata.getValue(ConfigurationBuilder.class, "allowZeroArgs", Boolean.class).orElse(false);
            List<String> prefixes = Arrays.asList(annotationMetadata.getValue(ConfigurationBuilder.class, "prefixes", String[].class).orElse(new String[]{"set"}));
            String configurationPrefix = annotationMetadata.getValue(ConfigurationBuilder.class, String.class)
                    .map(v -> v + ".").orElse("");
            Set<String> includes = annotationMetadata.getValue(ConfigurationBuilder.class, "includes", Set.class).orElse(Collections.emptySet());
            Set<String> excludes = annotationMetadata.getValue(ConfigurationBuilder.class, "excludes", Set.class).orElse(Collections.emptySet());

            PublicMethodVisitor visitor = new PublicMethodVisitor(typeUtils) {
                @Override
                protected void accept(DeclaredType type, Element element, Object o) {
                    ExecutableElement method = (ExecutableElement) element;
                    List<? extends VariableElement> params = method.getParameters();
                    String methodName = method.getSimpleName().toString();
                    String prefix = getMethodPrefix(prefixes, methodName);
                    String propertyName = NameUtils.decapitalize(methodName.substring(prefix.length()));
                    if (shouldExclude(includes, excludes, propertyName)) {
                        return;
                    }

                    int paramCount = params.size();
                    if (paramCount < 2) {
                        VariableElement paramType = paramCount == 1 ? params.get(0) : null;
                        Object expectedType = paramType != null ? modelUtils.resolveTypeReference(paramType.asType()) : null;

                        PropertyMetadata metadata = metadataBuilder.visitProperty(
                                concreteClass,
                                declaringClass,
                                expectedType != null ? expectedType.toString() : null,
                                configurationPrefix + propertyName,
                                null,
                                null
                        );

                        writer.visitConfigBuilderMethod(
                                prefix,
                                modelUtils.resolveTypeReference(method.getReturnType()),
                                methodName,
                                expectedType,
                                paramType != null ? genericUtils.resolveGenericTypes(paramType.asType(), Collections.emptyMap()) : null,
                                metadata.getPath()
                        );
                    } else if (paramCount == 2) {
                        // check the params are a long and a TimeUnit
                        VariableElement first = params.get(0);
                        VariableElement second = params.get(1);
                        TypeMirror tu = elementUtils.getTypeElement(TimeUnit.class.getName()).asType();
                        TypeMirror typeMirror = first.asType();
                        if (typeMirror.toString().equals("long") && typeUtils.isAssignable(second.asType(), tu)) {

                            PropertyMetadata metadata = metadataBuilder.visitProperty(
                                    concreteClass,
                                    declaringClass,
                                    Duration.class.getName(),
                                    configurationPrefix + propertyName,
                                    null,
                                    null
                            );

                            writer.visitConfigBuilderDurationMethod(
                                    prefix,
                                    modelUtils.resolveTypeReference(method.getReturnType()),
                                    methodName,
                                    metadata.getPath()
                            );
                        }
                    }
                }

                @SuppressWarnings("MagicNumber")
                @Override
                protected boolean isAcceptable(Element element) {
                    // ignore deprecated methods
                    if (annotationUtils.hasStereotype(element, Deprecated.class)) {
                        return false;
                    }
                    Set<Modifier> modifiers = element.getModifiers();
                    if (element.getKind() == ElementKind.METHOD) {
                        ExecutableElement method = (ExecutableElement) element;
                        int paramCount = method.getParameters().size();
                        return modifiers.contains(Modifier.PUBLIC) && ((paramCount > 0 && paramCount < 3) || allowZeroArgs && paramCount == 0) && isPrefixedWith(method, prefixes);
                    } else {
                        return false;
                    }
                }

                private boolean isPrefixedWith(Element enclosedElement, List<String> prefixes) {
                    String name = enclosedElement.getSimpleName().toString();
                    for (String prefix : prefixes) {
                        if (name.startsWith(prefix)) {
                            return true;
                        }
                    }
                    return false;
                }

                private String getMethodPrefix(List<String> prefixes, String methodName) {
                    for (String prefix : prefixes) {
                        if (methodName.startsWith(prefix)) {
                            return prefix;
                        }
                    }
                    return methodName;
                }
            };

            builderType.accept(visitor, null);
        }

        private BeanDefinitionWriter createBeanDefinitionWriterFor(TypeElement typeElement) {
            TypeMirror providerTypeParam =
                    genericUtils.interfaceGenericTypeFor(typeElement, Provider.class);
            AnnotationMetadata annotationMetadata = annotationUtils.getAnnotationMetadata(typeElement);

            PackageElement packageElement = elementUtils.getPackageOf(typeElement);
            String beanClassName = modelUtils.simpleBinaryNameFor(typeElement);

            boolean isInterface = JavaModelUtils.isInterface(typeElement);

            if (configurationMetadata != null) {
                // unfortunate we have to do this
                String existingPrefix = annotationMetadata.getValue(
                        ConfigurationReader.class,
                        "prefix", String.class)
                        .orElse("");

                annotationMetadata = DefaultAnnotationMetadata.mutateMember(
                        annotationMetadata,
                        ConfigurationReader.class.getName(),
                        "prefix",
                        StringUtils.isNotEmpty(existingPrefix) ? existingPrefix + "." + configurationMetadata.getName() : configurationMetadata.getName()
                );
            }


            BeanDefinitionWriter beanDefinitionWriter = new BeanDefinitionWriter(
                    packageElement.getQualifiedName().toString(),
                    beanClassName,
                    providerTypeParam == null
                            ? elementUtils.getBinaryName(typeElement).toString()
                            : providerTypeParam.toString(),
                    isInterface,
                    annotationMetadata);

            visitTypeArguments(typeElement, beanDefinitionWriter);

            return beanDefinitionWriter;
        }

        private void visitTypeArguments(TypeElement typeElement, BeanDefinitionWriter beanDefinitionWriter) {
            Map<String, Map<String, Object>> typeArguments = genericUtils.buildGenericTypeArgumentInfo(typeElement);
            beanDefinitionWriter.visitTypeArguments(
                    typeArguments
            );
        }

        private DynamicName createProxyKey(String beanName) {
            return new DynamicName(beanName + "$Proxy");
        }

        @SuppressWarnings("MagicNumber")
        private AopProxyWriter createIntroductionAdviceWriter(TypeElement typeElement) {
            AnnotationMetadata annotationMetadata = annotationUtils.getAnnotationMetadata(typeElement);

            PackageElement packageElement = elementUtils.getPackageOf(typeElement);
            String beanClassName = modelUtils.simpleBinaryNameFor(typeElement);
            Object[] aroundInterceptors = annotationMetadata
                    .getAnnotationNamesByStereotype(AROUND_TYPE)
                    .toArray();
            Object[] introductionInterceptors = annotationMetadata
                    .getAnnotationNamesByStereotype(Introduction.class)
                    .toArray();

            String[] interfaceTypes = annotationMetadata.getValue(Introduction.class, "interfaces", String[].class).orElse(new String[0]);

            Object[] interceptorTypes = ArrayUtils.concat(aroundInterceptors, introductionInterceptors);
            boolean isInterface = JavaModelUtils.isInterface(typeElement);
            AopProxyWriter aopProxyWriter = new AopProxyWriter(
                    packageElement.getQualifiedName().toString(),
                    beanClassName,
                    isInterface,
                    annotationMetadata,
                    interfaceTypes,
                    interceptorTypes);

            if (ArrayUtils.isNotEmpty(interfaceTypes)) {
                List<? extends AnnotationMirror> annotationMirrors = typeElement.getAnnotationMirrors();
                Set<TypeElement> additionalInterfaces = new HashSet<>(3);
                populateIntroductionInterfaces(annotationMirrors, additionalInterfaces);
                if (!additionalInterfaces.isEmpty()) {
                    for (TypeElement additionalInterface : additionalInterfaces) {
                        visitIntroductionAdviceInterface(additionalInterface, annotationMetadata, aopProxyWriter);
                    }
                }
            }
            return aopProxyWriter;
        }

        private void populateIntroductionInterfaces(List<? extends AnnotationMirror> annotationMirrors, Set<TypeElement> additionalInterfaces) {
            for (AnnotationMirror annotationMirror : annotationMirrors) {
                DeclaredType annotationType = annotationMirror.getAnnotationType();
                if (annotationType.toString().equals(Introduction.class.getName())) {
                    Map<? extends ExecutableElement, ? extends AnnotationValue> values = annotationMirror.getElementValues();
                    for (Map.Entry<? extends ExecutableElement, ? extends AnnotationValue> entry : values.entrySet()) {
                        ExecutableElement key = entry.getKey();
                        if (key.toString().equalsIgnoreCase("interfaces()")) {
                            Object value = entry.getValue().getValue();
                            if (value instanceof List) {
                                for (Object v : ((List) value)) {
                                    if (v instanceof AnnotationValue) {
                                        tryAddAnnotationValue(additionalInterfaces, (AnnotationValue) v);
                                    }
                                }
                            } else if (value instanceof AnnotationValue) {
                                tryAddAnnotationValue(additionalInterfaces, (AnnotationValue) value);
                            }
                        }
                    }
                } else {
                    Element element = annotationType.asElement();
                    if (annotationUtils.hasStereotype(element, Introduction.class)) {
                        populateIntroductionInterfaces(element.getAnnotationMirrors(), additionalInterfaces);
                    }
                }
            }
        }

        private void tryAddAnnotationValue(Set<TypeElement> additionalInterfaces, AnnotationValue v) {
            Object v2 = v.getValue();
            if (v2 instanceof TypeMirror) {
                TypeMirror tm = (TypeMirror) v2;
                if (tm.getKind() == TypeKind.DECLARED) {
                    DeclaredType dt = (DeclaredType) tm;
                    additionalInterfaces.add((TypeElement) dt.asElement());
                }
            }
        }

        private BeanDefinitionWriter createFactoryBeanMethodWriterFor(ExecutableElement method, TypeElement producedElement) {
            AnnotationMetadata annotationMetadata = annotationUtils.newAnnotationBuilder().buildForParent(producedElement, method, true);
            PackageElement producedPackageElement = elementUtils.getPackageOf(producedElement);
            PackageElement definingPackageElement = elementUtils.getPackageOf(concreteClass);

            boolean isInterface = JavaModelUtils.isInterface(producedElement);
            String packageName = producedPackageElement.getQualifiedName().toString();
            String beanDefinitionPackage = definingPackageElement.getQualifiedName().toString();
            String shortClassName = modelUtils.simpleBinaryNameFor(producedElement);
            String upperCaseMethodName = NameUtils.capitalize(method.getSimpleName().toString());
            String factoryMethodBeanDefinitionName = beanDefinitionPackage + ".$" + concreteClass.getSimpleName().toString() + "$" + upperCaseMethodName + factoryMethodIndex.getAndIncrement() + "Definition";
            return new BeanDefinitionWriter(
                    packageName,
                    shortClassName,
                    factoryMethodBeanDefinitionName,
                    modelUtils.resolveTypeReference(producedElement).toString(),
                    isInterface,
                    annotationMetadata);
        }

        private ExecutableElementParamInfo populateParameterData(@Nullable String declaringTypeName, ExecutableElement element, Map<String, Object> boundTypes) {
            if (element == null) {
                return new ExecutableElementParamInfo(false, null);
            }
            AnnotationMetadata elementMetadata;

            if (declaringTypeName == null) {
                elementMetadata = annotationUtils.getAnnotationMetadata(
                        element
                );
            } else {
                elementMetadata = annotationUtils.newAnnotationBuilder().build(
                        declaringTypeName,
                        element
                );
            }
            ExecutableElementParamInfo params = new ExecutableElementParamInfo(
                    modelUtils.isPrivate(element),
                    elementMetadata
            );
            final boolean isConstructBinding = elementMetadata.hasDeclaredStereotype(ConfigurationInject.class);
            if (isConstructBinding) {
                    this.configurationMetadata = metadataBuilder.visitProperties(
                            concreteClass,
                            null);

            }


            element.getParameters().forEach(paramElement -> {

                String argName = paramElement.getSimpleName().toString();
                TypeMirror typeMirror = paramElement.asType();
                AnnotationMetadata annotationMetadata = annotationUtils.getAnnotationMetadata(paramElement);
                if (annotationMetadata.hasDeclaredAnnotation("org.jetbrains.annotations.Nullable")
                        || (kotlinContinuationType != null && typeUtils.isAssignable(typeUtils.erasure(typeMirror), kotlinContinuationType))) {
                    annotationMetadata = DefaultAnnotationMetadata.mutateMember(
                            annotationMetadata,
                            "javax.annotation.Nullable",
                            Collections.emptyMap()
                    );
                }

                if (annotationMetadata.hasStereotype(ANN_CONSTRAINT)) {
                    params.setValidated(true);
                }

<<<<<<< HEAD
=======
                TypeMirror typeMirror = paramElement.asType();
                if (isConstructBinding) {
                    if (Stream.of(Property.class, Value.class, Parameter.class).noneMatch(annotationMetadata::hasAnnotation)) {
                        final Element parameterElement = typeUtils.asElement(typeMirror);
                        final AnnotationMetadata parameterTypeMetadata = parameterElement != null ? annotationUtils.getAnnotationMetadata(parameterElement) : AnnotationMetadata.EMPTY_METADATA;
                        if (!parameterTypeMetadata.hasStereotype(Scope.class)) {
                            annotationMetadata = addPropertyMetadata(annotationMetadata, paramElement, argName);
                        }
                    }
                }
                params.addAnnotationMetadata(argName, annotationMetadata);

>>>>>>> 672488d1

                TypeKind kind = typeMirror.getKind();
                if ((kind == TypeKind.ERROR) && !processingOver) {
                    throw new PostponeToNextRoundException();    
                }

                switch (kind) {
                    case ARRAY:
                        ArrayType arrayType = (ArrayType) typeMirror;
                        TypeMirror componentType = arrayType.getComponentType();
                        Object resolvedType = modelUtils.resolveTypeReference(arrayType);
                        params.addParameter(
                                argName,
                                resolvedType,
                                genericUtils.resolveTypeReference(arrayType, boundTypes)
                        );
                        params.addGenericTypes(argName, Collections.singletonMap("E", modelUtils.resolveTypeReference(componentType)));

                        break;
                    case TYPEVAR:
                        TypeVariable typeVariable = (TypeVariable) typeMirror;

                        DeclaredType parameterType = genericUtils.resolveTypeVariable(paramElement, typeVariable);
                        if (parameterType != null) {

                            params.addParameter(
                                    argName,
                                    modelUtils.resolveTypeReference(typeVariable),
                                    genericUtils.resolveTypeReference(typeVariable, boundTypes)
                            );
                            params.addGenericTypes(argName, Collections.singletonMap(typeVariable.toString(), genericUtils.resolveTypeReference(typeVariable, boundTypes)));
                        } else {
                            error(element, "Unprocessable generic type [%s] for param [%s] of element %s", typeVariable, paramElement, element);
                        }

                        break;
                    case DECLARED:
                        DeclaredType declaredType = (DeclaredType) typeMirror;


                        TypeElement typeElement = elementUtils.getTypeElement(typeUtils.erasure(declaredType).toString());
                        if (typeElement == null) {
                            typeElement = (TypeElement) declaredType.asElement();
                        }

                        Object type = modelUtils.resolveTypeReference(typeElement);
                        params.addParameter(
                                argName,
                                type,
                                type
                        );

                        Map<String, Object> resolvedParameters = genericUtils.resolveGenericTypes(declaredType, typeElement, boundTypes);
                        if (!resolvedParameters.isEmpty()) {
                            params.addGenericTypes(argName, resolvedParameters);
                        }
                        break;
                    default:
                        if (kind.isPrimitive()) {
                            String typeName;
                            if (typeMirror instanceof DeclaredType) {
                                DeclaredType dt = (DeclaredType) typeMirror;
                                typeName = dt.asElement().getSimpleName().toString();
                            } else {
                                typeName = modelUtils.resolveTypeName(typeMirror);
                            }
                            Object argType = modelUtils.classOfPrimitiveFor(typeName);
                            params.addParameter(argName, argType, argType);
                        } else {
                            error(element, "Unprocessable element type [%s] for param [%s] of element %s", kind, paramElement, element);
                        }
                }
            });

            return params;
        }

        private boolean shouldExclude(Set<String> includes, Set<String> excludes, String propertyName) {
            if (!includes.isEmpty() && !includes.contains(propertyName)) {
                return true;
            }
            if (!excludes.isEmpty() && excludes.contains(propertyName)) {
                return true;
            }
            return false;
        }

        private boolean shouldExclude(ConfigurationMetadata configurationMetadata, String propertyName) {
            return shouldExclude(configurationMetadata.getIncludes(), configurationMetadata.getExcludes(), propertyName);
        }
    }

    /**
     * A dynamic name.
     */
    static class DynamicName implements Name {
        private final CharSequence name;

        /**
         * @param name The name
         */
        public DynamicName(CharSequence name) {
            this.name = name;
        }

        @Override
        public boolean contentEquals(CharSequence cs) {
            return name.equals(cs);
        }

        @Override
        public int length() {
            return name.length();
        }

        @Override
        public char charAt(int index) {
            return name.charAt(index);
        }

        @Override
        public CharSequence subSequence(int start, int end) {
            return name.subSequence(start, end);
        }

        @Override
        public boolean equals(Object o) {
            if (this == o) {
                return true;
            }
            if (o == null || getClass() != o.getClass()) {
                return false;
            }

            DynamicName that = (DynamicName) o;

            return name.equals(that.name);
        }

        @Override
        public int hashCode() {
            return name.hashCode();
        }
    }

    /**
     * Exception to indicate postponing processing to next round.
     */
    private static class PostponeToNextRoundException extends RuntimeException {

    }

}<|MERGE_RESOLUTION|>--- conflicted
+++ resolved
@@ -2045,8 +2045,6 @@
                     params.setValidated(true);
                 }
 
-<<<<<<< HEAD
-=======
                 TypeMirror typeMirror = paramElement.asType();
                 if (isConstructBinding) {
                     if (Stream.of(Property.class, Value.class, Parameter.class).noneMatch(annotationMetadata::hasAnnotation)) {
@@ -2058,8 +2056,6 @@
                     }
                 }
                 params.addAnnotationMetadata(argName, annotationMetadata);
-
->>>>>>> 672488d1
 
                 TypeKind kind = typeMirror.getKind();
                 if ((kind == TypeKind.ERROR) && !processingOver) {
