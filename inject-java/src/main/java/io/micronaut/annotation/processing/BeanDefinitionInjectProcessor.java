--- conflicted
+++ resolved
@@ -356,15 +356,8 @@
         private boolean isDeclaredBean(@Nullable MethodElement constructor, boolean hasQualifier) {
             final AnnotationMetadata concreteClassMetadata = this.concreteClassMetadata;
             return isExecutableType ||
-<<<<<<< HEAD
-                    concreteClassElement.hasDeclaredStereotype(Bean.class) ||
-                    concreteClassMetadata.hasStereotype(AnnotationUtil.SCOPE) ||
-                    concreteClassMetadata.hasStereotype(DefaultScope.class) ||
+                    isDeclaredBeanInMetadata(concreteClassMetadata) ||
                     (constructor != null && constructor.hasStereotype(AnnotationUtil.INJECT)) || hasQualifier;
-=======
-                    isDeclaredBeanInMetadata(concreteClassMetadata) ||
-                    (constructor != null && constructor.hasStereotype(Inject.class)) || hasQualifier;
->>>>>>> cb237da2
         }
 
         /**
@@ -2058,7 +2051,7 @@
 
     private boolean isDeclaredBeanInMetadata(AnnotationMetadata concreteClassMetadata) {
         return concreteClassMetadata.hasDeclaredStereotype(Bean.class) ||
-                concreteClassMetadata.hasStereotype(Scope.class) ||
+                concreteClassMetadata.hasStereotype(AnnotationUtil.SCOPE) ||
                 concreteClassMetadata.hasStereotype(DefaultScope.class);
     }
 
