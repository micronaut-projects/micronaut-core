/*
 * Copyright 2017-2019 original authors
 *
 * Licensed under the Apache License, Version 2.0 (the "License");
 * you may not use this file except in compliance with the License.
 * You may obtain a copy of the License at
 *
 * http://www.apache.org/licenses/LICENSE-2.0
 *
 * Unless required by applicable law or agreed to in writing, software
 * distributed under the License is distributed on an "AS IS" BASIS,
 * WITHOUT WARRANTIES OR CONDITIONS OF ANY KIND, either express or implied.
 * See the License for the specific language governing permissions and
 * limitations under the License.
 */
package io.micronaut.inject.generics

import io.micronaut.annotation.processing.test.AbstractTypeElementSpec
import io.micronaut.context.event.BeanCreatedEventListener
import io.micronaut.inject.BeanDefinition
import io.micronaut.inject.ExecutableMethod
import io.micronaut.inject.writer.BeanDefinitionWriter
import spock.lang.Unroll
import zipkin2.Span
import zipkin2.reporter.AsyncReporter
import zipkin2.reporter.Reporter

import javax.validation.ConstraintViolationException
import java.util.function.Function
import java.util.function.Supplier

class GenericTypeArgumentsSpec extends AbstractTypeElementSpec {

<<<<<<< HEAD
    void "test recusive generic type parameter"() {
        given:
        BeanDefinition definition = buildBeanDefinition('test.TrackedSortedSet','''\
=======
    void "test generic type arguments with inner classes resolve"() {
        given:
        def definition = buildBeanDefinition('innergenerics.Outer$FooImpl', '''
package innergenerics;

class Outer {

    interface Foo<T extends CharSequence> {}
    
    @jakarta.inject.Singleton
    class FooImpl implements Foo<String> {}
}
''')
        def itfe = definition.beanType.classLoader.loadClass('innergenerics.Outer$Foo')

        expect:
        definition.getTypeParameters(itfe).length == 1
    }

    void "test type arguments with inherited fields"() {
        given:
        BeanDefinition definition = buildBeanDefinition('inheritedfields.UserDaoClient', '''
package inheritedfields;

import jakarta.inject.*;

@Singleton
class UserDaoClient extends DaoClient<User>{
}

@Singleton
class UserDao extends Dao<User> {
}

class User {
}

class DaoClient<T> {

    @Inject
    Dao<T> dao;
}

class Dao<T> {
}
''')
        expect:
        definition.injectedFields.first().asArgument().typeParameters.length == 1
        definition.injectedFields.first().asArgument().typeParameters[0].type.simpleName == "User"
    }

    void "test type arguments for exception handler"() {
        given:
        BeanDefinition definition = buildBeanDefinition('exceptionhandler.Test', '''\
package exceptionhandler;

import io.micronaut.inject.annotation.*;
import io.micronaut.context.annotation.*;
import javax.validation.ConstraintViolationException;

@Context
class Test implements ExceptionHandler<ConstraintViolationException, java.util.function.Supplier<Foo>> {

    public java.util.function.Supplier<Foo> handle(String request, ConstraintViolationException e) {
        return null;
    }
}

interface Foo {}
interface ExceptionHandler<T extends Throwable, R> {
    R handle(String request, T exception);
}
''')
        expect:
        definition != null
        def typeArgs = definition.getTypeArguments("exceptionhandler.ExceptionHandler")
        typeArgs.size() == 2
        typeArgs[0].type == ConstraintViolationException
        typeArgs[1].type == Supplier
    }

    void "test type arguments for factory returning interface"() {
        given:
        BeanDefinition definition = buildBeanDefinition('factorygenerics.Test$MyFunc0', '''\
package factorygenerics;

import io.micronaut.inject.annotation.*;
import io.micronaut.context.annotation.*;

@Factory
class Test {

    @Bean
    io.micronaut.context.event.BeanCreatedEventListener<Foo> myFunc() {
        return (event) -> event.getBean();
    }
}

interface Foo {}

''')
        expect:
        definition != null
        definition.getTypeArguments(BeanCreatedEventListener).size() == 1
        definition.getTypeArguments(BeanCreatedEventListener)[0].type.name == 'factorygenerics.Foo'
    }

    @Unroll
    void "test generic return type resolution for return type: #returnType"() {
        given:
        BeanDefinition definition = buildBeanDefinition('test.Test', """\
package test;

import io.micronaut.inject.annotation.*;
import io.micronaut.context.annotation.*;
import java.util.*;

@jakarta.inject.Singleton
class Test {

    @Executable
    public $returnType test() {
        return null;
    }
}
""")
        def method = definition.getRequiredMethod("test")

        expect:
        method.getDescription(true).startsWith("$returnType" )

        where:
        returnType <<
                ['List<Map<String, Integer>>',
                 'List<List<String>>',
                 'List<String>',
                 'Map<String, Integer>']
    }

    void "test wildcard placeholder"() {
        given:
        BeanDefinition definition = buildBeanDefinition('test.ConvertibleValuesSerializer', '''
package test;

import com.fasterxml.jackson.core.JsonGenerator;
import com.fasterxml.jackson.databind.JsonSerializer;
import com.fasterxml.jackson.databind.SerializerProvider;
import io.micronaut.core.convert.value.ConvertibleValues;

import jakarta.inject.Singleton;
import java.io.IOException;
import java.util.Map;
import io.micronaut.context.annotation.Executable;

@Singleton
@Executable
class ConvertibleValuesSerializer extends JsonSerializer<ConvertibleValues<?>> {

    @Override
    public boolean isEmpty(SerializerProvider provider, ConvertibleValues<?> value) {
        return value.isEmpty();
    }

    @Override
    public void serialize(ConvertibleValues<?> value, JsonGenerator gen, SerializerProvider serializers) throws IOException {
        gen.writeStartObject();

        for (Map.Entry<String, ?> entry : value) {
            String fieldName = entry.getKey();
            Object v = entry.getValue();
            if (v != null) {
                gen.writeFieldName(fieldName);
                gen.writeObject(v);
            }
        }
        gen.writeEndObject();
    }
}
''')
        expect:
        definition != null
    }

    void "test recusive generic type parameter"() {
        given:
        BeanDefinition definition = buildBeanDefinition('test.TrackedSortedSet', '''\
>>>>>>> d668de9e
package test;

import io.micronaut.inject.annotation.*;
import io.micronaut.context.annotation.*;

<<<<<<< HEAD
@javax.inject.Singleton
=======
@jakarta.inject.Singleton
>>>>>>> d668de9e
final class TrackedSortedSet<T extends java.lang.Comparable<? super T>> {
 public TrackedSortedSet(java.util.Collection<? extends T> initial) {
        super();
    }
}

''')
        expect:
        definition != null
    }

    void "test type arguments for interface"() {
        given:
        BeanDefinition definition = buildBeanDefinition('test.Test', '''\
package test;

import io.micronaut.inject.annotation.*;
import io.micronaut.context.annotation.*;

@jakarta.inject.Singleton
class Test implements java.util.function.Function<String, Integer>{

    public Integer apply(String str) {
        return 10;
    }
}

class Foo {}
''')
        expect:
        definition != null
        definition.getTypeArguments(Function).size() == 2
        definition.getTypeArguments(Function)[0].name == 'T'
        definition.getTypeArguments(Function)[1].name == 'R'
        definition.getTypeArguments(Function)[0].type == String
        definition.getTypeArguments(Function)[1].type == Integer
    }

    void "test type arguments for inherited interface"() {
        given:
        BeanDefinition definition = buildBeanDefinition('test.Test', '''\
package test;

import io.micronaut.inject.annotation.*;
import io.micronaut.context.annotation.*;

@jakarta.inject.Singleton
class Test implements Foo {

    public Integer apply(String str) {
        return 10;
    }
}

interface Foo extends java.util.function.Function<String, Integer> {}
''')
        expect:
        definition != null
        definition.getTypeArguments(Function).size() == 2
        definition.getTypeArguments(Function)[0].name == 'T'
        definition.getTypeArguments(Function)[1].name == 'R'
        definition.getTypeArguments(Function)[0].type == String
        definition.getTypeArguments(Function)[1].type == Integer
    }

    void "test type arguments for inherited interface 2"() {
        given:
        BeanDefinition definition = buildBeanDefinition('test.Test', '''\
package test;

import io.micronaut.inject.annotation.*;
import io.micronaut.context.annotation.*;

@jakarta.inject.Singleton
class Test implements Bar {

    public Integer apply(String str) {
        return 10;
    }
}

interface Bar extends Foo<Integer> {}
interface Foo<A> extends java.util.function.Function<String, A> {}
''')
        expect:
        definition != null
        definition.getTypeArguments(Function).size() == 2
        definition.getTypeArguments(Function)[0].name == 'T'
        definition.getTypeArguments(Function)[1].name == 'R'
        definition.getTypeArguments(Function)[0].type == String
        definition.getTypeArguments(Function)[1].type == Integer
    }

    void "test type arguments for inherited interface - using same name as another type parameter"() {
        given:
        BeanDefinition definition = buildBeanDefinition('test.Test', '''\
package test;

import io.micronaut.inject.annotation.*;
import io.micronaut.context.annotation.*;

@jakarta.inject.Singleton
class Test implements Bar {

    public Integer apply(String str) {
        return 10;
    }
}

interface Bar extends Foo<Integer> {}
interface Foo<T> extends java.util.function.Function<String, T> {}
''')
        expect:
        definition != null
        definition.getTypeArguments(Function).size() == 2
        definition.getTypeArguments(Function)[0].name == 'T'
        definition.getTypeArguments(Function)[1].name == 'R'
        definition.getTypeArguments(Function)[0].type == String
        definition.getTypeArguments(Function)[1].type == Integer
    }


    void "test type arguments for superclass that implements interface"() {
        given:
        BeanDefinition definition = buildBeanDefinition('test.Test', '''\
package test;

import io.micronaut.inject.annotation.*;
import io.micronaut.context.annotation.*;

@jakarta.inject.Singleton
class Test extends Foo {

    public Integer apply(String str) {
        return 10;
    }
}

abstract class Foo implements java.util.function.Function<String, Integer> {}
''')
        expect:
        definition != null
        definition.getTypeArguments(Function).size() == 2
        definition.getTypeArguments(Function)[0].name == 'T'
        definition.getTypeArguments(Function)[1].name == 'R'
        definition.getTypeArguments(Function)[0].type == String
        definition.getTypeArguments(Function)[1].type == Integer
    }

    void "test type arguments for superclass"() {
        given:
        BeanDefinition definition = buildBeanDefinition('test.Test', '''\
package test;

import io.micronaut.inject.annotation.*;
import io.micronaut.context.annotation.*;

@jakarta.inject.Singleton
class Test extends Foo<String, Integer> {

    public Integer apply(String str) {
        return 10;
    }
}

abstract class Foo<T, R> {

    abstract R apply(T t);
}
''')
        expect:
        definition != null
        definition.getTypeArguments('test.Foo').size() == 2
        definition.getTypeArguments('test.Foo')[0].name == 'T'
        definition.getTypeArguments('test.Foo')[1].name == 'R'
        definition.getTypeArguments('test.Foo')[0].type == String
        definition.getTypeArguments('test.Foo')[1].type == Integer
    }

    void "test type arguments for factory"() {
        given:
        BeanDefinition definition = buildBeanDefinition('test.Test$MyFunc0', '''\
package test;

import io.micronaut.inject.annotation.*;
import io.micronaut.context.annotation.*;

@Factory
class Test {

    @Bean
    java.util.function.Function<String, Integer> myFunc() {
        return (str) -> 10;
    }
}

''')
        expect:
        definition != null
        definition.getTypeArguments(Function).size() == 2
        definition.getTypeArguments(Function)[0].name == 'T'
        definition.getTypeArguments(Function)[1].name == 'R'
        definition.getTypeArguments(Function)[0].type == String
        definition.getTypeArguments(Function)[1].type == Integer
    }

    void "test type arguments for factory with inheritance"() {
        given:
        BeanDefinition definition = buildBeanDefinition('test.Test$MyFunc0', '''\
package test;

import io.micronaut.inject.annotation.*;
import io.micronaut.context.annotation.*;

@Factory
class Test {

    @Bean
    Foo myFunc() {
        return (str) -> 10;
    }
}

interface Foo extends java.util.function.Function<String, Integer> {}

''')
        expect:
        definition != null
        definition.getTypeArguments(Function).size() == 2
        definition.getTypeArguments(Function)[0].name == 'T'
        definition.getTypeArguments(Function)[1].name == 'R'
        definition.getTypeArguments(Function)[0].type == String
        definition.getTypeArguments(Function)[1].type == Integer
    }

    void "test type arguments for factory with interface"() {
        given:
        BeanDefinition definition = buildBeanDefinition('test.Test$AsyncReporter0', '''\
package test;

import io.micronaut.inject.annotation.*;
import io.micronaut.context.annotation.*;
import zipkin2.reporter.*;
import zipkin2.*;

@Factory
class Test {

    @jakarta.inject.Singleton
    AsyncReporter<Span> asyncReporter() {
        return null;
    }
}

''')
        expect:
        definition != null
        definition.getTypeParameters(AsyncReporter) == [Span] as Class[]
        definition.getTypeParameters(Reporter) == [Span] as Class[]

    }

    void "test type arguments for factory with AOP advice applied"() {
        given:
        BeanDefinition definition = buildBeanDefinition('test.$TestFactory$MyFunc0' + BeanDefinitionWriter.CLASS_SUFFIX + BeanDefinitionWriter.PROXY_SUFFIX, '''\
package test;

import io.micronaut.inject.annotation.*;
import io.micronaut.context.annotation.*;

@Factory
class TestFactory {

    @Bean
    @io.micronaut.aop.simple.Mutating("foo")
    java.util.function.Function<String, Integer> myFunc() {
        return (String str) -> 10;
    }
}

''')
        expect:
        definition != null
        definition.getTypeArguments(Function).size() == 2
        definition.getTypeArguments(Function)[0].name == 'T'
        definition.getTypeArguments(Function)[1].name == 'R'
        definition.getTypeArguments(Function)[0].type == String
        definition.getTypeArguments(Function)[1].type == Integer
    }

    void "test type arguments for methods"() {
        BeanDefinition definition = buildBeanDefinition('test.StatusController', '''
package test;

import io.micronaut.http.annotation.*;

class GenericController<T> {

    @Post
    T save(@Body T entity) {
        return entity;
    }
}

@Controller
class StatusController extends GenericController<String> {

}
''')
        List<ExecutableMethod> methods = definition.getExecutableMethods().toList()

        expect:
        definition != null
        methods.size() == 1


        and:
        def method = methods[0]
        method.getArguments()[0].type == String
        method.getReturnType().type == String
    }

    void 'test collection field with generics'() {
        given:
        def definition = buildBeanDefinition('test.MyConfig', '''
package test;

import io.micronaut.context.annotation.ConfigurationProperties;
import java.util.*;

@ConfigurationProperties("foo.bar")
public class MyConfig {
    private Map<String, Map<String, Value>> map = new HashMap<>();

    public void setMap(Map<String, Map<String, Value>> map) {
        this.map = map;
    }
}

class Value {}
''')
        def methodInjectionPoint = definition.injectedMethods.iterator().next()
        def argument = methodInjectionPoint.arguments[0]
        def parameters = argument.typeParameters
        expect:
        parameters
        parameters.length == 2
        parameters[0].type == String
    }
}<|MERGE_RESOLUTION|>--- conflicted
+++ resolved
@@ -31,11 +31,6 @@
 
 class GenericTypeArgumentsSpec extends AbstractTypeElementSpec {
 
-<<<<<<< HEAD
-    void "test recusive generic type parameter"() {
-        given:
-        BeanDefinition definition = buildBeanDefinition('test.TrackedSortedSet','''\
-=======
     void "test generic type arguments with inner classes resolve"() {
         given:
         def definition = buildBeanDefinition('innergenerics.Outer$FooImpl', '''
@@ -222,17 +217,12 @@
     void "test recusive generic type parameter"() {
         given:
         BeanDefinition definition = buildBeanDefinition('test.TrackedSortedSet', '''\
->>>>>>> d668de9e
-package test;
-
-import io.micronaut.inject.annotation.*;
-import io.micronaut.context.annotation.*;
-
-<<<<<<< HEAD
-@javax.inject.Singleton
-=======
-@jakarta.inject.Singleton
->>>>>>> d668de9e
+package test;
+
+import io.micronaut.inject.annotation.*;
+import io.micronaut.context.annotation.*;
+
+@jakarta.inject.Singleton
 final class TrackedSortedSet<T extends java.lang.Comparable<? super T>> {
  public TrackedSortedSet(java.util.Collection<? extends T> initial) {
         super();
