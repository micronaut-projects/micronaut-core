--- conflicted
+++ resolved
@@ -23,10 +23,7 @@
     void "test configuration injection with @Value"() {
         given:
         ApplicationContext context = ApplicationContext.run(
-<<<<<<< HEAD
-=======
                 "spec.name": getClass().simpleName,
->>>>>>> d668de9e
                 "foo.bar":"8080",
                 "camelCase.URL":"http://localhost"
         )
