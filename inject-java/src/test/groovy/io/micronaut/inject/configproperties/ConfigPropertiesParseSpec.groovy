package io.micronaut.inject.configproperties

import io.micronaut.context.ApplicationContext
import io.micronaut.context.BeanContext
import io.micronaut.context.annotation.ConfigurationReader
import io.micronaut.context.annotation.Property
import io.micronaut.core.convert.format.ReadableBytes
import io.micronaut.annotation.processing.test.AbstractTypeElementSpec
import io.micronaut.inject.BeanDefinition
import io.micronaut.inject.BeanFactory
import io.micronaut.inject.configuration.Engine

class ConfigPropertiesParseSpec extends AbstractTypeElementSpec {

    void "test inner class paths - pojo inheritance"() {
        when:
        BeanDefinition beanDefinition = buildBeanDefinition('test.MyConfig$ChildConfig', '''
package test;

import io.micronaut.context.annotation.*;
import java.time.Duration;

@ConfigurationProperties("foo.bar")
class MyConfig {
    String host;


    public String getHost() {
        return host;
    }

    public void setHost(String host) {
        this.host = host;
    }
    
    @ConfigurationProperties("baz")
    static class ChildConfig extends ParentConfig {
        protected String stuff;
    }
}

class ParentConfig {
    private String foo;
    
    public void setFoo(String foo) {
        this.foo = foo;
    }
}
''')
        then:
        beanDefinition.synthesize(ConfigurationReader).prefix() == 'foo.bar.baz'
        beanDefinition.injectedFields.size() == 1
        beanDefinition.injectedMethods.size() == 1
        beanDefinition.injectedFields[0].getAnnotationMetadata().hasAnnotation(Property)
        beanDefinition.injectedFields[0].getAnnotationMetadata().synthesize(Property).name() == 'foo.bar.baz.stuff'
        beanDefinition.injectedFields[0].name == 'stuff'

        beanDefinition.injectedMethods[0].getAnnotationMetadata().hasAnnotation(Property)
        beanDefinition.injectedMethods[0].getAnnotationMetadata().synthesize(Property).name() == 'foo.bar.baz.foo'
        beanDefinition.injectedMethods[0].name == 'setFoo'
    }

    void "test inner class paths - fields"() {
        when:
        BeanDefinition beanDefinition = buildBeanDefinition('test.MyConfig$ChildConfig', '''
package test;

import io.micronaut.context.annotation.*;
import java.time.Duration;

@ConfigurationProperties("foo.bar")
class MyConfig {
    String host;


    public String getHost() {
        return host;
    }

    public void setHost(String host) {
        this.host = host;
    }
    
    @ConfigurationProperties("baz")
    static class ChildConfig {
        protected String stuff;
    }
}
''')
        then:
        beanDefinition.synthesize(ConfigurationReader).prefix() == 'foo.bar.baz'
        beanDefinition.injectedFields.size() == 1
        beanDefinition.injectedMethods.size() == 0
        beanDefinition.injectedFields[0].getAnnotationMetadata().hasAnnotation(Property)
        beanDefinition.injectedFields[0].getAnnotationMetadata().synthesize(Property).name() == 'foo.bar.baz.stuff'
        beanDefinition.injectedFields[0].name == 'stuff'
    }

    void "test inner class paths - one level"() {
        when:
        BeanDefinition beanDefinition = buildBeanDefinition('test.MyConfig$ChildConfig', '''
package test;

import io.micronaut.context.annotation.*;
import java.time.Duration;

@ConfigurationProperties("foo.bar")
class MyConfig {
    String host;


    public String getHost() {
        return host;
    }

    public void setHost(String host) {
        this.host = host;
    }
    
    @ConfigurationProperties("baz")
    static class ChildConfig {
        String stuff;
    
        public String getStuff() {
            return stuff;
        }
    
        public void setStuff(String stuff) {
            this.stuff = stuff;
        }
    }
}
''')
        then:
        beanDefinition.injectedFields.size() == 0
        beanDefinition.injectedMethods.size() == 1
        beanDefinition.injectedMethods[0].getAnnotationMetadata().hasAnnotation(Property)
        beanDefinition.injectedMethods[0].getAnnotationMetadata().synthesize(Property).name() == 'foo.bar.baz.stuff'
        beanDefinition.injectedMethods[0].name == 'setStuff'
    }


    void "test inner class paths - two levels"() {
        when:
        BeanDefinition beanDefinition = buildBeanDefinition('test.MyConfig$ChildConfig$MoreConfig', '''
package test;

import io.micronaut.context.annotation.*;
import java.time.Duration;

@ConfigurationProperties("foo.bar")
class MyConfig {
    String host;


    public String getHost() {
        return host;
    }

    public void setHost(String host) {
        this.host = host;
    }
    
    @ConfigurationProperties("baz")
    static class ChildConfig {
        String stuff;
    
        public String getStuff() {
            return stuff;
        }
    
        public void setStuff(String stuff) {
            this.stuff = stuff;
        }
        
        @ConfigurationProperties("more")
        static class MoreConfig {
            String stuff;
        
            public String getStuff() {
                return stuff;
            }
        
            public void setStuff(String stuff) {
                this.stuff = stuff;
            }
        }
    }
}
''')
        then:
        beanDefinition.injectedFields.size() == 0
        beanDefinition.injectedMethods.size() == 1
        beanDefinition.injectedMethods[0].getAnnotationMetadata().hasAnnotation(Property)
        beanDefinition.injectedMethods[0].getAnnotationMetadata().synthesize(Property).name() == 'foo.bar.baz.more.stuff'
        beanDefinition.injectedMethods[0].name == 'setStuff'
    }

    void "test inner class paths - with parent inheritance"() {
        when:
        BeanDefinition beanDefinition = buildBeanDefinition('test.MyConfig$ChildConfig', '''
package test;

import io.micronaut.context.annotation.*;
import java.time.Duration;

@ConfigurationProperties("foo.bar")
class MyConfig extends ParentConfig {
    String host;


    public String getHost() {
        return host;
    }

    public void setHost(String host) {
        this.host = host;
    }
    
    @ConfigurationProperties("baz")
    static class ChildConfig {
        String stuff;
    
        public String getStuff() {
            return stuff;
        }
    
        public void setStuff(String stuff) {
            this.stuff = stuff;
        }
    }
}

@ConfigurationProperties("parent")
class ParentConfig {

}
''')
        then:
        beanDefinition.injectedFields.size() == 0
        beanDefinition.injectedMethods.size() == 1
        beanDefinition.injectedMethods[0].getAnnotationMetadata().hasAnnotation(Property)
        beanDefinition.injectedMethods[0].getAnnotationMetadata().synthesize(Property).name() == 'parent.foo.bar.baz.stuff'
        beanDefinition.injectedMethods[0].name == 'setStuff'
    }

    void "test setters with two arguments are not injected"() {
        when:
        BeanDefinition beanDefinition = buildBeanDefinition('test.MyConfig', '''
package test;

import io.micronaut.context.annotation.*;

@ConfigurationProperties("foo.bar")
class MyConfig {
    private String host = "localhost";


    public String getHost() {
        return host;
    }

    public void setHost(String host, int port) {
        this.host = host;
    }
}


''')
        then:
        beanDefinition.injectedFields.size() == 0
        beanDefinition.injectedMethods.size() == 0
    }

    void "test setters with two arguments from abstract parent are not injected"() {
        when:
        BeanDefinition beanDefinition = buildBeanDefinition('test.ChildConfig', '''
package test;

import io.micronaut.context.annotation.*;


abstract class MyConfig {
    private String host = "localhost";


    public String getHost() {
        return host;
    }

    public void setHost(String host, int port) {
        this.host = host;
    }
}

@ConfigurationProperties("baz")
class ChildConfig extends MyConfig {
    String stuff;

    public String getStuff() {
        return stuff;
    }

    public void setStuff(String stuff) {
        this.stuff = stuff;
    }
}


''')
        then:
        beanDefinition.injectedFields.size() == 0
        beanDefinition.injectedMethods.size() == 1
        beanDefinition.injectedMethods[0].name == 'setStuff'
    }

    void "test inheritance with setters"() {
        when:
        BeanDefinition beanDefinition = buildBeanDefinition('test.ChildConfig', '''
package test;

import io.micronaut.context.annotation.*;
import java.time.Duration;

@ConfigurationProperties("foo.bar")
class MyConfig {
    protected int port;
    String host;


    public String getHost() {
        return host;
    }

    public void setHost(String host) {
        this.host = host;
    }
}

@ConfigurationProperties("baz")
class ChildConfig extends MyConfig {
    String stuff;

    public String getStuff() {
        return stuff;
    }

    public void setStuff(String stuff) {
        this.stuff = stuff;
    }
}




''')
        then:
        beanDefinition.injectedFields.size() == 1
        beanDefinition.injectedMethods.size() == 2
        beanDefinition.injectedFields[0].name == 'port'
        beanDefinition.injectedFields[0].getAnnotationMetadata().synthesize(Property).name() == 'foo.bar.port'
        beanDefinition.injectedMethods[1].name == 'setStuff'
        beanDefinition.injectedMethods[1].getAnnotationMetadata().hasAnnotation(Property)
        beanDefinition.injectedMethods[1].getAnnotationMetadata().synthesize(Property).name() == 'foo.bar.baz.stuff'
        beanDefinition.injectedMethods[0].getAnnotationMetadata().hasAnnotation(Property)
        beanDefinition.injectedMethods[0].getAnnotationMetadata().synthesize(Property).name() == 'foo.bar.host'
        beanDefinition.injectedMethods[0].name == 'setHost'
    }

    void "test annotation on package scope setters arguments"() {
        when:
        BeanDefinition beanDefinition = buildBeanDefinition('test.HttpClientConfiguration', '''
package test;

import io.micronaut.core.convert.format.*;
import io.micronaut.context.annotation.*;
import java.time.Duration;

@ConfigurationProperties("http.client")
public class HttpClientConfiguration {
    private int maxContentLength = 1024 * 1024 * 10; // 10MB;
    
    void setMaxContentLength(@ReadableBytes int maxContentLength) {
        this.maxContentLength = maxContentLength;
    }
    public int getMaxContentLength() {
        return maxContentLength;
    }

}
''')
        then:
        beanDefinition.injectedFields.size() == 0
        beanDefinition.injectedMethods.size() == 1
        beanDefinition.injectedMethods[0].arguments[0].synthesize(ReadableBytes)
    }

    void "test annotation on setters arguments"() {
        when:
        BeanDefinition beanDefinition = buildBeanDefinition('test.HttpClientConfiguration', '''
package test;

import io.micronaut.core.convert.format.*;
import io.micronaut.context.annotation.*;
import java.time.Duration;

@ConfigurationProperties("http.client")
public class HttpClientConfiguration {
    private int maxContentLength = 1024 * 1024 * 10; // 10MB;
    
    public void setMaxContentLength(@ReadableBytes int maxContentLength) {
        this.maxContentLength = maxContentLength;
    }
    public int getMaxContentLength() {
        return maxContentLength;
    }

}
''')
        then:
        beanDefinition.injectedFields.size() == 0
        beanDefinition.injectedMethods.size() == 1
        beanDefinition.injectedMethods[0].arguments[0].synthesizeAll().size() == 1
        beanDefinition.injectedMethods[0].arguments[0].synthesize(ReadableBytes)
    }

    void "test different inject types for config properties"() {
        when:
        BeanDefinition beanDefinition = buildBeanDefinition('test.MyProperties', '''
package test;

import io.micronaut.context.annotation.*;

@ConfigurationProperties("foo")
class MyProperties {
    protected String fieldTest = "unconfigured";
    private final boolean privateFinal = true;
    protected final boolean protectedFinal = true;
    private boolean anotherField;
    private String internalField = "unconfigured";
    public void setSetterTest(String s) {
        this.internalField = s;
    }
    
    public String getSetter() { return this.internalField; } 
}
''')
        then:
        beanDefinition.injectedFields.size() == 1
        beanDefinition.injectedFields.first().name == 'fieldTest'
        beanDefinition.injectedMethods.size() == 1

        when:
        BeanFactory factory = beanDefinition
        ApplicationContext applicationContext = ApplicationContext.builder().start()
        def bean = factory.build(applicationContext, beanDefinition)

        then:
        bean != null
        bean.setter == "unconfigured"
        bean.@fieldTest == "unconfigured"

        when:
        applicationContext.environment.addPropertySource(
                "test",
                ['foo.setterTest' :'foo',
                'foo.fieldTest' :'bar']
        )
        bean = factory.build(applicationContext, beanDefinition)

        then:
        bean != null
        bean.setter == "foo"
        bean.@fieldTest == "bar"

    }

    void "test configuration properties inheritance from non-configuration properties"() {
        when:
        BeanDefinition beanDefinition = buildBeanDefinition('test.MyProperties', '''
package test;

import io.micronaut.context.annotation.*;

@ConfigurationProperties("foo")
class MyProperties extends Parent {
    protected String fieldTest = "unconfigured";
    private final boolean privateFinal = true;
    protected final boolean protectedFinal = true;
    private boolean anotherField;
    private String internalField = "unconfigured";
    public void setSetterTest(String s) {
        this.internalField = s;
    }
    
    public String getSetter() { return this.internalField; } 
}

class Parent {
    private String parentField;
    
    public void setParentTest(String s) {
        this.parentField = s;
    }
    
    public String getParentTest() { return this.parentField; } 
}
''')
        then:
        beanDefinition.injectedFields.size() == 1
        beanDefinition.injectedFields.first().name == 'fieldTest'
        beanDefinition.injectedMethods.size() == 2
        beanDefinition.injectedMethods[0].name == 'setParentTest'
        beanDefinition.injectedMethods[0].getAnnotationMetadata().hasAnnotation(Property)
        beanDefinition.injectedMethods[0].getAnnotationMetadata().synthesize(Property).name() == 'foo.parent-test'
        beanDefinition.injectedMethods[1].getAnnotationMetadata().hasAnnotation(Property)
        beanDefinition.injectedMethods[1].getAnnotationMetadata().synthesize(Property).name() == 'foo.setter-test'
        beanDefinition.injectedMethods[1].name == 'setSetterTest'


        when:
        BeanFactory factory = beanDefinition
        ApplicationContext applicationContext = ApplicationContext.builder().start()
        def bean = factory.build(applicationContext, beanDefinition)

        then:
        bean != null
        bean.setter == "unconfigured"
        bean.@fieldTest == "unconfigured"

        when:
        applicationContext.environment.addPropertySource(
                "test",
                ['foo.setterTest' :'foo',
                'foo.fieldTest' :'bar']
        )
        bean = factory.build(applicationContext, beanDefinition)

        then:
        bean != null
        bean.setter == "foo"
        bean.@fieldTest == "bar"
    }

    void "test boolean fields starting with is[A-Z] map to set methods"() {
        when:
        BeanDefinition beanDefinition = buildBeanDefinition("micronaut.issuer.FooConfigurationProperties", """
package micronaut.issuer;

import io.micronaut.context.annotation.ConfigurationProperties;

@ConfigurationProperties("foo")
public class FooConfigurationProperties {

    private String issuer;
    private boolean isEnabled;
    protected Boolean isOther;


    public void setIssuer(String issuer) {
        this.issuer = issuer;
    }
    
    //isEnabled field maps to setEnabled method
    public void setEnabled(boolean enabled) {
        this.isEnabled = enabled;
    }
    
    //isOther field does not map to setOther method because its the class and not primitive
    public void setOther(Boolean other) {
        this.isOther = other;
    }
}

""")
        then:
        noExceptionThrown()
        beanDefinition.injectedMethods[0].name == "setIssuer"
        beanDefinition.injectedMethods[1].name == "setEnabled"
        beanDefinition.injectedFields[0].name == "isOther"
    }

    void "test configuration properties returns self"() {
        when:
        BeanDefinition beanDefinition = buildBeanDefinition('test.MyConfig', '''
<<<<<<< HEAD
    @ConfigurationProperties("my")
    class MyConfig {
        String host;
        public String getHost() {
            return host;
        }
        public MyConfig setHost(String host) {
            this.host = host;
            return this;
        }
    }''')
        BeanFactory factory = beanDefinition
        ApplicationContext applicationContext = ApplicationContext.build(["my.host": "abc"]).start()
=======
package test;

import io.micronaut.context.annotation.ConfigurationProperties;

@ConfigurationProperties("my")
class MyConfig {
    String host;
    public String getHost() {
        return host;
    }
    public MyConfig setHost(String host) {
        this.host = host;
        return this;
    }
}''')
        BeanFactory factory = beanDefinition
        ApplicationContext applicationContext = ApplicationContext.builder(["my.host": "abc"]).start()
>>>>>>> d668de9e
        def bean = factory.build(applicationContext, beanDefinition)

        then:
        bean.getHost() == "abc"
    }

    void "test includes on fields"() {
        when:
        BeanDefinition beanDefinition = buildBeanDefinition('test.MyProperties', '''
package test;

import io.micronaut.context.annotation.*;
        
@ConfigurationProperties(value = "foo", includes = {"publicField", "parentPublicField"})
class MyProperties extends Parent {
    public String publicField;
    public String anotherPublicField;
}

class Parent {
    public String parentPublicField;
    public String anotherParentPublicField;
}
''')
        then:
        noExceptionThrown()
        beanDefinition.injectedFields.size() == 2
        beanDefinition.injectedFields[0].name == "parentPublicField"
        beanDefinition.injectedFields[1].name == "publicField"
    }

    void "test includes on methods"() {
        when:
        BeanDefinition beanDefinition = buildBeanDefinition('test.MyProperties', '''
package test;

import io.micronaut.context.annotation.*;

@ConfigurationProperties(value = "foo", includes = {"publicMethod", "parentPublicMethod"})
class MyProperties extends Parent {

    public void setPublicMethod(String value) {}
    public void setAnotherPublicMethod(String value) {}
}

class Parent {
    public void setParentPublicMethod(String value) {}
    public void setAnotherParentPublicMethod(String value) {}
}
''')
        then:
        noExceptionThrown()
        beanDefinition.injectedMethods.size() == 2
        beanDefinition.injectedMethods[0].name == "setParentPublicMethod"
        beanDefinition.injectedMethods[1].name == "setPublicMethod"
    }

    void "test excludes on fields"() {
        when:
        BeanDefinition beanDefinition = buildBeanDefinition('test.MyProperties', '''
package test;

import io.micronaut.context.annotation.*;

@ConfigurationProperties(value = "foo", excludes = {"anotherPublicField", "anotherParentPublicField"})
class MyProperties extends Parent {
    public String publicField;
    public String anotherPublicField;
}

class Parent {
    public String parentPublicField;
    public String anotherParentPublicField;
}
''')
        then:
        noExceptionThrown()
        beanDefinition.injectedFields.size() == 2
        beanDefinition.injectedFields[0].name == "parentPublicField"
        beanDefinition.injectedFields[1].name == "publicField"
    }

    void "test excludes on methods"() {
        when:
        BeanDefinition beanDefinition = buildBeanDefinition('test.MyProperties', '''
package test;

import io.micronaut.context.annotation.*;

@ConfigurationProperties(value = "foo", excludes = {"anotherPublicMethod", "anotherParentPublicMethod"})
class MyProperties extends Parent {

    public void setPublicMethod(String value) {}
    public void setAnotherPublicMethod(String value) {}
}

class Parent {
    public void setParentPublicMethod(String value) {}
    public void setAnotherParentPublicMethod(String value) {}
}
''')
        then:
        noExceptionThrown()
        beanDefinition.injectedMethods.size() == 2
        beanDefinition.injectedMethods[0].name == "setParentPublicMethod"
        beanDefinition.injectedMethods[1].name == "setPublicMethod"
    }

    void "test excludes on configuration builder"() {
        when:
        BeanDefinition beanDefinition = buildBeanDefinition('test.MyProperties', '''
package test;

import io.micronaut.context.annotation.*;
import io.micronaut.inject.configuration.Engine;

@ConfigurationProperties(value = "foo", excludes = {"engine", "engine2"})
class MyProperties extends Parent {

    @ConfigurationBuilder(prefixes = "with") 
    Engine.Builder engine = Engine.builder();
    
    private Engine.Builder engine2 = Engine.builder();
    
    @ConfigurationBuilder(configurationPrefix = "two", prefixes = "with") 
    public void setEngine2(Engine.Builder engine3) {
        this.engine2 = engine3;
    }
    
    public Engine.Builder getEngine2() {
        return engine2;
    }
}

class Parent {
    void setEngine(Engine.Builder engine) {}
}
''')
        then:
        noExceptionThrown()
        beanDefinition.injectedMethods.isEmpty()
        beanDefinition.injectedFields.isEmpty()

        when:
        BeanFactory factory = beanDefinition
        ApplicationContext applicationContext = ApplicationContext.run(
                'foo.manufacturer':'Subaru',
                'foo.two.manufacturer':'Subaru'
        )
        def bean = factory.build(applicationContext, beanDefinition)

        then:
        ((Engine.Builder) bean.engine).build().manufacturer == 'Subaru'
        ((Engine.Builder) bean.getEngine2()).build().manufacturer == 'Subaru'
    }
<<<<<<< HEAD
=======

    void "test name is correct with inner classes of non config props class"() {
        when:
        BeanDefinition beanDefinition = buildBeanDefinition("test.Test\$TestNestedConfig", '''
package test;

import io.micronaut.context.annotation.*;

class Test {

    @ConfigurationProperties("test")
    static class TestNestedConfig {
        private String val;

        public String getVal() {
            return val;
        }

        public void setVal(String val) {
            this.val = val;
        }
    }

}
''')

        then:
        noExceptionThrown()
        beanDefinition.injectedMethods[0].annotationMetadata.getAnnotationValuesByType(Property.class).get(0).stringValue("name").get() == "test.val"
    }

    void "test property names with numbers"() {
        when:
        BeanDefinition beanDefinition = buildBeanDefinition('test.AwsConfig', '''
package test;

import io.micronaut.context.annotation.ConfigurationProperties;

@ConfigurationProperties("aws")
class AwsConfig {

    private String disableEc2Metadata;
    private String disableEcMetadata;
    private String disableEc2instanceMetadata;

    public String getDisableEc2Metadata() {
        return disableEc2Metadata;
    }

    public void setDisableEc2Metadata(String disableEc2Metadata) {
        this.disableEc2Metadata = disableEc2Metadata;
    }

    public String getDisableEcMetadata() {
        return disableEcMetadata;
    }

    public void setDisableEcMetadata(String disableEcMetadata) {
        this.disableEcMetadata = disableEcMetadata;
    }

    public String getDisableEc2instanceMetadata() {
        return disableEc2instanceMetadata;
    }

    public void setDisableEc2instanceMetadata(String disableEc2instanceMetadata) {
        this.disableEc2instanceMetadata = disableEc2instanceMetadata;
    }
}
''')

        then:
        noExceptionThrown()
        beanDefinition.injectedMethods[0].getAnnotationMetadata().getAnnotationValuesByType(Property.class).get(0).stringValue("name").get() == "aws.disable-ec2-metadata"
        beanDefinition.injectedMethods[1].getAnnotationMetadata().getAnnotationValuesByType(Property.class).get(0).stringValue("name").get() == "aws.disable-ec-metadata"
        beanDefinition.injectedMethods[2].getAnnotationMetadata().getAnnotationValuesByType(Property.class).get(0).stringValue("name").get() == "aws.disable-ec2instance-metadata"
    }

    void "test inner interface EachProperty list = true"() {
        when:
        BeanDefinition beanDefinition = buildBeanDefinition('test.Parent$Child$Intercepted', '''
package test;

import io.micronaut.context.annotation.ConfigurationProperties;
import io.micronaut.context.annotation.EachProperty;

import jakarta.inject.Inject;
import java.util.List;

@ConfigurationProperties("parent")
class Parent {

    private final List<Child> children;

    @Inject
    public Parent(List<Child> children) {
        this.children = children;
    }

    public List<Child> getChildren() {
        return children;
    }

    @EachProperty(value = "children", list = true)
    interface Child {
        String getPropA();
        String getPropB();
    }
}
''')

        then:
        noExceptionThrown()
        beanDefinition != null
        beanDefinition.getAnnotationMetadata().stringValue(ConfigurationReader.class, "prefix").get() == "parent.children[*]"
        beanDefinition.getRequiredMethod("getPropA").getAnnotationMetadata().getAnnotationValuesByType(Property.class).get(0).stringValue("name").get() == "parent.children[*].prop-a"
    }

    void "test config props with post construct first in file"() {
        given:
        BeanContext context = buildContext("test.EntityProperties", """
package test;

import io.micronaut.context.annotation.ConfigurationProperties;
import jakarta.annotation.PostConstruct;

@ConfigurationProperties("app.entity")
public class EntityProperties {

    private String prop;
    
    @PostConstruct
    public void init() {
        System.out.println("prop = " + prop);
    }
    
    public String getProp() {
        return prop;
    }
    
    public void setProp(String prop) {
        this.prop = prop;
    }
}
""")

        when:
        context.getBean(context.classLoader.loadClass("test.EntityProperties"))

        then:
        noExceptionThrown()
    }
>>>>>>> d668de9e
}<|MERGE_RESOLUTION|>--- conflicted
+++ resolved
@@ -583,21 +583,6 @@
     void "test configuration properties returns self"() {
         when:
         BeanDefinition beanDefinition = buildBeanDefinition('test.MyConfig', '''
-<<<<<<< HEAD
-    @ConfigurationProperties("my")
-    class MyConfig {
-        String host;
-        public String getHost() {
-            return host;
-        }
-        public MyConfig setHost(String host) {
-            this.host = host;
-            return this;
-        }
-    }''')
-        BeanFactory factory = beanDefinition
-        ApplicationContext applicationContext = ApplicationContext.build(["my.host": "abc"]).start()
-=======
 package test;
 
 import io.micronaut.context.annotation.ConfigurationProperties;
@@ -615,7 +600,6 @@
 }''')
         BeanFactory factory = beanDefinition
         ApplicationContext applicationContext = ApplicationContext.builder(["my.host": "abc"]).start()
->>>>>>> d668de9e
         def bean = factory.build(applicationContext, beanDefinition)
 
         then:
@@ -771,8 +755,6 @@
         ((Engine.Builder) bean.engine).build().manufacturer == 'Subaru'
         ((Engine.Builder) bean.getEngine2()).build().manufacturer == 'Subaru'
     }
-<<<<<<< HEAD
-=======
 
     void "test name is correct with inner classes of non config props class"() {
         when:
@@ -925,5 +907,4 @@
         then:
         noExceptionThrown()
     }
->>>>>>> d668de9e
 }