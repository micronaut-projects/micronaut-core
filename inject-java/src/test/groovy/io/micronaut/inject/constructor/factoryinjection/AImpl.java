--- conflicted
+++ resolved
@@ -16,11 +16,6 @@
 package io.micronaut.inject.constructor.factoryinjection;
 
 
-<<<<<<< HEAD
-import jakarta.inject.Inject;
-
-=======
->>>>>>> 423cb05c
 public class AImpl implements A {
     final C c;
     final C c2;
