package io.micronaut.inject.annotation

import io.micronaut.annotation.processing.test.AbstractTypeElementSpec
<<<<<<< HEAD
import io.micronaut.core.annotation.AnnotationUtil
=======

import javax.inject.Named
import javax.inject.Qualifier
import javax.inject.Scope
import javax.inject.Singleton
>>>>>>> 145eb97e

class JakartaMapperSpec extends AbstractTypeElementSpec {

    void "test annotation mapper map stereotypes correctly"() {
        def metadata = buildTypeAnnotationMetadata('''
package test;

@jakarta.inject.Singleton
@jakarta.inject.Named("test")
class Test {

}
''')

        expect:
        metadata != null
<<<<<<< HEAD
        metadata.hasDeclaredAnnotation(AnnotationUtil.SINGLETON)
        metadata.hasDeclaredStereotype(AnnotationUtil.SCOPE)
        metadata.getAnnotationNamesByStereotype(AnnotationUtil.SCOPE).size() == 1
        metadata.getAnnotationNamesByStereotype(AnnotationUtil.QUALIFIER).size() == 1
    }

    void "test factory methods"() {
        def metadata = buildMethodAnnotationMetadata('''
package test;

@io.micronaut.context.annotation.Factory
class TestFactory {
    
    @jakarta.inject.Singleton
    Test test() {
        return new Test();
    }

}

class Test {

}
''', 'test')

        expect:
        metadata != null
        metadata.hasDeclaredAnnotation(AnnotationUtil.SINGLETON)
        metadata.hasDeclaredStereotype(AnnotationUtil.SCOPE)
=======
        metadata.hasDeclaredAnnotation(Singleton)
        metadata.hasDeclaredStereotype(Scope)
        metadata.getAnnotationNamesByStereotype(Scope.class).size() == 1
        metadata.getAnnotationNamesByStereotype(Scope.class).contains(Singleton.name)
        metadata.getAnnotationNamesByStereotype(Qualifier.class).size() == 1
        metadata.getAnnotationNamesByStereotype(Qualifier.class).contains(Named.name)
    }

    void "test annotation mapper map stereotypes correctly with meta annotations"() {
        def metadata = buildTypeAnnotationMetadata('''
package test;

import java.lang.annotation.Retention;
import static java.lang.annotation.RetentionPolicy.*;

@Meta
class Test {

}

@jakarta.inject.Singleton
@jakarta.inject.Named("test")
@Retention(RUNTIME)
@interface Meta {

}
''')

        expect:
        metadata != null
        metadata.hasDeclaredStereotype(Singleton)
        !metadata.hasStereotype(jakarta.inject.Singleton)
        metadata.hasDeclaredStereotype(Scope)
        metadata.getAnnotationNamesByStereotype(Scope.class).size() == 1
        metadata.getAnnotationNamesByStereotype(Scope.class).contains(Singleton.name)
        metadata.getAnnotationNamesByStereotype(Qualifier.class).size() == 1
        metadata.getAnnotationNamesByStereotype(Qualifier.class).contains(Named.name)
>>>>>>> 145eb97e
    }
}<|MERGE_RESOLUTION|>--- conflicted
+++ resolved
@@ -1,15 +1,7 @@
 package io.micronaut.inject.annotation
 
 import io.micronaut.annotation.processing.test.AbstractTypeElementSpec
-<<<<<<< HEAD
 import io.micronaut.core.annotation.AnnotationUtil
-=======
-
-import javax.inject.Named
-import javax.inject.Qualifier
-import javax.inject.Scope
-import javax.inject.Singleton
->>>>>>> 145eb97e
 
 class JakartaMapperSpec extends AbstractTypeElementSpec {
 
@@ -26,11 +18,13 @@
 
         expect:
         metadata != null
-<<<<<<< HEAD
         metadata.hasDeclaredAnnotation(AnnotationUtil.SINGLETON)
         metadata.hasDeclaredStereotype(AnnotationUtil.SCOPE)
         metadata.getAnnotationNamesByStereotype(AnnotationUtil.SCOPE).size() == 1
+        metadata.getAnnotationNamesByStereotype(AnnotationUtil.SCOPE).contains(AnnotationUtil.SINGLETON)
         metadata.getAnnotationNamesByStereotype(AnnotationUtil.QUALIFIER).size() == 1
+        metadata.getAnnotationNamesByStereotype(AnnotationUtil.QUALIFIER).contains(AnnotationUtil.NAMED)
+
     }
 
     void "test factory methods"() {
@@ -56,13 +50,6 @@
         metadata != null
         metadata.hasDeclaredAnnotation(AnnotationUtil.SINGLETON)
         metadata.hasDeclaredStereotype(AnnotationUtil.SCOPE)
-=======
-        metadata.hasDeclaredAnnotation(Singleton)
-        metadata.hasDeclaredStereotype(Scope)
-        metadata.getAnnotationNamesByStereotype(Scope.class).size() == 1
-        metadata.getAnnotationNamesByStereotype(Scope.class).contains(Singleton.name)
-        metadata.getAnnotationNamesByStereotype(Qualifier.class).size() == 1
-        metadata.getAnnotationNamesByStereotype(Qualifier.class).contains(Named.name)
     }
 
     void "test annotation mapper map stereotypes correctly with meta annotations"() {
@@ -87,13 +74,12 @@
 
         expect:
         metadata != null
-        metadata.hasDeclaredStereotype(Singleton)
+        metadata.hasDeclaredStereotype(AnnotationUtil.SINGLETON)
         !metadata.hasStereotype(jakarta.inject.Singleton)
-        metadata.hasDeclaredStereotype(Scope)
-        metadata.getAnnotationNamesByStereotype(Scope.class).size() == 1
-        metadata.getAnnotationNamesByStereotype(Scope.class).contains(Singleton.name)
-        metadata.getAnnotationNamesByStereotype(Qualifier.class).size() == 1
-        metadata.getAnnotationNamesByStereotype(Qualifier.class).contains(Named.name)
->>>>>>> 145eb97e
+        metadata.hasDeclaredStereotype(AnnotationUtil.SCOPE)
+        metadata.getAnnotationNamesByStereotype(AnnotationUtil.SCOPE).size() == 1
+        metadata.getAnnotationNamesByStereotype(AnnotationUtil.SCOPE).contains(AnnotationUtil.SINGLETON)
+        metadata.getAnnotationNamesByStereotype(AnnotationUtil.QUALIFIER).size() == 1
+        metadata.getAnnotationNamesByStereotype(AnnotationUtil.QUALIFIER).contains(AnnotationUtil.NAMED)
     }
 }