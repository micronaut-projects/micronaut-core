--- conflicted
+++ resolved
@@ -4,11 +4,9 @@
 import io.micronaut.context.ApplicationContext
 import io.micronaut.context.annotation.Prototype
 import io.micronaut.core.annotation.AnnotationUtil
-<<<<<<< HEAD
-=======
 import io.micronaut.core.reflect.ReflectionUtils
+import io.micronaut.core.util.CollectionUtils
 import io.micronaut.inject.BeanDefinition
->>>>>>> 93683435
 import io.micronaut.inject.qualifiers.Qualifiers
 import spock.lang.Issue
 import spock.lang.Unroll
@@ -387,17 +385,10 @@
         modifier << ['private', 'protected', 'static']
     }
 
-<<<<<<< HEAD
-    void "test a factory field bean with existing scope and qualifier"() {
-        given:
-            ApplicationContext context = buildContext('test.TestFactory$TestField', '''\
-=======
-    @Issue("https://github.com/micronaut-projects/micronaut-core/pull/7165")
     void "if a factory field bean defines Bean and Prototype scopes and the original bean type scope is Singleton BeanDefinition getScope returns Prototype and BeanDefinition getAnnotationNamesByStereotype for javax.inject.Scope returns Prototype The original qualifier is not present if the factory field bean does not define a Qualifier"() {
 
         given:
         ApplicationContext context = buildContext('test.TestFactory$TestField', '''\
->>>>>>> 93683435
 package test;
 
 import static java.lang.annotation.RetentionPolicy.RUNTIME;
@@ -417,38 +408,294 @@
     @Bean
     @Prototype
     Bar1 bar = new Bar1();
-<<<<<<< HEAD
-    
+}
+
+@Abc
+@Singleton
+class Bar1 {
+}
+
+@Retention(RUNTIME)
+@Qualifier
+@interface Abc {
+}
+
+@Retention(RUNTIME)
+@Qualifier
+@interface Some {
+}
+
+''')
+
+        when:
+        BeanDefinition bar1BeanDefinition = context.getBeanDefinitions(context.classLoader.loadClass('test.Bar1'))
+                .find { it.getDeclaringType().get().simpleName.contains("TestFactory") }
+        then:
+        bar1BeanDefinition.getScope().get() == Prototype.class
+        bar1BeanDefinition.declaredQualifier == null
+        bar1BeanDefinition.getAnnotationNamesByStereotype(AnnotationUtil.SCOPE).size() == 1
+
+        when:
+        Collection<String> annotationNamesByScopeStereoType = bar1BeanDefinition.getAnnotationNamesByStereotype(AnnotationUtil.SCOPE).asCollection()
+
+        then:
+        annotationNamesByScopeStereoType.any {it == "io.micronaut.context.annotation.Prototype" }
+
+        cleanup:
+        context.close()
+    }
+
+    void "if a factory field bean defines a @Bean and @Singleton scopes, BeanDefinition::getScope return empty but BeanDefinition::getAnnotationNamesByStereotype for javax.inject.Scope returns javax.inject.Singleton The original qualifier is not present if the factory field bean does not define a Qualifier"() {
+        given:
+        ApplicationContext context = buildContext('test.TestFactory$TestField', '''\
+package test;
+
+import static java.lang.annotation.RetentionPolicy.RUNTIME;
+import java.lang.annotation.Documented;
+import java.lang.annotation.Retention;
+
+import io.micronaut.inject.annotation.*;
+import io.micronaut.aop.*;
+import io.micronaut.context.annotation.*;
+import jakarta.inject.*;
+import jakarta.inject.Singleton;
+
+@Some
+@Factory
+class TestFactory$TestField {
     @Bean
     @Singleton
     Bar2 bar2 = new Bar2();
-    
+}
+
+@Abc
+class Bar2 {
+}
+
+@Retention(RUNTIME)
+@Qualifier
+@interface Abc {
+}
+
+@Retention(RUNTIME)
+@Qualifier
+@interface Some {
+}
+''')
+        when:
+        BeanDefinition bar2BeanDefinition = context.getBeanDefinitions(context.classLoader.loadClass('test.Bar2'))
+                .find { it.getDeclaringType().get().simpleName.contains("TestFactory") }
+
+        then:
+        !bar2BeanDefinition.getScope().isPresent() // javax.inject.Singleton is not present :-/
+        bar2BeanDefinition.singleton
+        bar2BeanDefinition.declaredQualifier == null
+        bar2BeanDefinition.getAnnotationNamesByStereotype(AnnotationUtil.SCOPE).size() == 1
+        bar2BeanDefinition.getAnnotationNamesByStereotype(AnnotationUtil.SCOPE).iterator().next() == AnnotationUtil.SINGLETON
+
+        cleanup:
+        context.close()
+    }
+
+    void "if a factory field bean defines a @Bean scope and the original type did not have any scope, BeanDefinition::getScope and BeanDefinition::getAnnotationNamesByStereotype for javax.inject.Scope return empty. if factory field bean defines a qualifier, the original Qualifier is overridden"() {
+        given:
+        ApplicationContext context = buildContext('test.TestFactory$TestField', '''\
+package test;
+
+import static java.lang.annotation.RetentionPolicy.RUNTIME;
+import java.lang.annotation.Documented;
+import java.lang.annotation.Retention;
+
+import io.micronaut.inject.annotation.*;
+import io.micronaut.aop.*;
+import io.micronaut.context.annotation.*;
+import jakarta.inject.*;
+import jakarta.inject.Singleton;
+
+@Some
+@Factory
+class TestFactory$TestField {
+
     @Bean
     @Xyz
     Bar3 bar3 = new Bar3();
-    
+}
+
+@Abc
+class Bar3 {
+}
+
+@Retention(RUNTIME)
+@Qualifier
+@interface Abc {
+}
+
+@Retention(RUNTIME)
+@Qualifier
+@interface Xyz {
+}
+
+@Retention(RUNTIME)
+@Qualifier
+@interface Some {
+}
+
+''')
+        when:
+        BeanDefinition bar3BeanDefinition = context.getBeanDefinitions(context.classLoader.loadClass('test.Bar3'))
+                .find { it.getDeclaringType().get().simpleName.contains("TestFactory") }
+
+        then:
+        !bar3BeanDefinition.getScope().isPresent()
+        bar3BeanDefinition.declaredQualifier.toString() == "@Named('test.Xyz')"
+        bar3BeanDefinition.getAnnotationNamesByStereotype(AnnotationUtil.SCOPE).size() == 0
+
+        cleanup:
+        context.close()
+    }
+
+    void "if factory field bean defines a @Bean scope and no qualifier, the original Scope and Qualifier are used"() {
+        given:
+        ApplicationContext context = buildContext('test.TestFactory$TestField', '''\
+package test;
+
+import static java.lang.annotation.RetentionPolicy.RUNTIME;
+import java.lang.annotation.Documented;
+import java.lang.annotation.Retention;
+
+import io.micronaut.inject.annotation.*;
+import io.micronaut.aop.*;
+import io.micronaut.context.annotation.*;
+import jakarta.inject.*;
+import jakarta.inject.Singleton;
+
+@Some
+@Factory
+class TestFactory$TestField {
+
     @Bean
     Bar4 bar4 = new Bar4();
-    
+}
+
+@Abc
+@Singleton
+class Bar4 {
+}
+
+@Retention(RUNTIME)
+@Qualifier
+@interface Abc {
+}
+
+@Retention(RUNTIME)
+@Qualifier
+@interface Some {
+}
+
+''')
+        when:
+        BeanDefinition bar4BeanDefinition = context.getBeanDefinitions(context.classLoader.loadClass('test.Bar4'))
+                .find { it.getDeclaringType().get().simpleName.contains("TestFactory") }
+
+        then:
+        !bar4BeanDefinition.getScope().isPresent()
+        bar4BeanDefinition.singleton
+        bar4BeanDefinition.declaredQualifier.toString() == "@Abc"
+        bar4BeanDefinition.getAnnotationNamesByStereotype(AnnotationUtil.SCOPE).size() == 1
+        bar4BeanDefinition.getAnnotationNamesByStereotype(AnnotationUtil.SCOPE).iterator().next() == AnnotationUtil.SINGLETON
+
+        cleanup:
+        context.close()
+    }
+
+    void "if factory field bean defines a @Bean scope, BeanDefinition::getScope and BeanDefinition::getAnnotationNamesByStereotype for javax.inject.Scope return empty, even if original bean defines @Singleton If factory field bean defines a qualifier, the original Qualifier is overridden"() {
+        given:
+        ApplicationContext context = buildContext('test.TestFactory$TestField', '''\
+package test;
+
+import static java.lang.annotation.RetentionPolicy.RUNTIME;
+import java.lang.annotation.Documented;
+import java.lang.annotation.Retention;
+
+import io.micronaut.inject.annotation.*;
+import io.micronaut.aop.*;
+import io.micronaut.context.annotation.*;
+import jakarta.inject.*;
+import jakarta.inject.Singleton;
+
+@Some
+@Factory
+class TestFactory$TestField {
     @Bean
     @Xyz
     Bar5 bar5 = new Bar5();
-    
+}
+
+@Abc
+@Singleton
+class Bar5 {
+}
+
+@Retention(RUNTIME)
+@Qualifier
+@interface Abc {
+}
+
+@Retention(RUNTIME)
+@Qualifier
+@interface Xyz {
+}
+
+@Retention(RUNTIME)
+@Qualifier
+@interface Some {
+}
+
+''')
+        when:
+        BeanDefinition bar5BeanDefinition = context.getBeanDefinitions(context.classLoader.loadClass('test.Bar5'))
+                .find {it.getDeclaringType().get().simpleName.contains("TestFactory")}
+
+        then:
+        !bar5BeanDefinition.getScope().isPresent()
+        bar5BeanDefinition.declaredQualifier.toString() == "@Named('test.Xyz')"
+        CollectionUtils.isEmpty(bar5BeanDefinition.getAnnotationNamesByStereotype(AnnotationUtil.SCOPE))
+
+        cleanup:
+        context.close()
+    }
+
+    @Issue("https://github.com/micronaut-projects/micronaut-core/pull/7165")
+    void "if factory field bean defines a @Bean and @Prototype scopes, BeanDefinition::getScope returns Prototype and BeanDefinition::getAnnotationNamesByStereotype for javax.inject.Scope returns Prototype If factory field bean defines a qualifier, the original Qualifier is overridden"() {
+        given:
+        ApplicationContext context = buildContext('test.TestFactory$TestField', '''\
+package test;
+
+import static java.lang.annotation.RetentionPolicy.RUNTIME;
+import java.lang.annotation.Documented;
+import java.lang.annotation.Retention;
+
+import io.micronaut.inject.annotation.*;
+import io.micronaut.aop.*;
+import io.micronaut.context.annotation.*;
+import jakarta.inject.*;
+import jakarta.inject.Singleton;
+
+@Some
+@Factory
+class TestFactory$TestField {
+
     @Bean
     @Xyz
     @Prototype
     Bar6 bar6 = new Bar6();
-=======
->>>>>>> 93683435
 }
 
 @Abc
 @Singleton
-class Bar1 {
-}
-
-<<<<<<< HEAD
-=======
+class Bar6 {
+}
+
 @Retention(RUNTIME)
 @Qualifier
 @interface Abc {
@@ -456,33 +703,35 @@
 
 @Retention(RUNTIME)
 @Qualifier
+@interface Xyz {
+}
+
+@Retention(RUNTIME)
+@Qualifier
 @interface Some {
 }
 
 ''')
-
-        when:
-        BeanDefinition bar1BeanDefinition = context.getBeanDefinitions(context.classLoader.loadClass('test.Bar1'))
-                .find { it.getDeclaringType().get().simpleName.contains("TestFactory") }
-        then:
-        bar1BeanDefinition.getScope().get() == Prototype.class
-        bar1BeanDefinition.declaredQualifier
-        bar1BeanDefinition.declaredQualifier.toString() == "@Abc and @Some"
-        bar1BeanDefinition.getAnnotationNamesByStereotype(AnnotationUtil.SCOPE).size() == 2
-
-        when:
-        Collection<String> annotationNamesByScopeStereoType = bar1BeanDefinition.getAnnotationNamesByStereotype(AnnotationUtil.SCOPE).asCollection()
-
-        then:
+        when:
+        BeanDefinition bar6BeanDefinition = context.getBeanDefinitions(context.classLoader.loadClass('test.Bar6'))
+                .find {it.getDeclaringType().get().simpleName.contains("TestFactory")}
+        then:
+        bar6BeanDefinition.getScope().get() == Prototype.class
+        bar6BeanDefinition.declaredQualifier.toString() == "@Named('test.Xyz')"
+
+        when:
+        Collection<String> annotationNamesByScopeStereoType = bar6BeanDefinition.getAnnotationNamesByStereotype(AnnotationUtil.SCOPE).asCollection()
+
+        then:
+        annotationNamesByScopeStereoType.size() == 1
         annotationNamesByScopeStereoType.any {it == "io.micronaut.context.annotation.Prototype" }
-        annotationNamesByScopeStereoType.any {it == AnnotationUtil.SINGLETON }
 
         cleanup:
         context.close()
     }
 
     @Issue("https://github.com/micronaut-projects/micronaut-core/pull/7165")
-    void "if a factory field bean defines a @Bean and @Singleton scopes, BeanDefinition::getScope return empty but BeanDefinition::getAnnotationNamesByStereotype for javax.inject.Scope returns javax.inject.Singleton The original qualifier is not present if the factory field bean does not define a Qualifier"() {
+    void "if factory has a qualifier it is inherited by the factory field beans"() {
         given:
         ApplicationContext context = buildContext('test.TestFactory$TestField', '''\
 package test;
@@ -500,392 +749,34 @@
 @Some
 @Factory
 class TestFactory$TestField {
-    @Bean
-    @Singleton
-    Bar2 bar2 = new Bar2();
-}
-
->>>>>>> 93683435
-@Abc
-class Bar2 {
-}
-
-<<<<<<< HEAD
-=======
-@Retention(RUNTIME)
-@Qualifier
-@interface Abc {
+    @Prototype
+    Bar7 bar7 = new Bar7();
+}
+
+class Bar7 {
 }
 
 @Retention(RUNTIME)
 @Qualifier
 @interface Some {
 }
+
 ''')
         when:
-        BeanDefinition bar2BeanDefinition = context.getBeanDefinitions(context.classLoader.loadClass('test.Bar2'))
-                .find { it.getDeclaringType().get().simpleName.contains("TestFactory") }
-
-        then:
-        !bar2BeanDefinition.getScope().isPresent() // javax.inject.Singleton is not present :-/
-        bar2BeanDefinition.singleton
-        bar2BeanDefinition.declaredQualifier
-        bar2BeanDefinition.declaredQualifier.toString() == "@Abc and @Some"
-        bar2BeanDefinition.getAnnotationNamesByStereotype(AnnotationUtil.SCOPE).size() == 1
-        bar2BeanDefinition.getAnnotationNamesByStereotype(AnnotationUtil.SCOPE).iterator().next() == AnnotationUtil.SINGLETON
+        BeanDefinition bar7BeanDefinition = context.getBeanDefinitions(context.classLoader.loadClass('test.Bar7'))
+                .find {it.getDeclaringType().get().simpleName.contains("TestFactory")}
+        then:
+        bar7BeanDefinition.getScope().get() == Prototype.class
+        bar7BeanDefinition.declaredQualifier == null
+
+        when:
+        Collection<String> annotationNamesByScopeStereoType = bar7BeanDefinition.getAnnotationNamesByStereotype(AnnotationUtil.SCOPE).asCollection()
+
+        then:
+        annotationNamesByScopeStereoType.size() == 1
+        annotationNamesByScopeStereoType.any {it == "io.micronaut.context.annotation.Prototype" }
 
         cleanup:
         context.close()
     }
-
-    @Issue("https://github.com/micronaut-projects/micronaut-core/pull/7165")
-    void "if a factory field bean defines a @Bean scope and the original type did not have any scope, BeanDefinition::getScope and BeanDefinition::getAnnotationNamesByStereotype for javax.inject.Scope return empty. if factory field bean defines a qualifier, the original Qualifier is overridden"() {
-        given:
-        ApplicationContext context = buildContext('test.TestFactory$TestField', '''\
-package test;
-
-import static java.lang.annotation.RetentionPolicy.RUNTIME;
-import java.lang.annotation.Documented;
-import java.lang.annotation.Retention;
-
-import io.micronaut.inject.annotation.*;
-import io.micronaut.aop.*;
-import io.micronaut.context.annotation.*;
-import jakarta.inject.*;
-import jakarta.inject.Singleton;
-
-@Some
-@Factory
-class TestFactory$TestField {
-
-    @Bean
-    @Xyz
-    Bar3 bar3 = new Bar3();
-}
-
->>>>>>> 93683435
-@Abc
-class Bar3 {
-}
-
-<<<<<<< HEAD
-=======
-@Retention(RUNTIME)
-@Qualifier
-@interface Abc {
-}
-
-@Retention(RUNTIME)
-@Qualifier
-@interface Xyz {
-}
-
-@Retention(RUNTIME)
-@Qualifier
-@interface Some {
-}
-
-''')
-        when:
-        BeanDefinition bar3BeanDefinition = context.getBeanDefinitions(context.classLoader.loadClass('test.Bar3'))
-                .find { it.getDeclaringType().get().simpleName.contains("TestFactory") }
-
-        then:
-        !bar3BeanDefinition.getScope().isPresent()
-        bar3BeanDefinition.declaredQualifier.toString() == "@Named('test.Xyz') and @Abc and @Some"
-        bar3BeanDefinition.getAnnotationNamesByStereotype(AnnotationUtil.SCOPE).size() == 0
-
-        cleanup:
-        context.close()
-    }
-
-    @Issue("https://github.com/micronaut-projects/micronaut-core/pull/7165")
-    void "if factory field bean defines a @Bean scope and no qualifier, the original Scope and Qualifier are used"() {
-        given:
-        ApplicationContext context = buildContext('test.TestFactory$TestField', '''\
-package test;
-
-import static java.lang.annotation.RetentionPolicy.RUNTIME;
-import java.lang.annotation.Documented;
-import java.lang.annotation.Retention;
-
-import io.micronaut.inject.annotation.*;
-import io.micronaut.aop.*;
-import io.micronaut.context.annotation.*;
-import jakarta.inject.*;
-import jakarta.inject.Singleton;
-
-@Some
-@Factory
-class TestFactory$TestField {
-
-    @Bean
-    Bar4 bar4 = new Bar4();
-}
-
->>>>>>> 93683435
-@Abc
-@Singleton
-class Bar4 {
-}
-
-<<<<<<< HEAD
-=======
-@Retention(RUNTIME)
-@Qualifier
-@interface Abc {
-}
-
-@Retention(RUNTIME)
-@Qualifier
-@interface Some {
-}
-
-''')
-        when:
-        BeanDefinition bar4BeanDefinition = context.getBeanDefinitions(context.classLoader.loadClass('test.Bar4'))
-                .find { it.getDeclaringType().get().simpleName.contains("TestFactory") }
-
-        then:
-        !bar4BeanDefinition.getScope().isPresent()
-        bar4BeanDefinition.singleton
-        bar4BeanDefinition.declaredQualifier.toString() == "@Abc and @Some"
-        bar4BeanDefinition.getAnnotationNamesByStereotype(AnnotationUtil.SCOPE).size() == 1
-        bar4BeanDefinition.getAnnotationNamesByStereotype(AnnotationUtil.SCOPE).iterator().next() == AnnotationUtil.SINGLETON
-
-        cleanup:
-        context.close()
-    }
-
-    @Issue("https://github.com/micronaut-projects/micronaut-core/pull/7165")
-    void "if factory field bean defines a @Bean scope, BeanDefinition::getScope and BeanDefinition::getAnnotationNamesByStereotype for javax.inject.Scope return empty, even if original bean defines @Singleton If factory field bean defines a qualifier, the original Qualifier is overridden"() {
-        given:
-        ApplicationContext context = buildContext('test.TestFactory$TestField', '''\
-package test;
-
-import static java.lang.annotation.RetentionPolicy.RUNTIME;
-import java.lang.annotation.Documented;
-import java.lang.annotation.Retention;
-
-import io.micronaut.inject.annotation.*;
-import io.micronaut.aop.*;
-import io.micronaut.context.annotation.*;
-import jakarta.inject.*;
-import jakarta.inject.Singleton;
-
-@Some
-@Factory
-class TestFactory$TestField {
-    @Bean
-    @Xyz
-    Bar5 bar5 = new Bar5();
-}
-
->>>>>>> 93683435
-@Abc
-@Singleton
-class Bar5 {
-}
-
-<<<<<<< HEAD
-=======
-@Retention(RUNTIME)
-@Qualifier
-@interface Abc {
-}
-
-@Retention(RUNTIME)
-@Qualifier
-@interface Xyz {
-}
-
-@Retention(RUNTIME)
-@Qualifier
-@interface Some {
-}
-
-''')
-        when:
-        BeanDefinition bar5BeanDefinition = context.getBeanDefinitions(context.classLoader.loadClass('test.Bar5'))
-                .find {it.getDeclaringType().get().simpleName.contains("TestFactory")}
-
-        then:
-        !bar5BeanDefinition.getScope().isPresent()
-        bar5BeanDefinition.declaredQualifier.toString() == "@Named('test.Xyz') and @Abc and @Some"
-        bar5BeanDefinition.getAnnotationNamesByStereotype(AnnotationUtil.SCOPE).size() == 1
-        bar5BeanDefinition.getAnnotationNamesByStereotype(AnnotationUtil.SCOPE).iterator().next() == AnnotationUtil.SINGLETON
-
-        cleanup:
-        context.close()
-    }
-
-    @Issue("https://github.com/micronaut-projects/micronaut-core/pull/7165")
-    void "if factory field bean defines a @Bean and @Prototype scopes, BeanDefinition::getScope returns Prototype and BeanDefinition::getAnnotationNamesByStereotype for javax.inject.Scope returns Prototype If factory field bean defines a qualifier, the original Qualifier is overridden"() {
-        given:
-        ApplicationContext context = buildContext('test.TestFactory$TestField', '''\
-package test;
-
-import static java.lang.annotation.RetentionPolicy.RUNTIME;
-import java.lang.annotation.Documented;
-import java.lang.annotation.Retention;
-
-import io.micronaut.inject.annotation.*;
-import io.micronaut.aop.*;
-import io.micronaut.context.annotation.*;
-import jakarta.inject.*;
-import jakarta.inject.Singleton;
-
-@Some
-@Factory
-class TestFactory$TestField {
-
-    @Bean
-    @Xyz
-    @Prototype
-    Bar6 bar6 = new Bar6();
-}
-
->>>>>>> 93683435
-@Abc
-@Singleton
-class Bar6 {
-}
-
-@Retention(RUNTIME)
-@Qualifier
-@interface Abc {
-}
-
-@Retention(RUNTIME)
-@Qualifier
-@interface Xyz {
-}
-
-@Retention(RUNTIME)
-@Qualifier
-@interface Some {
-}
-
-''')
-<<<<<<< HEAD
-
-        when:
-            def bar1BeanDefinition = context.getBeanDefinitions(context.classLoader.loadClass('test.Bar1'))
-                    .find {it.getDeclaringType().get().simpleName.contains("TestFactory")}
-
-            def bar2BeanDefinition = context.getBeanDefinitions(context.classLoader.loadClass('test.Bar2'))
-                    .find {it.getDeclaringType().get().simpleName.contains("TestFactory")}
-
-            def bar3BeanDefinition = context.getBeanDefinitions(context.classLoader.loadClass('test.Bar3'))
-                    .find {it.getDeclaringType().get().simpleName.contains("TestFactory")}
-
-            def bar4BeanDefinition = context.getBeanDefinitions(context.classLoader.loadClass('test.Bar4'))
-                    .find {it.getDeclaringType().get().simpleName.contains("TestFactory")}
-
-            def bar5BeanDefinition = context.getBeanDefinitions(context.classLoader.loadClass('test.Bar5'))
-                    .find {it.getDeclaringType().get().simpleName.contains("TestFactory")}
-
-            def bar6BeanDefinition = context.getBeanDefinitions(context.classLoader.loadClass('test.Bar6'))
-                    .find {it.getDeclaringType().get().simpleName.contains("TestFactory")}
-
-        then:
-            bar1BeanDefinition.getScope().get() == Prototype.class
-            bar1BeanDefinition.declaredQualifier == null
-            bar1BeanDefinition.getAnnotationNamesByStereotype(AnnotationUtil.SCOPE).size() == 1
-        and:
-            !bar2BeanDefinition.getScope().isPresent() // javax.inject.Singleton is not present :-/
-            bar2BeanDefinition.singleton
-            bar2BeanDefinition.declaredQualifier == null
-            bar2BeanDefinition.getAnnotationNamesByStereotype(AnnotationUtil.SCOPE).size() == 1
-            bar2BeanDefinition.getAnnotationNamesByStereotype(AnnotationUtil.SCOPE).iterator().next() == AnnotationUtil.SINGLETON
-        and:
-            !bar3BeanDefinition.getScope().isPresent()
-            bar3BeanDefinition.declaredQualifier.toString() == "@Named('test.Xyz')"
-            bar3BeanDefinition.getAnnotationNamesByStereotype(AnnotationUtil.SCOPE).size() == 0
-        and:
-            !bar4BeanDefinition.getScope().isPresent()
-            bar4BeanDefinition.singleton
-            bar4BeanDefinition.declaredQualifier.toString() == "@Abc"
-            bar4BeanDefinition.getAnnotationNamesByStereotype(AnnotationUtil.SCOPE).size() == 1
-            bar4BeanDefinition.getAnnotationNamesByStereotype(AnnotationUtil.SCOPE).iterator().next() == AnnotationUtil.SINGLETON
-        and:
-            !bar5BeanDefinition.getScope().isPresent()
-            bar5BeanDefinition.declaredQualifier.toString() == "@Named('test.Xyz')"
-            bar5BeanDefinition.getAnnotationNamesByStereotype(AnnotationUtil.SCOPE).size() == 0
-        and:
-            bar6BeanDefinition.getScope().get() == Prototype.class
-            bar6BeanDefinition.declaredQualifier.toString() == "@Named('test.Xyz')"
-            bar6BeanDefinition.getAnnotationNamesByStereotype(AnnotationUtil.SCOPE).size() == 1
-
-        cleanup:
-            context.close()
-=======
-        when:
-        BeanDefinition bar6BeanDefinition = context.getBeanDefinitions(context.classLoader.loadClass('test.Bar6'))
-                .find {it.getDeclaringType().get().simpleName.contains("TestFactory")}
-        then:
-        bar6BeanDefinition.getScope().get() == Prototype.class
-        bar6BeanDefinition.declaredQualifier.toString() == "@Named('test.Xyz') and @Abc and @Some"
-
-        when:
-        Collection<String> annotationNamesByScopeStereoType = bar6BeanDefinition.getAnnotationNamesByStereotype(AnnotationUtil.SCOPE).asCollection()
-
-        then:
-        annotationNamesByScopeStereoType.any {it == "io.micronaut.context.annotation.Prototype" }
-        annotationNamesByScopeStereoType.any {it == AnnotationUtil.SINGLETON }
-
-        cleanup:
-        context.close()
-    }
-
-    @Issue("https://github.com/micronaut-projects/micronaut-core/pull/7165")
-    void "if factory has a qualifier it is inherited by the factory field beans"() {
-        given:
-        ApplicationContext context = buildContext('test.TestFactory$TestField', '''\
-package test;
-
-import static java.lang.annotation.RetentionPolicy.RUNTIME;
-import java.lang.annotation.Documented;
-import java.lang.annotation.Retention;
-
-import io.micronaut.inject.annotation.*;
-import io.micronaut.aop.*;
-import io.micronaut.context.annotation.*;
-import jakarta.inject.*;
-import jakarta.inject.Singleton;
-
-@Some
-@Factory
-class TestFactory$TestField {
-    @Prototype
-    Bar7 bar7 = new Bar7();
-}
-
-class Bar7 {
-}
-
-@Retention(RUNTIME)
-@Qualifier
-@interface Some {
-}
-
-''')
-        when:
-        BeanDefinition bar7BeanDefinition = context.getBeanDefinitions(context.classLoader.loadClass('test.Bar7'))
-                .find {it.getDeclaringType().get().simpleName.contains("TestFactory")}
-        then:
-        bar7BeanDefinition.getScope().get() == Prototype.class
-        bar7BeanDefinition.declaredQualifier.toString() == "@Some"
-
-        when:
-        Collection<String> annotationNamesByScopeStereoType = bar7BeanDefinition.getAnnotationNamesByStereotype(AnnotationUtil.SCOPE).asCollection()
-
-        then:
-        annotationNamesByScopeStereoType.size() == 1
-        annotationNamesByScopeStereoType.any {it == "io.micronaut.context.annotation.Prototype" }
-
-        cleanup:
-        context.close()
->>>>>>> 93683435
-    }
 }