--- conflicted
+++ resolved
@@ -327,7 +327,6 @@
         ref.interceptedType.name == 'test.MyBean'
     }
 
-<<<<<<< HEAD
     void 'test multiple annotations on a single method'() {
         given:
         ApplicationContext context = buildContext('''
@@ -523,6 +522,32 @@
         context.close()
     }
 
+    void "test validated on class with generics"() {
+        when:
+        BeanDefinition beanDefinition = buildBeanDefinition('test.$BaseEntityServiceDefinition$Intercepted', """
+package test;
+
+@io.micronaut.validation.Validated
+class BaseEntityService<T extends BaseEntity> extends BaseService<T> {
+}
+
+class BaseEntity {}
+abstract class BaseService<T> implements IBeanValidator<T> {
+    public boolean isValid(T entity) {
+        return true;
+    }
+}
+interface IBeanValidator<T> {
+    boolean isValid(T entity);
+}
+""")
+
+        then:
+        noExceptionThrown()
+        beanDefinition != null
+        beanDefinition.getTypeArguments('test.BaseService')[0].type.name == 'test.BaseEntity'
+    }
+
     static class NamedTestAnnMapper implements NamedAnnotationMapper {
 
         @Override
@@ -533,34 +558,8 @@
         @Override
         List<AnnotationValue<?>> map(AnnotationValue<Annotation> annotation, VisitorContext visitorContext) {
             return Collections.singletonList(AnnotationValue.builder(InterceptorBinding)
-                        .value(getName())
-                        .build())
+                    .value(getName())
+                    .build())
         }
-=======
-    void "test validated on class with generics"() {
-        when:
-        BeanDefinition beanDefinition = buildBeanDefinition('test.$BaseEntityServiceDefinition$Intercepted', """
-package test;
-
-@io.micronaut.validation.Validated
-class BaseEntityService<T extends BaseEntity> extends BaseService<T> {
-}
-
-class BaseEntity {}
-abstract class BaseService<T> implements IBeanValidator<T> {
-    public boolean isValid(T entity) {
-        return true;
-    }
-}
-interface IBeanValidator<T> {
-    boolean isValid(T entity);
-}
-""")
-
-        then:
-        noExceptionThrown()
-        beanDefinition != null
-        beanDefinition.getTypeArguments('test.BaseService')[0].type.name == 'test.BaseEntity'
->>>>>>> a3e3dd1c
     }
 }