--- conflicted
+++ resolved
@@ -11,8 +11,4 @@
     <root level="info">
         <appender-ref ref="STDOUT" />
     </root>
-<<<<<<< HEAD
-<!--    <logger name="io.micronaut.context" level="TRACE"/>-->
-=======
->>>>>>> d668de9e
 </configuration>