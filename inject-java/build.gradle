--- conflicted
+++ resolved
@@ -12,21 +12,12 @@
     testImplementation dependencyVersion("rxjava2")
     testImplementation "org.hibernate:hibernate-core:5.3.6.Final"
     testRuntime 'org.glassfish.web:el-impl:2.2.1-b05'
-<<<<<<< HEAD
-    testImplementation "junit:junit:4.7"
+    testImplementation "junit:junit:4.12"
     testImplementation "com.google.testing.compile:compile-testing:0.12"
     testImplementation 'org.mongodb:mongo-java-driver:3.7.1'
     testImplementation 'org.neo4j.driver:neo4j-java-driver:1.4.5'
     testImplementation dependencyModuleVersion("groovy", "groovy-json")
     testImplementation files(org.gradle.internal.jvm.Jvm.current().toolsJar)
-=======
-    testCompile "junit:junit:4.12"
-    testCompile "com.google.testing.compile:compile-testing:0.12"
-    testCompile 'org.mongodb:mongo-java-driver:3.7.1'
-    testCompile 'org.neo4j.driver:neo4j-java-driver:1.4.5'
-    testCompile dependencyModuleVersion("groovy", "groovy-json")
-    testCompile files(org.gradle.internal.jvm.Jvm.current().toolsJar)
->>>>>>> acb11bb5
     testRuntime 'org.glassfish:javax.el:3.0.1-b08'
     testImplementation dependencyVersion("micrometer")
     testImplementation project(":validation")
