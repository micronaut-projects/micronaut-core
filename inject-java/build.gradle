plugins {
    id "io.micronaut.build.internal.convention-library"
}

micronautBuild {
    core {
        usesMicronautTest()
    }
}

dependencies {
    api project(":core-processor")

    if (!JavaVersion.current().isJava9Compatible()) {
        compileOnly files(org.gradle.internal.jvm.Jvm.current().toolsJar)
    }

    testImplementation project(":context")
    testImplementation project(':aop')

    testAnnotationProcessor project(":inject-java")
    testAnnotationProcessor platform(libs.test.boms.micronaut.validation)
    testAnnotationProcessor (libs.micronaut.validation.processor) {
        exclude group: 'io.micronaut'
    }

    testImplementation project(":inject-java-test")
    testImplementation project(":inject-test-utils")
    testImplementation project(":runtime")

    testImplementation libs.managed.reactor

    testImplementation libs.spotbugs
    testImplementation libs.hibernate
    testImplementation libs.compile.testing
    testImplementation(libs.neo4j.bolt)
    testImplementation libs.managed.groovy.json
    if (!JavaVersion.current().isJava9Compatible()) {
        testImplementation files(org.gradle.internal.jvm.Jvm.current().toolsJar)
    }
    testImplementation (libs.micronaut.session) {
        exclude group: 'io.micronaut'
    }
    testImplementation(project(":http-server"))
    testImplementation platform(libs.test.boms.micronaut.validation)
    testImplementation (libs.micronaut.validation) {
        exclude group: 'io.micronaut'
    }
    testImplementation (libs.micronaut.validation.processor) {
        exclude group: 'io.micronaut'
    }
    testImplementation project(":jackson-databind")
    testImplementation libs.junit.jupiter.api
<<<<<<< HEAD
    testImplementation(platform(libs.test.boms.micronaut.tracing))
    testImplementation(libs.micronaut.tracing.brave) {
        exclude group: 'io.micronaut'
    }
=======
>>>>>>> a4584ee2
    testImplementation libs.javax.annotation.api
    testImplementation libs.javax.inject
    testImplementation libs.managed.snakeyaml
    testRuntimeOnly libs.jakarta.el.impl
    testRuntimeOnly libs.jakarta.el
}
//compileTestJava.options.fork = true
//compileTestJava.options.forkOptions.jvmArgs = ['-Xdebug', '-Xrunjdwp:transport=dt_socket,server=y,suspend=y,address=5005']


tasks.withType(Test).configureEach {
    forkEvery = 100
    maxParallelForks = 4
    useJUnitPlatform()
}

//compileTestGroovy.groovyOptions.forkOptions.jvmArgs = ['-Xdebug', '-Xrunjdwp:transport=dt_socket,server=y,suspend=y,address=5005']
//compileTestGroovy.groovyOptions.fork = true<|MERGE_RESOLUTION|>--- conflicted
+++ resolved
@@ -51,13 +51,6 @@
     }
     testImplementation project(":jackson-databind")
     testImplementation libs.junit.jupiter.api
-<<<<<<< HEAD
-    testImplementation(platform(libs.test.boms.micronaut.tracing))
-    testImplementation(libs.micronaut.tracing.brave) {
-        exclude group: 'io.micronaut'
-    }
-=======
->>>>>>> a4584ee2
     testImplementation libs.javax.annotation.api
     testImplementation libs.javax.inject
     testImplementation libs.managed.snakeyaml
