--- conflicted
+++ resolved
@@ -967,7 +967,6 @@
         }
     }
 
-<<<<<<< HEAD
     @Issue('https://github.com/micronaut-projects/micronaut-core/issues/5907')
     void "xml modifier"() {
         given:
@@ -990,7 +989,9 @@
         @JacksonXmlElementWrapper(/*useWrapping = false, */localName = "nestedItems")
         public List<String> getStrings() {
             return strings
-=======
+        }
+    }
+
     @Unroll("JsonProperty annotation is supported with ignoreReflectiveProperties: #ignoreReflectiveProperties")
     void "JsonProperty support"(boolean ignoreReflectiveProperties) {
         given:
@@ -1087,7 +1088,6 @@
 
         public void setFooBar(String s) {
             this.fooBar = s
->>>>>>> 4ee30d16
         }
     }
 }