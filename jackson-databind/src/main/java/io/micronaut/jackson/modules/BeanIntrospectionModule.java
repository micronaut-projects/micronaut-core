--- conflicted
+++ resolved
@@ -355,11 +355,7 @@
                 return builder;
             } else {
                 final Iterator<SettableBeanProperty> properties = builder.getProperties();
-<<<<<<< HEAD
                 if ((ignoreReflectiveProperties || !properties.hasNext()) && introspection.getPropertyNames().length > 0) {
-=======
-                if ((!properties.hasNext() || ignoreReflectiveProperties) && introspection.getPropertyNames().length > 0) {
->>>>>>> 8fa89efb
                     // mismatch, probably GraalVM reflection not enabled for bean. Try recreate
                     for (BeanProperty<Object, Object> beanProperty : introspection.getBeanProperties()) {
                         builder.addOrReplaceProperty(new VirtualSetter(
