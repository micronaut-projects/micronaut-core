--- conflicted
+++ resolved
@@ -4,11 +4,10 @@
 }
 
 dependencies {
-<<<<<<< HEAD
     api "org.jetbrains.kotlin:kotlin-stdlib-jdk8:$kotlinVersion"
     api "org.jetbrains.kotlin:kotlin-reflect:$kotlinVersion"
-    api "org.jetbrains.kotlinx:kotlinx-coroutines-core:1.1.1"
-    api "org.jetbrains.kotlinx:kotlinx-coroutines-rx2:1.1.1"
+    api "org.jetbrains.kotlinx:kotlinx-coroutines-core:1.3.2"
+    api "org.jetbrains.kotlinx:kotlinx-coroutines-rx2:1.3.2"
     api project(':http-server-netty')
     api project(':http-client')
     api project(':runtime')
@@ -29,30 +28,6 @@
     testImplementation project(":session")
     testImplementation dependencyVersion("reactor")
     testImplementation dependencyModuleVersion("micronaut.test", "micronaut-test-junit5"), {
-=======
-    compile "org.jetbrains.kotlin:kotlin-stdlib-jdk8:$kotlinVersion"
-    compile "org.jetbrains.kotlin:kotlin-reflect:$kotlinVersion"
-    compile "org.jetbrains.kotlinx:kotlinx-coroutines-core:1.3.2"
-    compile "org.jetbrains.kotlinx:kotlinx-coroutines-rx2:1.3.2"
-    compile project(':http-server-netty')
-    compile project(':http-client')
-    compile project(':runtime')
-    testCompile "org.jetbrains.kotlin:kotlin-test-junit:$kotlinVersion"
-    testCompile "org.jetbrains.kotlin:kotlin-test:$kotlinVersion"
-
-    testCompile project(":validation")
-    testCompile project(":management")
-    testCompile project(":inject")
-    testCompile dependencyVersion("jcache")
-    testCompile project(':validation')
-    testCompileOnly project(':inject-java')
-    kaptTest project(':inject-java')
-    kaptTest project(':validation')
-    testCompile project(":http-client")
-    testCompile project(":session")
-    testCompile dependencyVersion("reactor")
-    testCompile dependencyModuleVersion("micronaut.test", "micronaut-test-junit5"), {
->>>>>>> acb11bb5
         exclude module:'micronaut-runtime'
         exclude module:'micronaut-inject'
     }
