plugins {
    id "io.micronaut.build.internal.convention-test-library"
    id "org.jetbrains.kotlin.jvm"
    id "org.jetbrains.kotlin.kapt"
}

micronautBuild {
    core {
        usesMicronautTestJunit()
        usesMicronautTestSpock()
        usesMicronautTestKotest()
    }
}

repositories {
    mavenLocal()
    mavenCentral()
    maven {
        url "https://s01.oss.sonatype.org/content/repositories/snapshots/"
        mavenContent {
            snapshotsOnly()
        }
    }
}

dependencies {
    api libs.kotlin.stdlib
    api libs.kotlin.reflect
    api libs.kotlinx.coroutines.core
    api libs.kotlinx.coroutines.jdk8
    api libs.kotlinx.coroutines.rx2
    api project(':http-server-netty')
    api project(':http-client')
    api project(':runtime')

    testImplementation project(":context")
    testImplementation libs.kotlin.test
    testImplementation libs.kotlinx.coroutines.core
    testImplementation libs.kotlinx.coroutines.rx2
    testImplementation libs.kotlinx.coroutines.slf4j
    testImplementation libs.kotlinx.coroutines.reactor
    testImplementation libs.kotlinx.coroutines.reactive

    // Adding these for now since micronaut-test isnt resolving correctly ... probably need to upgrade gradle there too
    testImplementation libs.junit.jupiter.api

    testImplementation platform(libs.test.boms.micronaut.validation)
    testImplementation (libs.micronaut.validation) {
        exclude group: 'io.micronaut'
    }
    testImplementation project(":management")
    testImplementation project(':inject-java')
    testImplementation project(":inject")
    testImplementation libs.jcache
    testImplementation project(":http-client")
<<<<<<< HEAD
    testImplementation project(":http-client-jdk")
    testImplementation(libs.micronaut.session)
=======
    testImplementation (libs.micronaut.session) {
        exclude group: 'io.micronaut'
    }
>>>>>>> ad657d5a
    testImplementation project(":jackson-databind")
    testImplementation libs.managed.groovy.templates

    testImplementation project(":function-client")
    testImplementation project(":function-web")
    testImplementation libs.kotlin.kotest.junit5
    testImplementation libs.logbook.netty
    kaptTest project(':inject-java')
    kaptTest platform(libs.test.boms.micronaut.validation)
    kaptTest (libs.micronaut.validation.processor) {
        exclude group: 'io.micronaut'
    }

    testImplementation libs.javax.inject
    testImplementation(platform(libs.test.boms.micronaut.tracing))
    testImplementation(libs.micronaut.tracing.zipkin) {
        exclude group: 'io.micronaut'
    }

    testRuntimeOnly libs.junit.jupiter.engine
    testRuntimeOnly(platform(libs.test.boms.micronaut.aws))
    testRuntimeOnly libs.aws.java.sdk.lambda
    if (JavaVersion.current().isCompatibleWith(JavaVersion.VERSION_15)) {
        testImplementation libs.bcpkix
    }

    testImplementation libs.managed.reactor
}

configurations.testRuntimeClasspath {
    resolutionStrategy.eachDependency {
        if (it.requested.group == 'org.jetbrains.kotlin') {
            it.useVersion(libs.versions.kotlin.asProvider().get())
        }
    }
}

tasks.named("compileTestKotlin") {
    kotlinOptions.jvmTarget = "17"
}

tasks.named("test") {
    useJUnitPlatform()
}

tasks.withType(Test).configureEach {
    distribution {
        enabled = false
    }
    predictiveSelection {
        enabled = false
    }
}<|MERGE_RESOLUTION|>--- conflicted
+++ resolved
@@ -53,14 +53,10 @@
     testImplementation project(":inject")
     testImplementation libs.jcache
     testImplementation project(":http-client")
-<<<<<<< HEAD
     testImplementation project(":http-client-jdk")
-    testImplementation(libs.micronaut.session)
-=======
     testImplementation (libs.micronaut.session) {
         exclude group: 'io.micronaut'
     }
->>>>>>> ad657d5a
     testImplementation project(":jackson-databind")
     testImplementation libs.managed.groovy.templates
 
