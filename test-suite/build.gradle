import org.apache.tools.ant.taskdefs.condition.Os

buildscript {
    repositories {
        maven { url "https://plugins.gradle.org/m2/" }
    }
}

plugins {
    id "io.micronaut.build.internal.convention-test-library"
    id 'io.micronaut.build.internal.functional-test'
    id 'java-test-fixtures'
}

micronautBuild {
    core {
        usesMicronautTestJunit()
        usesMicronautTestSpock()
    }
}

repositories {
    mavenCentral()
    maven {
        url "https://s01.oss.sonatype.org/content/repositories/snapshots/"
        mavenContent {
            snapshotsOnly()
        }
    }
}

dependencies {
    annotationProcessor project(":inject-java")
    annotationProcessor platform(libs.test.boms.micronaut.validation)
    annotationProcessor (libs.micronaut.validation.processor) {
        exclude group: 'io.micronaut'
    }

    api project(":core-processor")

    testImplementation project(":context")
    testImplementation libs.managed.netty.codec.http
    testImplementation project(":http-server-netty")
    testImplementation project(":jackson-databind")
    testImplementation project(":http-client")
<<<<<<< HEAD
    testImplementation project(":http-client-jdk")
    testImplementation project(":validation")
=======
    testImplementation platform(libs.test.boms.micronaut.validation)
    testImplementation (libs.micronaut.validation) {
        exclude group: 'io.micronaut'
    }
    testImplementation (libs.micronaut.validation.processor) { // For Groovy
        exclude group: 'io.micronaut'
    }
>>>>>>> ad657d5a
    testImplementation project(":inject-groovy")
    testImplementation project(":inject-java")
    testImplementation project(":inject-java-test")
    testImplementation project(":management")
    testImplementation project(":runtime")
    testImplementation project(":inject")
    testImplementation project(":function-client")
    testImplementation project(":function-web")
    testImplementation (libs.micronaut.session) {
        exclude group: 'io.micronaut'
    }

    // Adding these for now since micronaut-test isnt resolving correctly ... probably need to upgrade gradle there too
    testImplementation libs.junit.jupiter.api

    testImplementation libs.jcache
    testImplementation(platform(libs.test.boms.micronaut.tracing))
    testImplementation(libs.micronaut.tracing.jaeger) {
        exclude group: 'io.micronaut'
    }
    testImplementation libs.managed.groovy.json
    testImplementation libs.managed.groovy.templates
    // tag::testcontainers-dependencies[]
    testImplementation libs.testcontainers.spock
    // end::testcontainers-dependencies[]
    testImplementation libs.awaitility

    testAnnotationProcessor project(":test-suite-helper")
    testAnnotationProcessor project(":inject-java")
    testAnnotationProcessor project(":test-suite")
    testAnnotationProcessor platform(libs.test.boms.micronaut.validation)
    testAnnotationProcessor (libs.micronaut.validation.processor) {
        exclude group: 'io.micronaut'
    }

    testRuntimeOnly(platform(libs.test.boms.micronaut.aws))
    testRuntimeOnly libs.h2
    testRuntimeOnly libs.junit.vintage
    testRuntimeOnly libs.managed.logback.classic
    testRuntimeOnly libs.aws.java.sdk.lambda

    // needed for HTTP/2 tests
    testImplementation platform(libs.boms.netty)
    testImplementation libs.netty.tcnative
    testImplementation libs.netty.tcnative.boringssl
    testImplementation(libs.netty.tcnative.boringssl) {
        artifact {
            classifier = Os.isFamily(Os.FAMILY_MAC) ? (Os.isArch("aarch64") ? "osx-aarch_64" : "osx-x86_64") : 'linux-x86_64'
        }
    }
    testImplementation libs.logbook.netty
    testImplementation libs.managed.logback.classic

    if (JavaVersion.current().isCompatibleWith(JavaVersion.VERSION_15)) {
        testImplementation libs.bcpkix
    }

    testImplementation libs.managed.reactor

    testFixturesApi libs.spock
    testFixturesApi libs.managed.groovy
    testFixturesApi libs.jetbrains.annotations
}

//tasks.withType(Test).configureEach {
//    useJUnitPlatform()
//
//    jvmArgs('-Dio.netty.leakDetection.level=paranoid')
//    testLogging {
//        showStandardStreams = true
//    }
//    beforeTest {
//        System.out.println("STARTING: ${it.className}.$it.name")
//        System.out.flush()
//    }
//    afterTest {
//        System.out.println("FINISHED: ${it.className}.$it.name")
//        System.out.flush()
//    }
//}

//compileTestJava.options.fork = true
//compileTestJava.options.forkOptions.jvmArgs = ['-Xdebug', '-Xrunjdwp:transport=dt_socket,server=y,suspend=y,address=5005']<|MERGE_RESOLUTION|>--- conflicted
+++ resolved
@@ -43,10 +43,7 @@
     testImplementation project(":http-server-netty")
     testImplementation project(":jackson-databind")
     testImplementation project(":http-client")
-<<<<<<< HEAD
     testImplementation project(":http-client-jdk")
-    testImplementation project(":validation")
-=======
     testImplementation platform(libs.test.boms.micronaut.validation)
     testImplementation (libs.micronaut.validation) {
         exclude group: 'io.micronaut'
@@ -54,7 +51,6 @@
     testImplementation (libs.micronaut.validation.processor) { // For Groovy
         exclude group: 'io.micronaut'
     }
->>>>>>> ad657d5a
     testImplementation project(":inject-groovy")
     testImplementation project(":inject-java")
     testImplementation project(":inject-java-test")
