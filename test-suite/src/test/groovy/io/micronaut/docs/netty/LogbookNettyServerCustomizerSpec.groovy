--- conflicted
+++ resolved
@@ -125,10 +125,7 @@
                 '200',
                 'foo',
         ]
-<<<<<<< HEAD
-=======
-
->>>>>>> 5e2eb9ad
+
         cleanup:
         ctx.close()
     }
@@ -211,10 +208,7 @@
                 '200',
                 'foo',
         ]
-<<<<<<< HEAD
-=======
-
->>>>>>> 5e2eb9ad
+
         cleanup:
         ctx.close()
     }
