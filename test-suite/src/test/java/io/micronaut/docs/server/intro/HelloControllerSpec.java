--- conflicted
+++ resolved
@@ -33,10 +33,7 @@
 // tag::class[]
 @MicronautTest
 public class HelloControllerSpec {
-<<<<<<< HEAD
-=======
 
->>>>>>> d668de9e
     @Inject
     EmbeddedServer server; // <1>
 
