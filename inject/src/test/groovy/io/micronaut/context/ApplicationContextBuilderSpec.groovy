--- conflicted
+++ resolved
@@ -64,8 +64,6 @@
         config.resourceLoader.classLoader.is(loader)
         config.environments.contains('foo')
         config.deduceEnvironments.get() == false
-<<<<<<< HEAD
-=======
     }
 
     void "test context configurer with own class loader"() {
@@ -90,6 +88,5 @@
 
         expect:
         context.getEnvironment().getActiveNames().contains("success")
->>>>>>> 0536d110
     }
 }