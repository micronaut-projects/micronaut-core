--- conflicted
+++ resolved
@@ -1181,36 +1181,9 @@
     }
 
     @Override
-<<<<<<< HEAD
-    public void visitSetterValue(Object declaringType,
-                                 Object returnType,
-                                 AnnotationMetadata annotationMetadata,
-                                 boolean requiresReflection,
-                                 Object fieldType,
-                                 String fieldName,
-                                 String setterName,
-                                 Map<String, Object> genericTypes,
-                                 boolean isOptional) {
-        Type declaringTypeRef = getTypeReference(declaringType);
-
-        addInjectionPointForSetterInternal(annotationMetadata, requiresReflection, fieldType, fieldName, setterName, genericTypes, declaringTypeRef);
-
-        if (!requiresReflection) {
-            resolveBeanOrValueForSetter(declaringTypeRef, returnType, setterName, fieldType, GET_VALUE_FOR_METHOD_ARGUMENT, isOptional);
-        }
-        currentMethodIndex++;
-    }
-
-    @Override
-    public void visitSetterValue(
-            Object declaringType,
-            Object returnType,
-            AnnotationMetadata annotationMetadata,
-=======
     public void visitSetterValue(
             TypedElement declaringType,
             MethodElement methodElement,
->>>>>>> d668de9e
             boolean requiresReflection,
             boolean isOptional) {
 
@@ -1254,15 +1227,10 @@
         if (!superBeanDefinition || isInterceptedLifeCycleByType(this.annotationMetadata, "PRE_DESTROY")) {
             visitPreDestroyMethodDefinition(false);
 
-<<<<<<< HEAD
-        if (!requiresReflection) {
-            resolveBeanOrValueForSetter(declaringTypeRef, returnType, setterName, valueType, GET_VALUE_FOR_METHOD_ARGUMENT, isOptional);
-=======
             MethodVisitData methodVisitData = new MethodVisitData(declaringType, methodElement, requiresReflection, false, true);
             preDestroyMethodVisits.add(methodVisitData);
             allMethodVisits.add(methodVisitData);
             visitMethodInjectionPointInternal(methodVisitData, preDestroyMethodVisitor, preDestroyInstanceLocalVarIndex);
->>>>>>> d668de9e
         }
     }
 
@@ -2078,10 +2046,6 @@
                 false);
     }
 
-<<<<<<< HEAD
-    private void resolveBeanOrValueForSetter(Type declaringTypeRef, Object returnType, String setterName, Object fieldType, Method resolveMethod, boolean isValueOptional) {
-        GeneratorAdapter injectVisitor = this.injectMethodVisitor;
-=======
     private void resolveBeanOrValueForSetter(TypedElement declaringType, MethodElement methodElement, boolean isOptional) {
 
         ParameterElement[] parameters = methodElement.getParameters();
@@ -2093,7 +2057,6 @@
         ClassElement returnType = methodElement.getReturnType();
         ClassElement fieldType = parameters[0].getType();
         Method resolveMethod = GET_VALUE_FOR_METHOD_ARGUMENT;
->>>>>>> d668de9e
 
         Label falseCondition = null;
         if (isOptional) {
@@ -2118,11 +2081,7 @@
             injectMethodVisitor.visitLabel(trueCondition);
         }
         // invoke the method on this injected instance
-<<<<<<< HEAD
-        injectVisitor.visitVarInsn(ALOAD, injectInstanceIndex);
-=======
         injectMethodVisitor.loadLocal(injectInstanceLocalVarIndex, beanType);
->>>>>>> d668de9e
         String methodDescriptor = getMethodDescriptor(returnType, Collections.singletonList(fieldType));
         // first get the value of the field by calling AbstractBeanDefinition.getBeanForField(..)
         // load 'this'
@@ -2146,13 +2105,8 @@
         injectMethodVisitor.visitMethodInsn(INVOKEVIRTUAL,
                 declaringTypeRef.getInternalName(), methodElement.getName(),
                 methodDescriptor, false);
-<<<<<<< HEAD
-        if (returnType != void.class) {
-            injectVisitor.pop();
-=======
         if (returnType != PrimitiveElement.VOID) {
             injectMethodVisitor.pop();
->>>>>>> d668de9e
         }
         if (falseCondition != null) {
             injectMethodVisitor.visitLabel(falseCondition);
