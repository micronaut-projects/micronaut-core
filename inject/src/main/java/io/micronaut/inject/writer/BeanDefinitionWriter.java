/*
 * Copyright 2017-2020 original authors
 *
 * Licensed under the Apache License, Version 2.0 (the "License");
 * you may not use this file except in compliance with the License.
 * You may obtain a copy of the License at
 *
 * https://www.apache.org/licenses/LICENSE-2.0
 *
 * Unless required by applicable law or agreed to in writing, software
 * distributed under the License is distributed on an "AS IS" BASIS,
 * WITHOUT WARRANTIES OR CONDITIONS OF ANY KIND, either express or implied.
 * See the License for the specific language governing permissions and
 * limitations under the License.
 */
package io.micronaut.inject.writer;

import io.micronaut.context.AbstractBeanDefinition;
import io.micronaut.context.AbstractConstructorInjectionPoint;
import io.micronaut.context.AbstractExecutableMethod;
import io.micronaut.context.AbstractParametrizedBeanDefinition;
import io.micronaut.context.BeanContext;
import io.micronaut.context.BeanRegistration;
import io.micronaut.context.BeanResolutionContext;
import io.micronaut.context.DefaultBeanContext;
import io.micronaut.context.annotation.Bean;
import io.micronaut.context.annotation.ConfigurationBuilder;
import io.micronaut.context.annotation.ConfigurationInject;
import io.micronaut.context.annotation.ConfigurationProperties;
import io.micronaut.context.annotation.ConfigurationReader;
import io.micronaut.context.annotation.DefaultScope;
import io.micronaut.context.annotation.EachBean;
import io.micronaut.context.annotation.EachProperty;
import io.micronaut.context.annotation.Parameter;
import io.micronaut.context.annotation.Primary;
import io.micronaut.context.annotation.Property;
import io.micronaut.context.annotation.Provided;
import io.micronaut.context.annotation.Value;
import io.micronaut.core.annotation.AnnotationMetadata;
import io.micronaut.core.annotation.AnnotationMetadataProvider;
import io.micronaut.core.annotation.AnnotationUtil;
import io.micronaut.core.annotation.AnnotationValue;
import io.micronaut.core.annotation.Internal;
import io.micronaut.core.annotation.NonNull;
import io.micronaut.core.annotation.Nullable;
import io.micronaut.core.beans.BeanConstructor;
import io.micronaut.core.bind.annotation.Bindable;
import io.micronaut.core.naming.NameUtils;
import io.micronaut.core.reflect.ReflectionUtils;
import io.micronaut.core.type.Argument;
import io.micronaut.core.util.ArrayUtils;
import io.micronaut.core.util.CollectionUtils;
import io.micronaut.core.util.StringUtils;
import io.micronaut.inject.*;
import io.micronaut.inject.annotation.AnnotationMetadataHierarchy;
import io.micronaut.inject.annotation.AnnotationMetadataReference;
import io.micronaut.inject.annotation.AnnotationMetadataWriter;
import io.micronaut.inject.annotation.DefaultAnnotationMetadata;
import io.micronaut.inject.ast.*;
import io.micronaut.inject.configuration.ConfigurationMetadataBuilder;
import io.micronaut.inject.configuration.PropertyMetadata;
import io.micronaut.inject.processing.JavaModelUtils;
import io.micronaut.inject.visitor.VisitorContext;
import jakarta.inject.Singleton;
import org.jetbrains.annotations.NotNull;
import org.objectweb.asm.ClassVisitor;
import org.objectweb.asm.ClassWriter;
import org.objectweb.asm.Label;
import org.objectweb.asm.MethodVisitor;
import org.objectweb.asm.Type;
import org.objectweb.asm.commons.GeneratorAdapter;
import org.objectweb.asm.signature.SignatureVisitor;
import org.objectweb.asm.signature.SignatureWriter;

<<<<<<< HEAD
=======
import javax.inject.*;
import javax.inject.Qualifier;
>>>>>>> 423cb05c
import java.io.IOException;
import java.io.OutputStream;
import java.lang.annotation.Annotation;
import java.lang.reflect.Constructor;
import java.lang.reflect.Method;
import java.time.Duration;
import java.util.*;
import java.util.concurrent.TimeUnit;
import java.util.stream.Collectors;

/**
 * <p>Responsible for building {@link BeanDefinition} instances at compile time. Uses ASM build the class definition.</p>
 * <p>
 * <p>Should be used from AST frameworks to build bean definitions from source code data.</p>
 * <p>
 * <p>For example:</p>
 *
 * <pre>
 *     {@code
 *
 *          BeanDefinitionWriter writer = new BeanDefinitionWriter("my.package", "MyClass", "javax.inject.Singleton", true)
 *          writer.visitBeanDefinitionConstructor()
 *          writer.visitFieldInjectionPoint("my.Qualifier", false, "my.package.MyDependency", "myfield" )
 *          writer.visitBeanDefinitionEnd()
 *          writer.writeTo(new File(..))
 *     }
 * </pre>
 *
 * @author Graeme Rocher
 * @see BeanDefinition
 * @since 1.0
 */
@Internal
public class BeanDefinitionWriter extends AbstractClassFileWriter implements BeanDefinitionVisitor {
    private static final String ANN_CONSTRAINT = "javax.validation.Constraint";
    private static final Constructor<AbstractBeanDefinition> CONSTRUCTOR_ABSTRACT_BEAN_DEFINITION = ReflectionUtils.findConstructor(
            AbstractBeanDefinition.class,
            Class.class,
            AnnotationMetadata.class,
            boolean.class,
            Argument[].class)
            .orElseThrow(() -> new ClassGenerationException("Invalid version of Micronaut present on the class path"));

    private static final Constructor<AbstractConstructorInjectionPoint> CONSTRUCTOR_ABSTRACT_CONSTRUCTOR_IP = ReflectionUtils.findConstructor(
            AbstractConstructorInjectionPoint.class,
            BeanDefinition.class)
            .orElseThrow(() -> new ClassGenerationException("Invalid version of Micronaut present on the class path"));

    private static final org.objectweb.asm.commons.Method METHOD_MAP_OF = org.objectweb.asm.commons.Method.getMethod(
            ReflectionUtils.getRequiredInternalMethod(
                    CollectionUtils.class,
                    "mapOf",
                    Object[].class
            )
    );
    private static final Method POST_CONSTRUCT_METHOD = ReflectionUtils.getRequiredInternalMethod(AbstractBeanDefinition.class, "postConstruct", BeanResolutionContext.class, BeanContext.class, Object.class);

    private static final Method INJECT_BEAN_METHOD = ReflectionUtils.getRequiredInternalMethod(AbstractBeanDefinition.class, "injectBean", BeanResolutionContext.class, BeanContext.class, Object.class);

    private static final Method PRE_DESTROY_METHOD = ReflectionUtils.getRequiredInternalMethod(AbstractBeanDefinition.class, "preDestroy", BeanResolutionContext.class, BeanContext.class, Object.class);

    private static final Method ADD_FIELD_INJECTION_POINT_METHOD = ReflectionUtils.getRequiredInternalMethod(AbstractBeanDefinition.class, "addInjectionPoint", Class.class, Class.class, String.class, AnnotationMetadata.class, Argument[].class, boolean.class);

    private static final Method ADD_METHOD_INJECTION_POINT_METHOD = ReflectionUtils.getRequiredInternalMethod(AbstractBeanDefinition.class, "addInjectionPoint", Class.class, String.class, Argument[].class, AnnotationMetadata.class, boolean.class);

    private static final Method ADD_POST_CONSTRUCT_METHOD = ReflectionUtils.getRequiredInternalMethod(AbstractBeanDefinition.class, "addPostConstruct", Class.class, String.class, Argument[].class, AnnotationMetadata.class, boolean.class);

    private static final Method ADD_PRE_DESTROY_METHOD = ReflectionUtils.getRequiredInternalMethod(AbstractBeanDefinition.class, "addPreDestroy", Class.class, String.class, Argument[].class, AnnotationMetadata.class, boolean.class);

    private static final Method ADD_EXECUTABLE_METHOD = ReflectionUtils.getRequiredInternalMethod(AbstractBeanDefinition.class, "addExecutableMethod", ExecutableMethod.class);

    private static final Method GET_BEAN_FOR_CONSTRUCTOR_ARGUMENT = getBeanLookupMethod("getBeanForConstructorArgument");

    private static final Method GET_BEAN_REGISTRATIONS_FOR_CONSTRUCTOR_ARGUMENT = getBeanLookupMethod("getBeanRegistrationsForConstructorArgument");

    private static final Method GET_BEAN_REGISTRATION_FOR_CONSTRUCTOR_ARGUMENT = getBeanLookupMethod("getBeanRegistrationForConstructorArgument");

    private static final Method GET_BEANS_OF_TYPE_FOR_CONSTRUCTOR_ARGUMENT = getBeanLookupMethod("getBeansOfTypeForConstructorArgument");

    private static final Method GET_VALUE_FOR_CONSTRUCTOR_ARGUMENT = getBeanLookupMethod("getValueForConstructorArgument");

    private static final Method GET_BEAN_FOR_FIELD = getBeanLookupMethod("getBeanForField");

    private static final Method GET_BEAN_REGISTRATIONS_FOR_FIELD = getBeanLookupMethod("getBeanRegistrationsForField");

    private static final Method GET_BEAN_REGISTRATION_FOR_FIELD = getBeanLookupMethod("getBeanRegistrationForField");

    private static final Method GET_BEANS_OF_TYPE_FOR_FIELD = getBeanLookupMethod("getBeansOfTypeForField");

    private static final Method GET_VALUE_FOR_FIELD = getBeanLookupMethod("getValueForField");

    private static final Method GET_VALUE_FOR_PATH = ReflectionUtils.getRequiredInternalMethod(AbstractBeanDefinition.class, "getValueForPath", BeanResolutionContext.class, BeanContext.class, Argument.class, String.class);

    private static final Method CONTAINS_VALUE_FOR_FIELD = getBeanLookupMethod("containsValueForField");

    private static final Method CONTAINS_PROPERTIES_METHOD = ReflectionUtils.getRequiredInternalMethod(AbstractBeanDefinition.class, "containsProperties", BeanResolutionContext.class, BeanContext.class);

    private static final Method GET_BEAN_FOR_METHOD_ARGUMENT = getBeanLookupMethodForArgument("getBeanForMethodArgument");

    private static final Method GET_BEAN_REGISTRATIONS_FOR_METHOD_ARGUMENT = getBeanLookupMethodForArgument("getBeanRegistrationsForMethodArgument");

    private static final Method GET_BEAN_REGISTRATION_FOR_METHOD_ARGUMENT = getBeanLookupMethodForArgument("getBeanRegistrationForMethodArgument");

    private static final Method GET_BEANS_OF_TYPE_FOR_METHOD_ARGUMENT = getBeanLookupMethodForArgument("getBeansOfTypeForMethodArgument");

    private static final Method GET_VALUE_FOR_METHOD_ARGUMENT = getBeanLookupMethodForArgument("getValueForMethodArgument");

    private static final Method CONTAINS_VALUE_FOR_METHOD_ARGUMENT = getBeanLookupMethodForArgument("containsValueForMethodArgument");

    private static final org.objectweb.asm.commons.Method BEAN_DEFINITION_CLASS_CONSTRUCTOR = new org.objectweb.asm.commons.Method(CONSTRUCTOR_NAME, getConstructorDescriptor(
            Class.class, AnnotationMetadata.class, boolean.class, Argument[].class
    ));

    private static final org.objectweb.asm.commons.Method BEAN_DEFINITION_METHOD_CONSTRUCTOR = new org.objectweb.asm.commons.Method(CONSTRUCTOR_NAME, getConstructorDescriptor(
            Class.class, Class.class, String.class, AnnotationMetadata.class, boolean.class, Argument[].class
    ));

    private static final org.objectweb.asm.commons.Method BEAN_DEFINITION_FIELD_CONSTRUCTOR = new org.objectweb.asm.commons.Method(CONSTRUCTOR_NAME, getConstructorDescriptor(
            Class.class, Class.class, String.class, AnnotationMetadata.class, boolean.class
    ));

    private static final Type TYPE_ABSTRACT_BEAN_DEFINITION = Type.getType(AbstractBeanDefinition.class);
    private static final Type TYPE_ABSTRACT_PARAMETRIZED_BEAN_DEFINITION = Type.getType(AbstractParametrizedBeanDefinition.class);
    private static final org.objectweb.asm.commons.Method METHOD_OPTIONAL_EMPTY = org.objectweb.asm.commons.Method.getMethod(
            ReflectionUtils.getRequiredMethod(Optional.class, "empty")
    );
    private static final Type TYPE_OPTIONAL = Type.getType(Optional.class);
    private static final org.objectweb.asm.commons.Method METHOD_OPTIONAL_OF = org.objectweb.asm.commons.Method.getMethod(
            ReflectionUtils.getRequiredMethod(Optional.class, "of", Object.class)
    );
    private static final org.objectweb.asm.commons.Method METHOD_INVOKE_CONSTRUCTOR = org.objectweb.asm.commons.Method.getMethod(ReflectionUtils.getRequiredMethod(
            ConstructorInjectionPoint.class,
            "invoke",
            Object[].class
    ));
    private static final String METHOD_DESCRIPTOR_CONSTRUCTOR_INSTANTIATE = getMethodDescriptor(Object.class, Arrays.asList(
            BeanResolutionContext.class,
            BeanContext.class,
            List.class,
            BeanDefinition.class,
            BeanConstructor.class,
            Object[].class
    ));
    private static final String METHOD_DESCRIPTOR_INTERCEPTED_LIFECYCLE = getMethodDescriptor(Object.class, Arrays.asList(
            BeanResolutionContext.class,
            BeanContext.class,
            BeanDefinition.class,
            ExecutableMethod.class,
            Object.class
    ));
    private static final Method METHOD_GET_BEAN = ReflectionUtils.getRequiredInternalMethod(DefaultBeanContext.class, "getBean", BeanResolutionContext.class, Class.class);
    private static final Type TYPE_RESOLUTION_CONTEXT = Type.getType(BeanResolutionContext.class);
    private static final Type TYPE_BEAN_CONTEXT = Type.getType(BeanContext.class);
    private static final Type TYPE_BEAN_DEFINITION = Type.getType(BeanDefinition.class);
    private static final String METHOD_DESCRIPTOR_INITIALIZE = Type.getMethodDescriptor(Type.getType(Object.class), Type.getType(BeanResolutionContext.class), Type.getType(BeanContext.class), Type.getType(Object.class));
    private final ClassWriter classWriter;
    private final String beanFullClassName;
    private final String beanDefinitionName;
    private final String beanDefinitionInternalName;
    private final Type beanType;
    private final Type providedType;
    private final Set<Class> interfaceTypes;
    private final Map<String, GeneratorAdapter> loadTypeMethods = new LinkedHashMap<>();
    private final Map<String, ExecutableMethodWriter> methodExecutors = new LinkedHashMap<>();
    private final Map<String, ClassWriter> innerClasses = new LinkedHashMap<>(2);
    private final String providedBeanClassName;
    private final String packageName;
    private final String beanSimpleClassName;
    private final Type beanDefinitionType;
    private final boolean isInterface;
    private final boolean isConfigurationProperties;
    private final ConfigurationMetadataBuilder<?> metadataBuilder;
    private final Element beanProducingElement;
    private final ClassElement beanTypeElement;
    private GeneratorAdapter constructorVisitor;
    private GeneratorAdapter buildMethodVisitor;
    private GeneratorAdapter injectMethodVisitor;
    private Label injectEnd = null;
    private GeneratorAdapter preDestroyMethodVisitor;
    private GeneratorAdapter postConstructMethodVisitor;
    private GeneratorAdapter interceptedDisposeMethod;
    private int methodExecutorIndex = 0;
    private int currentFieldIndex = 0;
    private int currentMethodIndex = 0;

    // 0 is this, while 1,2 and 3 are the first 3 parameters in the "build" method signature. See BeanFactory
    private int buildMethodLocalCount = 4;

    // 0 is this, while 1,2 and 3 are the first 3 parameters in the "injectBean" method signature. See AbstractBeanDefinition
    private int injectMethodLocalCount = 4;

    // 0 is this, while 1,2 and 3 are the first 3 parameters in the "initialize" method signature. See InitializingBeanDefinition
    private int postConstructMethodLocalCount = 4;

    // 0 is this, while 1,2 and 3 are the first 3 parameters in the "dispose" method signature. See DisposableBeanDefinition
    private int preDestroyMethodLocalCount = 4;

    // the instance being built position in the index
    private int buildInstanceIndex;
    private int argsIndex = -1;
    private int injectInstanceIndex;
    private int postConstructInstanceIndex;
    private int preDestroyInstanceIndex;
    private boolean beanFinalized = false;
    private Type superType = TYPE_ABSTRACT_BEAN_DEFINITION;
    private boolean isSuperFactory = false;
    private final AnnotationMetadata annotationMetadata;
    private ConfigBuilderState currentConfigBuilderState;
    private int optionalInstanceIndex;
    private boolean preprocessMethods = false;
    private Map<String, Map<String, ClassElement>> typeArguments;
    private List<MethodVisitData> postConstructMethodVisits = new ArrayList<>(2);
    private List<MethodVisitData> preDestroyMethodVisits = new ArrayList<>(2);
    private String interceptedType;

    private List<Runnable> deferredInjectionPoints = new ArrayList<>();
    private int innerClassIndex;

    /**
     * Creates a bean definition writer.
     *
     * @param classElement    The class element
     * @param metadataBuilder The configuration metadata builder
     * @param visitorContext  The visitor context
     */
    public BeanDefinitionWriter(ClassElement classElement,
                                ConfigurationMetadataBuilder<?> metadataBuilder,
                                VisitorContext visitorContext) {
        this(classElement, OriginatingElements.of(classElement), metadataBuilder, visitorContext, null);
    }

    /**
     * Creates a bean definition writer.
     *
     * @param classElement        The class element
     * @param originatingElements The originating elements
     * @param metadataBuilder     The configuration metadata builder
     * @param visitorContext      The visitor context
     */
    public BeanDefinitionWriter(ClassElement classElement,
                                OriginatingElements originatingElements,
                                ConfigurationMetadataBuilder<?> metadataBuilder,
                                VisitorContext visitorContext) {
        this(classElement, originatingElements, metadataBuilder, visitorContext, null);
    }

    /**
     * Creates a bean definition writer.
     *
     * @param beanProducingElement The bean producing element
     * @param originatingElements  The originating elements
     * @param metadataBuilder      The configuration metadata builder
     * @param visitorContext       The visitor context
     * @param uniqueIdentifier     An optional unique identifier to include in the bean name
     */
    public BeanDefinitionWriter(Element beanProducingElement,
                                OriginatingElements originatingElements,
                                ConfigurationMetadataBuilder<?> metadataBuilder,
                                VisitorContext visitorContext,
                                @Nullable Integer uniqueIdentifier) {
        super(originatingElements);
        this.metadataBuilder = metadataBuilder;
        this.classWriter = new ClassWriter(ClassWriter.COMPUTE_MAXS | ClassWriter.COMPUTE_FRAMES);
        this.beanProducingElement = beanProducingElement;
        if (beanProducingElement instanceof ClassElement) {
            ClassElement classElement = (ClassElement) beanProducingElement;
            this.beanTypeElement = classElement;
            this.packageName = classElement.getPackageName();
            this.isInterface = classElement.isInterface();
            this.beanFullClassName = classElement.getName();
            this.beanSimpleClassName = classElement.getSimpleName();
            this.providedBeanClassName = beanFullClassName;
            this.beanDefinitionName = getBeanDefinitionName(packageName, beanSimpleClassName);
        } else if (beanProducingElement instanceof MethodElement) {
            autoApplyNamedToBeanProducingElement(beanProducingElement);
            MethodElement factoryMethodElement = (MethodElement) beanProducingElement;
            final ClassElement producedElement = factoryMethodElement.getGenericReturnType();
            this.beanTypeElement = producedElement;
            this.packageName = producedElement.getPackageName();
            this.isInterface = producedElement.isInterface();
            this.beanFullClassName = producedElement.getName();
            this.beanSimpleClassName = producedElement.getSimpleName();
            this.providedBeanClassName = producedElement.getName();
            String upperCaseMethodName = NameUtils.capitalize(factoryMethodElement.getName());
            if (uniqueIdentifier == null) {
                throw new IllegalArgumentException("Factory methods require passing a unique identifier");
            }
            final ClassElement declaringType = factoryMethodElement.getDeclaringType();
            this.beanDefinitionName = declaringType.getPackageName() + ".$" + declaringType.getSimpleName() + "$" + upperCaseMethodName + uniqueIdentifier + "Definition";
        } else if (beanProducingElement instanceof FieldElement) {
            autoApplyNamedToBeanProducingElement(beanProducingElement);
            FieldElement factoryMethodElement = (FieldElement) beanProducingElement;
            final ClassElement producedElement = factoryMethodElement.getGenericField();
            this.beanTypeElement = producedElement;
            this.packageName = producedElement.getPackageName();
            this.isInterface = producedElement.isInterface();
            this.beanFullClassName = producedElement.getName();
            this.beanSimpleClassName = producedElement.getSimpleName();
            this.providedBeanClassName = producedElement.getName();
            String fieldName = NameUtils.capitalize(factoryMethodElement.getName());
            if (uniqueIdentifier == null) {
                throw new IllegalArgumentException("Factory fields require passing a unique identifier");
            }
            final ClassElement declaringType = factoryMethodElement.getDeclaringType();
            this.beanDefinitionName = declaringType.getPackageName() + ".$" + declaringType.getSimpleName() + "$" + fieldName + uniqueIdentifier + "Definition";
        } else {
            throw new IllegalArgumentException("Unsupported element type: " + beanProducingElement.getClass().getName());
        }
        this.annotationMetadata = beanProducingElement.getAnnotationMetadata();
        this.beanDefinitionType = getTypeReferenceForName(this.beanDefinitionName);
        this.beanType = getTypeReferenceForName(beanFullClassName);
        this.providedType = getTypeReferenceForName(providedBeanClassName);
        this.beanDefinitionInternalName = getInternalName(this.beanDefinitionName);
        this.interfaceTypes = new TreeSet<>(Comparator.comparing(Class::getName));
        this.interfaceTypes.add(BeanFactory.class);
        this.isConfigurationProperties = annotationMetadata.hasDeclaredStereotype(ConfigurationProperties.class);
        validateExposedTypes(annotationMetadata, visitorContext);

    }

    private void autoApplyNamedToBeanProducingElement(Element beanProducingElement) {
        final AnnotationMetadata annotationMetadata = beanProducingElement.getAnnotationMetadata();
        if (!annotationMetadata.hasAnnotation(EachProperty.class) && !annotationMetadata.hasAnnotation(EachBean.class)) {
            autoApplyNamedIfPresent(beanProducingElement, annotationMetadata);
        }
    }

    private void validateExposedTypes(AnnotationMetadata annotationMetadata, VisitorContext visitorContext) {
        final String[] types = annotationMetadata.stringValues(Bean.class, "typed");
        if (ArrayUtils.isNotEmpty(types)) {
            for (String name : types) {
                final ClassElement exposedType = visitorContext.getClassElement(name).orElse(null);
                if (exposedType == null) {
                    visitorContext.fail("Bean defines an exposed type [" + name + "] that is not on the classpath", beanProducingElement);
                } else if (!beanTypeElement.isAssignable(exposedType)) {
                    visitorContext.fail("Bean defines an exposed type [" + name + "] that is not implemented by the bean type", beanProducingElement);
                }
            }
        }
    }

    @NonNull
    private static String getBeanDefinitionName(String packageName, String className) {
        return packageName + ".$" + className + "Definition";
    }

    /**
     * @return The name of the bean definition reference class.
     */
    @Override
    @NonNull
    public String getBeanDefinitionReferenceClassName() {
        return beanDefinitionName + BeanDefinitionReferenceWriter.REF_SUFFIX;
    }

    /**
     * @return The data for any post construct methods that were visited
     */
    public final List<MethodVisitData> getPostConstructMethodVisits() {
        return Collections.unmodifiableList(postConstructMethodVisits);
    }

    /**
     * @return The data for any pre destroy methods that were visited
     */
    public List<MethodVisitData> getPreDestroyMethodVisits() {
        return Collections.unmodifiableList(preDestroyMethodVisits);
    }

    /**
     * @return The underlying class writer
     */
    public ClassVisitor getClassWriter() {
        return classWriter;
    }

    @Override
    public boolean isInterface() {
        return isInterface;
    }

    @Override
    public boolean isSingleton() {
        return annotationMetadata.hasDeclaredStereotype(AnnotationUtil.SINGLETON);
    }

    @Override
    public void visitBeanDefinitionInterface(Class<? extends BeanDefinition> interfaceType) {
        this.interfaceTypes.add(interfaceType);
    }

    @Override
    public void visitSuperBeanDefinition(String name) {
        this.superType = getTypeReferenceForName(name);
    }

    @Override
    public void visitSuperBeanDefinitionFactory(String beanName) {
        visitSuperBeanDefinition(beanName);
        this.isSuperFactory = true;
    }

    @Override
    public String getBeanTypeName() {
        return beanFullClassName;
    }

    @Override
    public Type getProvidedType() {
        return providedType;
    }

    @Override
    public void setValidated(boolean validated) {
        if (validated) {
            this.interfaceTypes.add(ValidatedBeanDefinition.class);
        } else {
            this.interfaceTypes.remove(ValidatedBeanDefinition.class);
        }
    }

    @Override
    public void setInterceptedType(String typeName) {
        if (typeName != null) {
            this.interfaceTypes.add(AdvisedBeanType.class);
        }
        this.interceptedType = typeName;
    }

    @Override
    public Optional<Type> getInterceptedType() {
        return Optional.ofNullable(interceptedType)
                .map(BeanDefinitionWriter::getTypeReferenceForName);
    }

    @Override
    public boolean isValidated() {
        return this.interfaceTypes.contains(ValidatedBeanDefinition.class);
    }

    @Override
    public String getBeanDefinitionName() {
        return beanDefinitionName;
    }

    /**
     * @return The name of the bean definition class
     */
    public String getBeanDefinitionClassFile() {
        String className = getBeanDefinitionName();
        return getClassFileName(className);
    }

    /**
     * <p>In the case where the produced class is produced by a factory method annotated with
     * {@link io.micronaut.context.annotation.Bean} this method should be called.</p>
     *
     * @param factoryClass  The factory class
     * @param factoryMethod The factory method
     */
    public void visitBeanFactoryMethod(ClassElement factoryClass,
                                       MethodElement factoryMethod) {
        if (constructorVisitor != null) {
            throw new IllegalStateException("Only a single call to visitBeanFactoryMethod(..) is permitted");
        } else {
            // now prepare the implementation of the build method. See BeanFactory interface
            visitBuildFactoryMethodDefinition(factoryClass, factoryMethod);

            // now implement the constructor
            buildFactoryMethodClassConstructor(
                    factoryClass,
                    factoryMethod.getGenericReturnType(),
                    factoryMethod.getName(),
                    factoryMethod.getAnnotationMetadata(),
                    Arrays.asList(factoryMethod.getParameters())
            );

            // now override the injectBean method
            visitInjectMethodDefinition();
        }
    }

    /**
     * <p>In the case where the produced class is produced by a factory field annotated with
     * {@link io.micronaut.context.annotation.Bean} this method should be called.</p>
     *
     * @param factoryClass  The factory class
     * @param factoryField The factory field
     */
    public void visitBeanFactoryField(ClassElement factoryClass, FieldElement factoryField) {
        if (constructorVisitor != null) {
            throw new IllegalStateException("Only a single call to visitBeanFactoryMethod(..) is permitted");
        } else {
            autoApplyNamed(factoryField);
            // now prepare the implementation of the build method. See BeanFactory interface
            visitBuildFactoryMethodDefinition(factoryClass, factoryField);

            // now implement the constructor
            buildFactoryFieldClassConstructor(
                    factoryClass,
                    factoryField.getGenericField(),
                    factoryField.getName(),
                    factoryField.getAnnotationMetadata(),
                    factoryField.isFinal()
            );

            // now override the injectBean method
            visitInjectMethodDefinition();
        }
    }


    /**
     * Visits the constructor used to create the bean definition.
     *
     * @param constructor        The constructor
     * @param requiresReflection Whether invoking the constructor requires reflection
     * @param visitorContext     The visitor context
     */
    @Override
    public void visitBeanDefinitionConstructor(MethodElement constructor,
                                               boolean requiresReflection,
                                               VisitorContext visitorContext) {
        if (constructorVisitor == null) {
            applyConfigurationInjectionIfNecessary(constructor);
            // first build the constructor
            visitBeanDefinitionConstructorInternal(
                    constructor,
                    requiresReflection
            );

            // now prepare the implementation of the build method. See BeanFactory interface
            visitBuildMethodDefinition(constructor);

            // now override the injectBean method
            visitInjectMethodDefinition();
        }
    }

    private void applyConfigurationInjectionIfNecessary(MethodElement constructor) {
        final boolean isRecordConfig = isRecordConfig(constructor);
        if (isRecordConfig || constructor.hasAnnotation(ConfigurationInject.class)) {
            final List<String> injectionTypes =
                    Arrays.asList(Property.class.getName(), Value.class.getName(), Parameter.class.getName(), AnnotationUtil.QUALIFIER, AnnotationUtil.INJECT);

            if (isRecordConfig) {
                final List<PropertyElement> beanProperties = constructor
                        .getDeclaringType()
                        .getBeanProperties();
                final ParameterElement[] parameters = constructor.getParameters();
                if (beanProperties.size() == parameters.length) {
                    for (int i = 0; i < parameters.length; i++) {
                        ParameterElement parameter = parameters[i];
                        final PropertyElement bp = beanProperties.get(i);
                        final AnnotationMetadata beanPropertyMetadata = bp.getAnnotationMetadata();
                        AnnotationMetadata annotationMetadata = parameter.getAnnotationMetadata();
                        if (injectionTypes.stream().noneMatch(beanPropertyMetadata::hasStereotype)) {
                            processConfigurationConstructorParameter(parameter, annotationMetadata);
                        }
                        if (annotationMetadata.hasStereotype(ANN_CONSTRAINT)) {
                            setValidated(true);
                        }
                    }
                } else {
                    processConfigurationInjectionConstructor(constructor, injectionTypes);
                }
            } else {
                processConfigurationInjectionConstructor(constructor, injectionTypes);
            }
        }

    }

    private void processConfigurationInjectionConstructor(MethodElement constructor, List<String> injectionTypes) {
        ParameterElement[] parameters = constructor.getParameters();
        for (ParameterElement parameter : parameters) {
            AnnotationMetadata annotationMetadata = parameter.getAnnotationMetadata();
            if (injectionTypes.stream().noneMatch(annotationMetadata::hasStereotype)) {
                processConfigurationConstructorParameter(parameter, annotationMetadata);
            }
            if (annotationMetadata.hasStereotype(ANN_CONSTRAINT)) {
                setValidated(true);
            }
        }
    }

    private void processConfigurationConstructorParameter(ParameterElement parameter, AnnotationMetadata annotationMetadata) {
        ClassElement parameterType = parameter.getGenericType();
        if (!parameterType.hasStereotype(AnnotationUtil.SCOPE)) {
            final PropertyMetadata pm = metadataBuilder.visitProperty(
                    parameterType.getName(),
                    parameter.getName(), parameter.getDocumentation().orElse(null),
                    annotationMetadata.stringValue(Bindable.class, "defaultValue").orElse(null)
            );
            parameter.annotate(Property.class, (builder) -> builder.member("name", pm.getPath()));
        }
    }

    private boolean isRecordConfig(MethodElement constructor) {
        ClassElement declaringType = constructor.getDeclaringType();
        return declaringType.isRecord() && declaringType.hasStereotype(ConfigurationReader.class);
    }

    @Override
    public void visitDefaultConstructor(AnnotationMetadata annotationMetadata, VisitorContext visitorContext) {
        if (constructorVisitor == null) {
            ClassElement bean = ClassElement.of(beanType.getClassName());
            MethodElement constructor = MethodElement.of(
                    bean,
                    annotationMetadata,
                    bean,
                    bean,
                    "<init>"
            );
            // first build the constructor
            visitBeanDefinitionConstructorInternal(
                    constructor,
                    false
            );

            // now prepare the implementation of the build method. See BeanFactory interface
            visitBuildMethodDefinition(constructor);

            // now override the injectBean method
            visitInjectMethodDefinition();
        }
    }

    /**
     * Finalize the bean definition to the given output stream.
     */
    @SuppressWarnings("Duplicates")
    @Override
    public void visitBeanDefinitionEnd() {
        if (classWriter == null) {
            throw new IllegalStateException("At least one called to visitBeanDefinitionConstructor(..) is required");
        }

        String[] interfaceInternalNames = new String[interfaceTypes.size()];
        Iterator<Class> j = interfaceTypes.iterator();
        for (int i = 0; i < interfaceInternalNames.length; i++) {
            interfaceInternalNames[i] = Type.getInternalName(j.next());
        }
        classWriter.visit(V1_8, ACC_SYNTHETIC,
                beanDefinitionInternalName,
                generateBeanDefSig(providedType.getInternalName()),
                isSuperFactory ? TYPE_ABSTRACT_BEAN_DEFINITION.getInternalName() : superType.getInternalName(),
                interfaceInternalNames);

        classWriter.visitAnnotation(TYPE_GENERATED.getDescriptor(), false);

        if (buildMethodVisitor == null) {
            throw new IllegalStateException("At least one call to visitBeanDefinitionConstructor() is required");
        }

        finalizeInjectMethod();
        finalizeBuildMethod();
        finalizeAnnotationMetadata();
        finalizeTypeArguments();

        if (preprocessMethods) {
            GeneratorAdapter requiresMethodProcessing = startPublicMethod(classWriter, "requiresMethodProcessing", boolean.class.getName());
            requiresMethodProcessing.push(true);
            requiresMethodProcessing.visitInsn(IRETURN);
            requiresMethodProcessing.visitMaxs(1, 1);
            requiresMethodProcessing.visitEnd();
        }

        for (Runnable fieldInjectionPoint : deferredInjectionPoints) {
            fieldInjectionPoint.run();
        }

        constructorVisitor.visitInsn(RETURN);
        constructorVisitor.visitMaxs(DEFAULT_MAX_STACK, 1);
        if (buildMethodVisitor != null) {
            buildMethodVisitor.visitInsn(ARETURN);
            buildMethodVisitor.visitMaxs(DEFAULT_MAX_STACK, buildMethodLocalCount);
        }
        if (injectMethodVisitor != null) {
            injectMethodVisitor.visitMaxs(DEFAULT_MAX_STACK, injectMethodLocalCount);
        }
        if (postConstructMethodVisitor != null) {
            postConstructMethodVisitor.visitVarInsn(ALOAD, postConstructInstanceIndex);
            postConstructMethodVisitor.visitInsn(ARETURN);
            postConstructMethodVisitor.visitMaxs(DEFAULT_MAX_STACK, postConstructMethodLocalCount);
        }
        if (preDestroyMethodVisitor != null) {
            preDestroyMethodVisitor.visitVarInsn(ALOAD, preDestroyInstanceIndex);
            preDestroyMethodVisitor.visitInsn(ARETURN);
            preDestroyMethodVisitor.visitMaxs(DEFAULT_MAX_STACK, preDestroyMethodLocalCount);
        }
        if (interceptedDisposeMethod != null) {
            interceptedDisposeMethod.visitMaxs(1, 1);
            interceptedDisposeMethod.visitEnd();
        }

        getInterceptedType().ifPresent(t -> implementInterceptedTypeMethod(t, this.classWriter));

        for (GeneratorAdapter method : loadTypeMethods.values()) {
            method.visitMaxs(3, 1);
            method.visitEnd();
        }
        classWriter.visitEnd();
        this.beanFinalized = true;
    }

    private void finalizeTypeArguments() {
        if (CollectionUtils.isNotEmpty(typeArguments)) {
            GeneratorAdapter visitor = startPublicMethodZeroArgs(classWriter, Map.class, "getTypeArgumentsMap");
            int totalSize = typeArguments.size() * 2;
            // start a new array
            pushNewArray(visitor, Object.class, totalSize);
            int i = 0;
            for (Map.Entry<String, Map<String, ClassElement>> entry : typeArguments.entrySet()) {
                // use the property name as the key
                String typeName = entry.getKey();
                pushStoreStringInArray(visitor, i++, totalSize, typeName);
                // use the property type as the value
                pushStoreInArray(visitor, i++, totalSize, () ->
                        pushTypeArgumentElements(
                                beanDefinitionType,
                                classWriter,
                                visitor,
                                beanDefinitionName,
                                entry.getValue(),
                                loadTypeMethods
                        )
                );
            }
            // invoke the AbstractBeanDefinition.createMap method
            visitor.invokeStatic(Type.getType(CollectionUtils.class), METHOD_MAP_OF);
            visitor.returnValue();
            visitor.visitMaxs(1, 1);
            visitor.visitEnd();
        }
    }

    private void finalizeAnnotationMetadata() {
        if (annotationMetadata != null) {
            GeneratorAdapter annotationMetadataMethod = startProtectedMethod(
                    classWriter,
                    "resolveAnnotationMetadata",
                    AnnotationMetadata.class.getName()
            );
            lookupReferenceAnnotationMetadata(annotationMetadataMethod);
        }

        // method: boolean isSingleton()

        AnnotationMetadata annotationMetadata = this.annotationMetadata != null ? this.annotationMetadata : AnnotationMetadata.EMPTY_METADATA;
        writeBooleanMethod(classWriter, "isSingleton", () ->
                annotationMetadata.hasDeclaredStereotype(AnnotationUtil.SINGLETON) ||
                        annotationMetadata.stringValue(DefaultScope.class)
                                .map(t -> t.equals(Singleton.class.getName()) || t.equals(AnnotationUtil.SINGLETON))
                                .orElse(false));

        // method: boolean isIterable()
        writeBooleanMethod(classWriter, "isIterable", () ->
                annotationMetadata.hasDeclaredStereotype(EachProperty.class) ||
                        annotationMetadata.hasDeclaredStereotype(EachBean.class));

        // method: boolean isPrimary()
        writeBooleanMethod(classWriter, "isPrimary", () ->
                annotationMetadata.hasDeclaredStereotype(Primary.class));

        // method: boolean isProvided()
        writeBooleanMethod(classWriter, "isProvided", () ->
                annotationMetadata.hasDeclaredStereotype(Provided.class));

        // method: Optional<Class> getScope()
        GeneratorAdapter getScopeMethod = startPublicMethodZeroArgs(
                classWriter,
                Optional.class,
                "getScope"
        );
        getScopeMethod.loadThis();
        Optional<String> scope = annotationMetadata.getDeclaredAnnotationNameByStereotype(AnnotationUtil.SCOPE);
        if (scope.isPresent()) {
            getScopeMethod.push(getTypeReferenceForName(scope.get()));
            getScopeMethod.invokeStatic(
                    TYPE_OPTIONAL,
                    METHOD_OPTIONAL_OF
            );
        } else {
            getScopeMethod.invokeStatic(TYPE_OPTIONAL, METHOD_OPTIONAL_EMPTY);
        }

        getScopeMethod.returnValue();
        getScopeMethod.visitMaxs(1, 1);
        getScopeMethod.visitEnd();

    }

    private void lookupReferenceAnnotationMetadata(GeneratorAdapter annotationMetadataMethod) {
        annotationMetadataMethod.loadThis();
        annotationMetadataMethod.getStatic(getTypeReferenceForName(getBeanDefinitionReferenceClassName()), AbstractAnnotationMetadataWriter.FIELD_ANNOTATION_METADATA, Type.getType(AnnotationMetadata.class));
        annotationMetadataMethod.returnValue();
        annotationMetadataMethod.visitMaxs(1, 1);
        annotationMetadataMethod.visitEnd();
    }

    /**
     * @return The bytes of the class
     */
    public byte[] toByteArray() {
        if (!beanFinalized) {
            throw new IllegalStateException("Bean definition not finalized. Call visitBeanDefinitionEnd() first.");
        }
        return classWriter.toByteArray();
    }

    @Override
    public void accept(ClassWriterOutputVisitor visitor) throws IOException {
        try (OutputStream out = visitor.visitClass(getBeanDefinitionName(), getOriginatingElements())) {
            if (!innerClasses.isEmpty()) {
                for (Map.Entry<String, ClassWriter> entry : innerClasses.entrySet()) {
                    try (OutputStream constructorOut = visitor.visitClass(entry.getKey(), getOriginatingElements())) {
                        constructorOut.write(entry.getValue().toByteArray());
                    }
                }
            }
            try {
                for (ExecutableMethodWriter methodWriter : methodExecutors.values()) {
                    methodWriter.accept(visitor);
                }
            } catch (RuntimeException e) {
                Throwable cause = e.getCause();
                if (cause instanceof IOException) {
                    throw (IOException) cause;
                } else {
                    throw e;
                }
            }
            out.write(toByteArray());
        }
    }

    @Override
    public void visitSetterValue(
            TypedElement declaringType,
            MethodElement methodElement,
            boolean requiresReflection,
            boolean isOptional) {

        ParameterElement[] parameters = methodElement.getParameters();
        if (parameters.length != 1) {
            throw new IllegalArgumentException("Method must have exactly 1 argument");
        }
        Type declaringTypeRef = JavaModelUtils.getTypeReference(declaringType);

        // load 'this'
        constructorVisitor.visitVarInsn(ALOAD, 0);

        // 1st argument: The declaring type
        constructorVisitor.push(declaringTypeRef);

        // 2nd argument: The method name
        constructorVisitor.push(methodElement.getName());

        // 3rd argument: the argument types
        pushBuildArgumentsForMethod(
                declaringTypeRef.getClassName(),
                beanDefinitionType,
                classWriter,
                constructorVisitor,
                Arrays.asList(parameters),
                loadTypeMethods
        );

        // 4th argument: The annotation metadata
        AnnotationMetadata annotationMetadata = methodElement.getAnnotationMetadata();
        if (annotationMetadata == AnnotationMetadata.EMPTY_METADATA) {
            constructorVisitor.visitInsn(ACONST_NULL);
        } else {
            AnnotationMetadataWriter.instantiateNewMetadata(
                    beanDefinitionType,
                    classWriter,
                    constructorVisitor,
                    (DefaultAnnotationMetadata) annotationMetadata,
                    loadTypeMethods
            );
        }

        // 5th  argument to addInjectionPoint: do we need reflection?
        constructorVisitor.visitInsn(requiresReflection ? ICONST_1 : ICONST_0);

        // invoke add injection point method
        pushInvokeMethodOnSuperClass(constructorVisitor, ADD_METHOD_INJECTION_POINT_METHOD);

        if (!requiresReflection) {
            resolveBeanOrValueForSetter(
                    declaringTypeRef,
                    methodElement.getReturnType(), methodElement.getName(), parameters[0].getType(), GET_VALUE_FOR_METHOD_ARGUMENT, isOptional);
        }
        currentMethodIndex++;

    }

    @Override
    public void visitPostConstructMethod(TypedElement declaringType,
                                         MethodElement methodElement,
                                         boolean requiresReflection, VisitorContext visitorContext) {

        visitPostConstructMethodDefinition(false);

        final MethodVisitData methodVisitData = new MethodVisitData(
                declaringType,
                methodElement,
                requiresReflection
        );
        postConstructMethodVisits.add(methodVisitData);
        visitMethodInjectionPointInternal(methodVisitData,
                constructorVisitor,
                postConstructMethodVisitor,
                postConstructInstanceIndex,
                ADD_POST_CONSTRUCT_METHOD);
    }

    @Override
    public void visitPreDestroyMethod(TypedElement declaringType,
                                      MethodElement methodElement,
                                      boolean requiresReflection,
                                      VisitorContext visitorContext) {

        visitPreDestroyMethodDefinition(false);
        final MethodVisitData methodVisitData = new MethodVisitData(declaringType,
                methodElement,
                requiresReflection
        );
        preDestroyMethodVisits.add(methodVisitData);
        visitMethodInjectionPointInternal(
                methodVisitData,
                constructorVisitor,
                preDestroyMethodVisitor,
                preDestroyInstanceIndex,
                ADD_PRE_DESTROY_METHOD);
    }

    @Override
    public void visitMethodInjectionPoint(TypedElement declaringType,
                                          MethodElement methodElement,
                                          boolean requiresReflection, VisitorContext visitorContext) {
        applyConfigurationInjectionIfNecessary(methodElement);
        GeneratorAdapter constructorVisitor = this.constructorVisitor;
        GeneratorAdapter injectMethodVisitor = this.injectMethodVisitor;
        int injectInstanceIndex = this.injectInstanceIndex;

        visitMethodInjectionPointInternal(
                new MethodVisitData(
                        declaringType,
                        methodElement,
                        requiresReflection),
                constructorVisitor,
                injectMethodVisitor,
                injectInstanceIndex,
                ADD_METHOD_INJECTION_POINT_METHOD);
    }

    @Override
    public ExecutableMethodWriter visitExecutableMethod(TypedElement declaringBean,
                                                        MethodElement methodElement, VisitorContext visitorContext) {

        return visitExecutableMethod(
                declaringBean,
                methodElement,
                null,
                null
        );
    }

    /**
     * Visit a method that is to be made executable allow invocation of said method without reflection.
     *
     * @param declaringType                    The declaring type of the method. Either a Class or a string representing the
     *                                         name of the type
     * @param methodElement                    The method element
     * @param interceptedProxyClassName        The intercepted proxy class name
     * @param interceptedProxyBridgeMethodName The intercepted proxy bridge method name
     * @return The {@link ExecutableMethodWriter}.
     */
    public ExecutableMethodWriter visitExecutableMethod(TypedElement declaringType,
                                                        MethodElement methodElement,
                                                        String interceptedProxyClassName,
                                                        String interceptedProxyBridgeMethodName) {

        AnnotationMetadata annotationMetadata = methodElement.getAnnotationMetadata();
        String methodName = methodElement.getName();
        List<ParameterElement> argumentTypes = Arrays.asList(methodElement.getSuspendParameters());
        String methodKey = methodName +
                "(" +
                argumentTypes.stream()
                        .map(p -> p.getType().getName())
                        .collect(Collectors.joining(",")) +
                ")";

        if (methodExecutors.containsKey(methodKey)) {
            return methodExecutors.get(methodKey);
        }

        DefaultAnnotationMetadata.contributeDefaults(
                this.annotationMetadata,
                annotationMetadata
        );
        for (ParameterElement parameterElement : argumentTypes) {
            DefaultAnnotationMetadata.contributeDefaults(
                    this.annotationMetadata,
                    parameterElement.getAnnotationMetadata()
            );
        }
        String methodProxyShortName = "$exec" + ++methodExecutorIndex;
        String methodExecutorClassName = beanDefinitionName + "$" + methodProxyShortName;
        ParameterElement last = CollectionUtils.last(argumentTypes);
        boolean isSuspend = last != null && "kotlin.coroutines.Continuation".equals(last.getType().getName());

        if (annotationMetadata instanceof AnnotationMetadataHierarchy) {
            annotationMetadata = new AnnotationMetadataHierarchy(
                    new AnnotationMetadataReference(getBeanDefinitionReferenceClassName(), this.annotationMetadata),
                    ((AnnotationMetadataHierarchy) annotationMetadata).getDeclaredMetadata()
            );
        }

        boolean isInterface = declaringType.getType().isInterface();
        ExecutableMethodWriter executableMethodWriter = new ExecutableMethodWriter(
                methodExecutorClassName,
                this.isInterface || isInterface,
                (isInterface && !methodElement.isDefault()) || methodElement.isAbstract(),
                methodElement.isDefault(),
                isSuspend,
                this,
                annotationMetadata,
                interceptedProxyClassName,
                interceptedProxyBridgeMethodName
        );

        executableMethodWriter.visitMethod(
                declaringType,
                methodElement
        );

        methodExecutors.put(methodKey, executableMethodWriter);

        deferredInjectionPoints.add(() -> {

            if (constructorVisitor == null) {
                throw new IllegalStateException("Method visitBeanDefinitionConstructor(..) should be called first!");
            }

            constructorVisitor.visitVarInsn(ALOAD, 0);
            String methodExecutorInternalName = executableMethodWriter.getInternalName();
            constructorVisitor.visitTypeInsn(NEW, methodExecutorInternalName);
            constructorVisitor.visitInsn(DUP);
            constructorVisitor.visitMethodInsn(INVOKESPECIAL,
                    methodExecutorInternalName,
                    CONSTRUCTOR_NAME,
                    DESCRIPTOR_DEFAULT_CONSTRUCTOR,
                    false);

            pushInvokeMethodOnSuperClass(constructorVisitor, ADD_EXECUTABLE_METHOD);

        });

        return executableMethodWriter;
    }

    @Override
    public String toString() {
        return "BeanDefinitionWriter{" +
                "beanFullClassName='" + beanFullClassName + '\'' +
                '}';
    }

    @Override
    public String getPackageName() {
        return packageName;
    }

    @Override
    public String getBeanSimpleName() {
        return beanSimpleClassName;
    }

    @Override
    public AnnotationMetadata getAnnotationMetadata() {
        return this.annotationMetadata;
    }

    @Override
    public void visitConfigBuilderField(
            ClassElement type,
            String field,
            AnnotationMetadata annotationMetadata,
            ConfigurationMetadataBuilder metadataBuilder,
            boolean isInterface) {
        String factoryMethod = annotationMetadata
                .getValue(
                        ConfigurationBuilder.class,
                        "factoryMethod",
                        String.class)
                .orElse(null);

        if (StringUtils.isNotEmpty(factoryMethod)) {
            Type builderType = JavaModelUtils.getTypeReference(type);

            injectMethodVisitor.visitVarInsn(ALOAD, injectInstanceIndex);
            injectMethodVisitor.invokeStatic(
                    builderType,
                    org.objectweb.asm.commons.Method.getMethod(
                            builderType.getClassName() + " " + factoryMethod + "()"
                    )
            );

            injectMethodVisitor.putField(beanType, field, builderType);
        }

        this.currentConfigBuilderState = new ConfigBuilderState(
                type,
                field,
                false,
                annotationMetadata,
                metadataBuilder,
                isInterface);
    }

    @Override
    public void visitConfigBuilderMethod(
            ClassElement type,
            String methodName,
            AnnotationMetadata annotationMetadata,
            ConfigurationMetadataBuilder metadataBuilder,
            boolean isInterface) {

        String factoryMethod = annotationMetadata
                .getValue(
                        ConfigurationBuilder.class,
                        "factoryMethod",
                        String.class)
                .orElse(null);

        if (StringUtils.isNotEmpty(factoryMethod)) {
            Type builderType = JavaModelUtils.getTypeReference(type);

            injectMethodVisitor.visitVarInsn(ALOAD, injectInstanceIndex);
            injectMethodVisitor.invokeStatic(
                    builderType,
                    org.objectweb.asm.commons.Method.getMethod(
                            builderType.getClassName() + " " + factoryMethod + "()"
                    )
            );

            String propertyName = NameUtils.getPropertyNameForGetter(methodName);
            String setterName = NameUtils.setterNameFor(propertyName);

            injectMethodVisitor.invokeVirtual(beanType, org.objectweb.asm.commons.Method.getMethod(
                    "void " + setterName + "(" + builderType.getClassName() + ")"
            ));
        }

        this.currentConfigBuilderState = new ConfigBuilderState(type, methodName, true, annotationMetadata, metadataBuilder, isInterface);
    }

    @Override
    public void visitConfigBuilderDurationMethod(
            String prefix,
            ClassElement returnType,
            String methodName,
            String path) {
        visitConfigBuilderMethodInternal(
                prefix,
                returnType,
                methodName,
                ClassElement.of(Duration.class),
                Collections.emptyMap(),
                true,
                path
        );
    }

    @Override
    public void visitConfigBuilderMethod(
            String prefix,
            ClassElement returnType,
            String methodName,
            ClassElement paramType,
            Map<String, ClassElement> generics,
            String path) {

        visitConfigBuilderMethodInternal(
                prefix,
                returnType,
                methodName,
                paramType,
                generics,
                false,
                path
        );
    }

    @Override
    public void visitConfigBuilderEnd() {
        currentConfigBuilderState = null;
    }

    @Override
    public void setRequiresMethodProcessing(boolean shouldPreProcess) {
        this.preprocessMethods = shouldPreProcess;
    }

    @Override
    public void visitTypeArguments(Map<String, Map<String, ClassElement>> typeArguments) {
        this.typeArguments = typeArguments;
    }

    @Override
    public boolean requiresMethodProcessing() {
        return this.preprocessMethods;
    }

    @Override
    public void visitFieldInjectionPoint(
            TypedElement declaringType,
            FieldElement fieldElement,
            boolean requiresReflection) {
        // Implementation notes.
        // This method modifies the constructor adding addInjectPoint calls for each field that is annotated with @Inject
        // The constructor is a zero args constructor therefore there are no other local variables and "this" is stored in the 0 index.
        // The "currentFieldIndex" variable is used as a reference point for both the position of the local variable and also
        // for later on within the "build" method to in order to call "getBeanForField" with the appropriate index
        Method methodToInvoke;

        final ClassElement genericType = fieldElement.getGenericType();
        if (genericType.isAssignable(Collection.class) || genericType.isArray()) {
            ClassElement typeArgument = genericType.isArray() ? genericType.fromArray() : genericType.getFirstTypeArgument().orElse(null);
            if (typeArgument != null) {
                if (typeArgument.isAssignable(BeanRegistration.class)) {
                    methodToInvoke = GET_BEAN_REGISTRATIONS_FOR_FIELD;
                } else {
                    methodToInvoke = GET_BEANS_OF_TYPE_FOR_FIELD;
                }
            } else {
                methodToInvoke = GET_BEAN_FOR_FIELD;
            }
        } else {
            if (genericType.isAssignable(BeanRegistration.class)) {
                methodToInvoke = GET_BEAN_REGISTRATION_FOR_FIELD;
            } else {
                methodToInvoke = GET_BEAN_FOR_FIELD;
            }
        }
        visitFieldInjectionPointInternal(
                declaringType,
                fieldElement,
                requiresReflection,
                methodToInvoke,
                false
        );
    }

    @Override
    public void visitFieldValue(
            TypedElement declaringType,
            FieldElement fieldElement,
            boolean requiresReflection,
            boolean isOptional) {
        // Implementation notes.
        // This method modifies the constructor adding addInjectPoint calls for each field that is annotated with @Inject
        // The constructor is a zero args constructor therefore there are no other local variables and "this" is stored in the 0 index.
        // The "currentFieldIndex" variable is used as a reference point for both the position of the local variable and also
        // for later on within the "build" method to in order to call "getBeanForField" with the appropriate index
        visitFieldInjectionPointInternal(
                declaringType,
                fieldElement,
                requiresReflection,
                GET_VALUE_FOR_FIELD,
                isOptional);
    }

    private void visitConfigBuilderMethodInternal(
            String prefix,
            ClassElement returnType,
            String methodName,
            ClassElement paramType,
            Map<String, ClassElement> generics,
            boolean isDurationWithTimeUnit,
            String propertyPath) {

        if (currentConfigBuilderState != null) {
            Type builderType = currentConfigBuilderState.getType();
            String builderName = currentConfigBuilderState.getName();
            boolean isResolveBuilderViaMethodCall = currentConfigBuilderState.isMethod();
            GeneratorAdapter injectMethodVisitor = this.injectMethodVisitor;

            String propertyName = NameUtils.hyphenate(NameUtils.decapitalize(methodName.substring(prefix.length())), true);

            boolean zeroArgs = paramType == null;

            // Optional optional = AbstractBeanDefinition.getValueForPath(...)
            pushGetValueForPathCall(injectMethodVisitor, paramType, propertyName, propertyPath, zeroArgs, generics);

            Label ifEnd = new Label();
            // if(optional.isPresent())
            injectMethodVisitor.invokeVirtual(Type.getType(Optional.class), org.objectweb.asm.commons.Method.getMethod(
                    ReflectionUtils.getRequiredMethod(Optional.class, "isPresent")
            ));
            injectMethodVisitor.push(false);
            injectMethodVisitor.ifCmp(Type.BOOLEAN_TYPE, GeneratorAdapter.EQ, ifEnd);
            if (zeroArgs) {
                pushOptionalGet(injectMethodVisitor);
                pushCastToType(injectMethodVisitor, boolean.class);
                injectMethodVisitor.push(false);
                injectMethodVisitor.ifCmp(Type.BOOLEAN_TYPE, GeneratorAdapter.EQ, ifEnd);
            }

            injectMethodVisitor.visitLabel(new Label());

            String methodDescriptor;
            if (zeroArgs) {
                methodDescriptor = getMethodDescriptor(returnType, Collections.emptyList());
            } else if (isDurationWithTimeUnit) {
                methodDescriptor = getMethodDescriptor(returnType, Arrays.asList(ClassElement.of(long.class), ClassElement.of(TimeUnit.class)));
            } else {
                methodDescriptor = getMethodDescriptor(returnType, Collections.singleton(paramType));
            }

            Label tryStart = new Label();
            Label tryEnd = new Label();
            Label exceptionHandler = new Label();
            injectMethodVisitor.visitTryCatchBlock(tryStart, tryEnd, exceptionHandler, Type.getInternalName(NoSuchMethodError.class));

            injectMethodVisitor.visitLabel(tryStart);

            injectMethodVisitor.visitVarInsn(ALOAD, injectInstanceIndex);
            if (isResolveBuilderViaMethodCall) {
                String desc = builderType.getClassName() + " " + builderName + "()";
                injectMethodVisitor.invokeVirtual(beanType, org.objectweb.asm.commons.Method.getMethod(desc));
            } else {
                injectMethodVisitor.getField(beanType, builderName, builderType);
            }

            if (!zeroArgs) {
                pushOptionalGet(injectMethodVisitor);
                pushCastToType(injectMethodVisitor, paramType);
            }

            boolean isInterface = currentConfigBuilderState.isInterface();

            if (isDurationWithTimeUnit) {
                injectMethodVisitor.invokeVirtual(Type.getType(Duration.class), org.objectweb.asm.commons.Method.getMethod(
                        ReflectionUtils.getRequiredMethod(Duration.class, "toMillis")
                ));
                Type tu = Type.getType(TimeUnit.class);
                injectMethodVisitor.getStatic(tu, "MILLISECONDS", tu);
            }

            if (isInterface) {
                injectMethodVisitor.invokeInterface(builderType,
                        new org.objectweb.asm.commons.Method(methodName, methodDescriptor));
            } else {
                injectMethodVisitor.invokeVirtual(builderType,
                        new org.objectweb.asm.commons.Method(methodName, methodDescriptor));
            }

            if (returnType != PrimitiveElement.VOID) {
                injectMethodVisitor.pop();
            }
            injectMethodVisitor.visitJumpInsn(GOTO, tryEnd);
            injectMethodVisitor.visitLabel(exceptionHandler);
            injectMethodVisitor.pop();
            injectMethodVisitor.visitLabel(tryEnd);
            injectMethodVisitor.visitLabel(ifEnd);
        }
    }

    private void pushOptionalGet(GeneratorAdapter injectMethodVisitor) {
        injectMethodVisitor.visitVarInsn(ALOAD, optionalInstanceIndex);
        // get the value: optional.get()
        injectMethodVisitor.invokeVirtual(Type.getType(Optional.class), org.objectweb.asm.commons.Method.getMethod(
                ReflectionUtils.getRequiredMethod(Optional.class, "get")
        ));
    }

    private void pushGetValueForPathCall(GeneratorAdapter injectMethodVisitor, ClassElement propertyType, String propertyName, String propertyPath, boolean zeroArgs, Map<String, ClassElement> generics) {
        injectMethodVisitor.loadThis();
        injectMethodVisitor.loadArg(0); // the resolution context
        injectMethodVisitor.loadArg(1); // the bean context
        if (zeroArgs) {
            // if the parameter type is null this is a zero args method that expects a boolean flag
            buildArgument(
                    injectMethodVisitor,
                    propertyName,
                    Type.getType(Boolean.class)
            );
        } else {
            buildArgumentWithGenerics(
                    beanDefinitionType,
                    classWriter,
                    injectMethodVisitor,
                    propertyName,
                    JavaModelUtils.getTypeReference(propertyType),
                    propertyType,
                    generics,
                    new HashSet<>(),
                    loadTypeMethods
            );
        }

        injectMethodVisitor.push(propertyPath);
        // Optional optional = AbstractBeanDefinition.getValueForPath(...)
        injectMethodVisitor.invokeVirtual(beanDefinitionType, org.objectweb.asm.commons.Method.getMethod(GET_VALUE_FOR_PATH));
        injectMethodVisitor.visitVarInsn(ASTORE, optionalInstanceIndex);
        injectMethodVisitor.visitVarInsn(ALOAD, optionalInstanceIndex);
    }

    private void buildFactoryFieldClassConstructor(
            ClassElement factoryClass,
            ClassElement producedType,
            String fieldName,
            AnnotationMetadata fieldAnnotationMetadata,
            boolean isFinal) {
        Type factoryTypeRef = JavaModelUtils.getTypeReference(factoryClass);
        Type producedTypeRef = JavaModelUtils.getTypeReference(producedType);
        this.constructorVisitor = buildProtectedConstructor(BEAN_DEFINITION_FIELD_CONSTRUCTOR);

        GeneratorAdapter defaultConstructor = new GeneratorAdapter(
                startConstructor(classWriter),
                ACC_PUBLIC,
                CONSTRUCTOR_NAME,
                DESCRIPTOR_DEFAULT_CONSTRUCTOR
        );

        // ALOAD 0
        defaultConstructor.loadThis();

        // 1st argument: The factory type
        defaultConstructor.push(producedTypeRef);

        // 2nd argument: the produced type
        defaultConstructor.push(factoryTypeRef);

        // 3rd argument: The field name
        defaultConstructor.push(fieldName);

        // 4th argument: The annotation metadata
        pushAnnotationMetadata(fieldAnnotationMetadata, defaultConstructor);

        // 5th argument: is final
        defaultConstructor.push(isFinal);

        defaultConstructor.invokeConstructor(
                beanDefinitionType,
                BEAN_DEFINITION_FIELD_CONSTRUCTOR
        );

        defaultConstructor.visitInsn(RETURN);
        defaultConstructor.visitMaxs(DEFAULT_MAX_STACK, 1);
        defaultConstructor.visitEnd();
    }

    private void buildFactoryMethodClassConstructor(
            ClassElement factoryClass,
            ClassElement producedType,
            String methodName,
            AnnotationMetadata methodAnnotationMetadata,
            List<ParameterElement> argumentTypes) {
        Type factoryTypeRef = JavaModelUtils.getTypeReference(factoryClass);
        Type producedTypeRef = JavaModelUtils.getTypeReference(producedType);
        this.constructorVisitor = buildProtectedConstructor(BEAN_DEFINITION_METHOD_CONSTRUCTOR);

        GeneratorAdapter defaultConstructor = new GeneratorAdapter(
                startConstructor(classWriter),
                ACC_PUBLIC,
                CONSTRUCTOR_NAME,
                DESCRIPTOR_DEFAULT_CONSTRUCTOR
        );

        // ALOAD 0
        defaultConstructor.loadThis();

        // 1st argument: The factory type
        defaultConstructor.push(producedTypeRef);

        // 2nd argument: the produced type
        defaultConstructor.push(factoryTypeRef);

        // 3rd argument: The method name
        defaultConstructor.push(methodName);

        // 4th argument: The annotation metadata
        pushAnnotationMetadata(methodAnnotationMetadata, defaultConstructor);

        // 5th argument: Does the method require reflection
        defaultConstructor.push(false);

        // 6th argument: The arguments
        if (CollectionUtils.isNotEmpty(argumentTypes)) {
            pushBuildArgumentsForMethod(
                    beanDefinitionType.getClassName(),
                    beanDefinitionType,
                    classWriter,
                    defaultConstructor,
                    argumentTypes,
                    loadTypeMethods
            );
        } else {
            defaultConstructor.visitInsn(ACONST_NULL);
        }

        defaultConstructor.invokeConstructor(
                beanDefinitionType,
                BEAN_DEFINITION_METHOD_CONSTRUCTOR
        );

        defaultConstructor.visitInsn(RETURN);
        defaultConstructor.visitMaxs(DEFAULT_MAX_STACK, 1);
        defaultConstructor.visitEnd();
    }

    private void visitFieldInjectionPointInternal(
            TypedElement declaringType,
            FieldElement fieldElement,
            boolean requiresReflection,
            Method methodToInvoke,
            boolean isValueOptional) {

        AnnotationMetadata annotationMetadata = fieldElement.getAnnotationMetadata();
        autoApplyNamedIfPresent(fieldElement, annotationMetadata);
        DefaultAnnotationMetadata.contributeDefaults(this.annotationMetadata, annotationMetadata);
        // ready this
        GeneratorAdapter constructorVisitor = this.constructorVisitor;

        constructorVisitor.loadThis();

        // 1st argument: The declaring type
        Type declaringTypeRef = JavaModelUtils.getTypeReference(declaringType);
        constructorVisitor.push(declaringTypeRef);

        // 2nd argument: The field type
        constructorVisitor.push(JavaModelUtils.getTypeReference(fieldElement.getType()));

        // 3rd argument: The field name
        constructorVisitor.push(fieldElement.getName());

        // 4th argument: The annotation metadata
        pushAnnotationMetadata(annotationMetadata, constructorVisitor);

        // 5th argument: The type arguments
        Map<String, ClassElement> typeArguments = fieldElement.getGenericType().getTypeArguments();
        if (CollectionUtils.isNotEmpty(typeArguments)) {
            pushTypeArgumentElements(
                    beanDefinitionType,
                    classWriter,
                    constructorVisitor,
                    declaringType.getName(),
                    typeArguments,
                    loadTypeMethods
            );
        } else {
            constructorVisitor.visitInsn(ACONST_NULL);
        }

        // 6th argument: is reflection required?
        constructorVisitor.visitInsn(requiresReflection ? ICONST_1 : ICONST_0);

        // invoke addInjectionPoint method
        pushInvokeMethodOnSuperClass(constructorVisitor, ADD_FIELD_INJECTION_POINT_METHOD);

        GeneratorAdapter injectMethodVisitor = this.injectMethodVisitor;

        Label falseCondition = null;
        if (isValueOptional) {
            Label trueCondition = new Label();
            falseCondition = new Label();
            injectMethodVisitor.loadThis();
            // 1st argument load BeanResolutionContext
            injectMethodVisitor.loadArg(0);
            // 2nd argument load BeanContext
            injectMethodVisitor.loadArg(1);
            // 3rd argument the field index
            injectMethodVisitor.push(currentFieldIndex);

            // invoke method containsValueForMethodArgument
            injectMethodVisitor.invokeVirtual(beanDefinitionType, org.objectweb.asm.commons.Method.getMethod(CONTAINS_VALUE_FOR_FIELD));
            injectMethodVisitor.push(false);

            injectMethodVisitor.ifCmp(Type.BOOLEAN_TYPE, GeneratorAdapter.EQ, falseCondition);
            injectMethodVisitor.visitLabel(trueCondition);
        }

        if (!requiresReflection) {
            // if reflection is not required then set the field automatically within the body of the "injectBean" method

            injectMethodVisitor.visitVarInsn(ALOAD, injectInstanceIndex);
            // first get the value of the field by calling AbstractBeanDefinition.getBeanForField(..)
            // load 'this'
            injectMethodVisitor.loadThis();
            // 1st argument load BeanResolutionContext
            injectMethodVisitor.visitVarInsn(ALOAD, 1);
            // 2nd argument load BeanContext
            injectMethodVisitor.visitVarInsn(ALOAD, 2);
            // 3rd argument the field index
            injectMethodVisitor.push(currentFieldIndex);
            // invoke getBeanForField
            pushInvokeMethodOnSuperClass(injectMethodVisitor, methodToInvoke);
            // cast the return value to the correct type
            pushCastToType(injectMethodVisitor, fieldElement.getType());

            injectMethodVisitor.visitFieldInsn(PUTFIELD, declaringTypeRef.getInternalName(), fieldElement.getName(), getTypeDescriptor(fieldElement.getType()));
        } else {
            // if reflection is required at reflective call
            pushInjectMethodForIndex(injectMethodVisitor, injectInstanceIndex, currentFieldIndex, "injectBeanField");
        }
        if (falseCondition != null) {
            injectMethodVisitor.visitLabel(falseCondition);
        }
        currentFieldIndex++;
    }

    private void autoApplyNamedIfPresent(Element element, AnnotationMetadata annotationMetadata) {
        if (annotationMetadata.hasAnnotation(Named.class)) {
            autoApplyNamed(element);
        }
    }

    private void autoApplyNamed(Element element) {
        if (!element.stringValue(Named.class).isPresent()) {
            element.annotate(Named.class, (builder) -> builder.value(element.getName()));
        }
    }

    private void pushAnnotationMetadata(AnnotationMetadata annotationMetadata, GeneratorAdapter constructorVisitor) {
        if (!(annotationMetadata instanceof DefaultAnnotationMetadata)) {
            constructorVisitor.visitInsn(ACONST_NULL);
        } else {
            AnnotationMetadataWriter.instantiateNewMetadata(
                    beanDefinitionType,
                    classWriter,
                    constructorVisitor,
                    (DefaultAnnotationMetadata) annotationMetadata,
                    loadTypeMethods
            );
        }
    }

    private void addInjectionPointForSetterInternal(
            AnnotationMetadata fieldAnnotationMetadata,
            boolean requiresReflection,
            String setterName,
            Map<String, ClassElement> genericTypes,
            Type declaringTypeRef) {

        // load 'this'
        GeneratorAdapter constructorVisitor = this.constructorVisitor;
        constructorVisitor.visitVarInsn(ALOAD, 0);


        // 1st argument: The declaring type
        constructorVisitor.push(declaringTypeRef);

        // 2nd argument: The method name
        constructorVisitor.push(setterName);

        // 3rd argument: the argument types
        pushTypeArgumentElements(
                beanDefinitionType,
                classWriter,
                constructorVisitor,
                declaringTypeRef.getClassName(),
                genericTypes,
                loadTypeMethods
        );

        // 4th argument: the annotation metadata
        if (fieldAnnotationMetadata == null || fieldAnnotationMetadata == AnnotationMetadata.EMPTY_METADATA) {
            constructorVisitor.visitInsn(ACONST_NULL);
        } else {
            AnnotationMetadataWriter.instantiateNewMetadata(
                    beanDefinitionType,
                    classWriter,
                    constructorVisitor,
                    (DefaultAnnotationMetadata) fieldAnnotationMetadata,
                    loadTypeMethods
            );
        }
        // 5th  argument to addInjectionPoint: do we need reflection?
        constructorVisitor.visitInsn(requiresReflection ? ICONST_1 : ICONST_0);

        // invoke add injection point method
        pushInvokeMethodOnSuperClass(constructorVisitor, ADD_METHOD_INJECTION_POINT_METHOD);
    }

    /**
     * @param methodVisitData               The data for the method
     * @param constructorVisitor            The constructor visitor
     * @param injectMethodVisitor           The inject method visitor
     * @param injectInstanceIndex           The inject instance index
     * @param addMethodInjectionPointMethod The add method inject point method
     */
    private void visitMethodInjectionPointInternal(MethodVisitData methodVisitData,
                                                   GeneratorAdapter constructorVisitor,
                                                   GeneratorAdapter injectMethodVisitor,
                                                   int injectInstanceIndex,
                                                   Method addMethodInjectionPointMethod) {


        MethodElement methodElement = methodVisitData.getMethodElement();
        final AnnotationMetadata annotationMetadata = methodElement.getAnnotationMetadata();
        final List<ParameterElement> argumentTypes = Arrays.asList(methodElement.getParameters());
        applyDefaultNamedToParameters(argumentTypes);
        final TypedElement declaringType = methodVisitData.beanType;
        final String methodName = methodElement.getName();
        final boolean requiresReflection = methodVisitData.requiresReflection;
        final ClassElement returnType = methodElement.getReturnType();
        DefaultAnnotationMetadata.contributeDefaults(this.annotationMetadata, annotationMetadata);
        boolean hasArguments = methodElement.hasParameters();
        int argCount = hasArguments ? argumentTypes.size() : 0;
        Type declaringTypeRef = JavaModelUtils.getTypeReference(declaringType);

        // load 'this'
        constructorVisitor.visitVarInsn(ALOAD, 0);

        // 1st argument: The declaring type
        constructorVisitor.push(declaringTypeRef);

        // 2nd argument: The method name
        constructorVisitor.push(methodName);

        // 3rd argument: the argument types
        if (hasArguments) {
            pushBuildArgumentsForMethod(
                    declaringType.getName(),
                    beanDefinitionType,
                    classWriter,
                    constructorVisitor,
                    argumentTypes,
                    loadTypeMethods
            );
            for (ParameterElement value : argumentTypes) {
                DefaultAnnotationMetadata.contributeDefaults(this.annotationMetadata, value.getAnnotationMetadata());
            }
        } else {
            constructorVisitor.visitInsn(ACONST_NULL);
        }

        // 4th argument: the annotation metadata
        pushAnnotationMetadata(this.annotationMetadata, constructorVisitor);

        // 5th  argument to addInjectionPoint: do we need reflection?
        constructorVisitor.visitInsn(requiresReflection ? ICONST_1 : ICONST_0);


        // invoke add injection point method
        pushInvokeMethodOnSuperClass(constructorVisitor, addMethodInjectionPointMethod);

        if (!requiresReflection) {
            // if the method doesn't require reflection then invoke it directly

            // invoke the method on this injected instance
            injectMethodVisitor.visitVarInsn(ALOAD, injectInstanceIndex);

            String methodDescriptor;
            if (hasArguments) {
                methodDescriptor = getMethodDescriptor(returnType, argumentTypes);
                Iterator<ParameterElement> argIterator = argumentTypes.iterator();
                for (int i = 0; i < argCount; i++) {
                    ParameterElement entry = argIterator.next();
                    AnnotationMetadata argMetadata = entry.getAnnotationMetadata();

                    // first get the value of the field by calling AbstractBeanDefinition.getBeanForMethod(..)
                    // load 'this'
                    injectMethodVisitor.visitVarInsn(ALOAD, 0);
                    // 1st argument load BeanResolutionContext
                    injectMethodVisitor.visitVarInsn(ALOAD, 1);
                    // 2nd argument load BeanContext
                    injectMethodVisitor.visitVarInsn(ALOAD, 2);
                    // 3rd argument the method index
                    injectMethodVisitor.push(currentMethodIndex);
                    // 4th argument the argument index
                    injectMethodVisitor.push(i);
                    // invoke getBeanForField

                    Method methodToInvoke = argMetadata.hasDeclaredStereotype(Value.class) || argMetadata.hasDeclaredStereotype(Property.class) ? GET_VALUE_FOR_METHOD_ARGUMENT : getInjectMethodForParameter(entry);
                    pushInvokeMethodOnSuperClass(injectMethodVisitor, methodToInvoke);
                    // cast the return value to the correct type
                    pushCastToType(injectMethodVisitor, entry);
                }
            } else {
                methodDescriptor = getMethodDescriptor(returnType, Collections.emptyList());
            }
            injectMethodVisitor.visitMethodInsn(isInterface ? INVOKEINTERFACE : INVOKEVIRTUAL,
                    declaringTypeRef.getInternalName(), methodName,
                    methodDescriptor, isInterface);
            if (isConfigurationProperties && returnType != PrimitiveElement.VOID) {
                injectMethodVisitor.pop();
            }
        } else {
            // otherwise use injectBeanMethod instead which triggers reflective injection
            pushInjectMethodForIndex(injectMethodVisitor, injectInstanceIndex, currentMethodIndex, "injectBeanMethod");
        }

        // increment the method index
        currentMethodIndex++;
    }

    private void applyDefaultNamedToParameters(List<ParameterElement> argumentTypes) {
        for (ParameterElement parameterElement : argumentTypes) {
            autoApplyNamedIfPresent(parameterElement, parameterElement.getAnnotationMetadata());
        }
    }

    private Method getInjectMethodForParameter(ParameterElement parameterElement) {
        final ClassElement genericType = parameterElement.getGenericType();
        Method methodToInvoke;
        if (genericType.isAssignable(Collection.class) || genericType.isArray()) {
            ClassElement typeArgument = genericType.isArray() ? genericType.fromArray() : genericType.getFirstTypeArgument().orElse(null);
            if (typeArgument != null) {
                if (typeArgument.isAssignable(BeanRegistration.class)) {
                    methodToInvoke = GET_BEAN_REGISTRATIONS_FOR_METHOD_ARGUMENT;
                } else {
                    methodToInvoke = GET_BEANS_OF_TYPE_FOR_METHOD_ARGUMENT;
                }
            } else {
                methodToInvoke = GET_BEAN_FOR_METHOD_ARGUMENT;
            }
        } else {
            if (genericType.isAssignable(BeanRegistration.class)) {
                methodToInvoke = GET_BEAN_REGISTRATION_FOR_METHOD_ARGUMENT;
            } else {
                methodToInvoke = GET_BEAN_FOR_METHOD_ARGUMENT;
            }
        }
        return methodToInvoke;
    }

    private void pushInvokeMethodOnSuperClass(MethodVisitor constructorVisitor, Method methodToInvoke) {
        constructorVisitor.visitMethodInsn(INVOKESPECIAL,
                isSuperFactory ? TYPE_ABSTRACT_BEAN_DEFINITION.getInternalName() : superType.getInternalName(),
                methodToInvoke.getName(),
                Type.getMethodDescriptor(methodToInvoke),
                false);
    }

    private void resolveBeanOrValueForSetter(Type declaringTypeRef, ClassElement returnType, String setterName, ClassElement fieldType, Method resolveMethod, boolean isValueOptional) {
        GeneratorAdapter injectVisitor = this.injectMethodVisitor;

        Label falseCondition = null;
        if (isValueOptional) {
            Label trueCondition = new Label();
            falseCondition = new Label();
            injectVisitor.loadThis();
            // 1st argument load BeanResolutionContext
            injectVisitor.loadArg(0);
            // 2nd argument load BeanContext
            injectVisitor.loadArg(1);
            // 3rd argument the field index
            injectVisitor.push(currentMethodIndex);
            // 4th argument the argument index
            injectVisitor.push(0);

            // invoke method containsValueForMethodArgument
            injectVisitor.invokeVirtual(beanDefinitionType, org.objectweb.asm.commons.Method.getMethod(CONTAINS_VALUE_FOR_METHOD_ARGUMENT));
            injectVisitor.push(false);

            injectVisitor.ifCmp(Type.BOOLEAN_TYPE, GeneratorAdapter.EQ, falseCondition);
            injectVisitor.visitLabel(trueCondition);
        }
        // invoke the method on this injected instance
        injectVisitor.visitVarInsn(ALOAD, injectInstanceIndex);
        String methodDescriptor = getMethodDescriptor(returnType, Collections.singletonList(fieldType));
        // first get the value of the field by calling AbstractBeanDefinition.getBeanForField(..)
        // load 'this'
        injectMethodVisitor.visitVarInsn(ALOAD, 0);
        // 1st argument load BeanResolutionContext
        injectMethodVisitor.visitVarInsn(ALOAD, 1);
        // 2nd argument load BeanContext
        injectMethodVisitor.visitVarInsn(ALOAD, 2);
        // 3rd argument the field index
        injectMethodVisitor.push(currentMethodIndex);
        // 4th argument the argument index
        // 5th argument is the default value
        injectVisitor.push(0);
        // invoke getBeanForField
        pushInvokeMethodOnSuperClass(injectVisitor, resolveMethod);
        // cast the return value to the correct type
        pushCastToType(injectVisitor, fieldType);
        injectVisitor.visitMethodInsn(INVOKEVIRTUAL,
                declaringTypeRef.getInternalName(), setterName,
                methodDescriptor, false);
        if (returnType != PrimitiveElement.VOID) {
            injectVisitor.pop();
        }
        if (falseCondition != null) {
            injectVisitor.visitLabel(falseCondition);
        }
    }

    @SuppressWarnings("MagicNumber")
    private void visitInjectMethodDefinition() {
        if (injectMethodVisitor == null) {
            String desc = getMethodDescriptor(Object.class.getName(), BeanResolutionContext.class.getName(), BeanContext.class.getName(), Object.class.getName());
            injectMethodVisitor = new GeneratorAdapter(classWriter.visitMethod(
                    ACC_PROTECTED,
                    "injectBean",
                    desc,
                    null,
                    null), ACC_PROTECTED, "injectBean", desc);

            GeneratorAdapter injectMethodVisitor = this.injectMethodVisitor;
            if (isConfigurationProperties) {
                injectMethodVisitor.loadThis();
                injectMethodVisitor.loadArg(0); // the resolution context
                injectMethodVisitor.loadArg(1); // the bean context
                // invoke AbstractBeanDefinition.containsProperties(..)
                injectMethodVisitor.invokeVirtual(beanDefinitionType, org.objectweb.asm.commons.Method.getMethod(CONTAINS_PROPERTIES_METHOD));
                injectMethodVisitor.push(false);
                injectEnd = new Label();
                injectMethodVisitor.ifCmp(Type.BOOLEAN_TYPE, GeneratorAdapter.EQ, injectEnd);
                // add the true condition
                injectMethodVisitor.visitLabel(new Label());
            }
            // The object being injected is argument 3 of the inject method
            injectMethodVisitor.visitVarInsn(ALOAD, 3);
            // store it in a local variable
            injectMethodVisitor.visitTypeInsn(CHECKCAST, beanType.getInternalName());
            injectInstanceIndex = pushNewInjectLocalVariable();
            injectMethodVisitor.visitInsn(ACONST_NULL);
            optionalInstanceIndex = pushNewInjectLocalVariable();
        }
    }

    @SuppressWarnings("MagicNumber")
    private void visitPostConstructMethodDefinition(boolean intercepted) {
        if (postConstructMethodVisitor == null) {
            interfaceTypes.add(InitializingBeanDefinition.class);

            // override the post construct method
            final String lifeCycleMethodName = "initialize";
            GeneratorAdapter postConstructMethodVisitor = newLifeCycleMethod(lifeCycleMethodName);

            this.postConstructMethodVisitor = postConstructMethodVisitor;
            // The object being injected is argument 3 of the inject method
            postConstructMethodVisitor.visitVarInsn(ALOAD, 3);
            // store it in a local variable
            postConstructMethodVisitor.visitTypeInsn(CHECKCAST, beanType.getInternalName());
            postConstructInstanceIndex = pushNewPostConstructLocalVariable();

            invokeSuperInjectMethod(postConstructMethodVisitor, POST_CONSTRUCT_METHOD);

            if (intercepted) {
                // store executable method in local variable
                final int postConstructorMethodVar = pushNewBuildLocalVariable();
                writeInterceptedLifecycleMethod(
                        lifeCycleMethodName,
                        lifeCycleMethodName,
                        buildMethodVisitor,
                        buildInstanceIndex,
                        postConstructorMethodVar
                );
            } else {
                pushBeanDefinitionMethodInvocation(buildMethodVisitor, lifeCycleMethodName);
            }
            pushCastToType(buildMethodVisitor, beanType);
            buildMethodVisitor.visitVarInsn(ASTORE, buildInstanceIndex);

        }
    }

    private void writeInterceptedLifecycleMethod(
            String lifeCycleMethodName,
            String dispatchMethodName,
            GeneratorAdapter targetMethodVisitor,
            int instanceIndex,
            int executableInstanceIndex) {
        // if there is method interception in place we need to construct an inner executable method class that invokes the "initialize"
        // method and apply interception
        final InnerClassDef postConstructInnerMethod = newInnerClass(AbstractExecutableMethod.class);
        // needs fields to propagate the correct arguments to the initialize method
        final ClassWriter postConstructInnerWriter = postConstructInnerMethod.innerClassWriter;
        final Type postConstructInnerClassType = postConstructInnerMethod.innerClassType;
        final String fieldBeanDef = "$beanDef";
        final String fieldResContext = "$resolutionContext";
        final String fieldBeanContext = "$beanContext";
        final String fieldBean = "$bean";
        newFinalField(postConstructInnerWriter, beanDefinitionType, fieldBeanDef);
        newFinalField(postConstructInnerWriter, TYPE_RESOLUTION_CONTEXT, fieldResContext);
        newFinalField(postConstructInnerWriter, TYPE_BEAN_CONTEXT, fieldBeanContext);
        newFinalField(postConstructInnerWriter, beanType, fieldBean);
        // constructor will be AbstractExecutableMethod(BeanDefinition, BeanResolutionContext, BeanContext, T beanType)
        final String constructorDescriptor = getConstructorDescriptor(new Type[]{
            beanDefinitionType,
            TYPE_RESOLUTION_CONTEXT,
            TYPE_BEAN_CONTEXT,
            beanType
        });
        GeneratorAdapter protectedConstructor = new GeneratorAdapter(
                postConstructInnerWriter.visitMethod(
                        ACC_PROTECTED, CONSTRUCTOR_NAME,
                        constructorDescriptor,
                        null,
                        null
                ),
                ACC_PROTECTED,
                CONSTRUCTOR_NAME,
                constructorDescriptor
        );
        // set field $beanDef
        protectedConstructor.loadThis();
        protectedConstructor.visitVarInsn(ALOAD, 1);
        protectedConstructor.putField(postConstructInnerClassType, fieldBeanDef, beanDefinitionType);
        // set field $resolutionContext
        protectedConstructor.loadThis();
        protectedConstructor.visitVarInsn(ALOAD, 2);
        protectedConstructor.putField(postConstructInnerClassType, fieldResContext, TYPE_RESOLUTION_CONTEXT);
        // set field $beanContext
        protectedConstructor.loadThis();
        protectedConstructor.visitVarInsn(ALOAD, 3);
        protectedConstructor.putField(postConstructInnerClassType, fieldBeanContext, TYPE_BEAN_CONTEXT);
        // set field $bean
        protectedConstructor.loadThis();
        protectedConstructor.visitVarInsn(ALOAD, 4);
        protectedConstructor.putField(postConstructInnerClassType, fieldBean, beanType);

        protectedConstructor.loadThis();
        protectedConstructor.push(beanType);
        protectedConstructor.push(lifeCycleMethodName);
        invokeConstructor(
                protectedConstructor,
                AbstractExecutableMethod.class,
                Class.class,
                String.class
        );
        protectedConstructor.returnValue();
        protectedConstructor.visitMaxs(1, 1);
        protectedConstructor.visitEnd();

        // annotation metadata should reference to the metadata for bean definition
        final GeneratorAdapter getAnnotationMetadata = startPublicFinalMethodZeroArgs(postConstructInnerWriter, AnnotationMetadata.class, "getAnnotationMetadata");
        lookupReferenceAnnotationMetadata(getAnnotationMetadata);

        // now define the invokerInternal method
        final GeneratorAdapter invokeMethod = startPublicMethod(postConstructInnerWriter, ExecutableMethodWriter.METHOD_INVOKE_INTERNAL);
        invokeMethod.loadThis();
        // load the bean definition field
        invokeMethod.getField(postConstructInnerClassType, fieldBeanDef, beanDefinitionType);
        // load the arguments to the initialize method
        // 1st argument the resolution context
        invokeMethod.loadThis();
        invokeMethod.getField(postConstructInnerClassType, fieldResContext, TYPE_RESOLUTION_CONTEXT);
        // 2nd argument the bean context
        invokeMethod.loadThis();
        invokeMethod.getField(postConstructInnerClassType, fieldBeanContext, TYPE_BEAN_CONTEXT);
        // 3rd argument the bean
        invokeMethod.loadThis();
        invokeMethod.getField(postConstructInnerClassType, fieldBean, beanType);
        // now invoke initialize
        invokeMethod.visitMethodInsn(INVOKEVIRTUAL,
                beanDefinitionInternalName,
                lifeCycleMethodName,
                METHOD_DESCRIPTOR_INITIALIZE,
                false);
        invokeMethod.returnValue();
        invokeMethod.visitMaxs(1, 1);
        invokeMethod.visitEnd();

        // now instantiate the inner class
        targetMethodVisitor.visitTypeInsn(NEW, postConstructInnerMethod.constructorInternalName);
        targetMethodVisitor.visitInsn(DUP);
        // constructor signature is AbstractExecutableMethod(BeanDefinition, BeanResolutionContext, BeanContext, T beanType)
        // 1st argument: pass outer class instance to constructor
        targetMethodVisitor.loadThis();

        // 2nd argument: resolution context
        targetMethodVisitor.visitVarInsn(ALOAD, 1);

        // 3rd argument: bean context
        targetMethodVisitor.visitVarInsn(ALOAD, 2);

        // 4th argument: bean instance
        targetMethodVisitor.visitVarInsn(ALOAD, instanceIndex);
        pushCastToType(targetMethodVisitor, beanType);
        targetMethodVisitor.visitMethodInsn(
                INVOKESPECIAL,
                postConstructInnerMethod.constructorInternalName,
                "<init>",
                constructorDescriptor,
                false
        );
        targetMethodVisitor.visitVarInsn(ASTORE, executableInstanceIndex);
        // now invoke MethodInterceptorChain.initialize or dispose
        // 1st argument: resolution context
        targetMethodVisitor.visitVarInsn(ALOAD, 1);
        // 2nd argument: bean context
        targetMethodVisitor.visitVarInsn(ALOAD, 2);
        // 3rd argument: this definition
        targetMethodVisitor.loadThis();
        // 4th argument: executable method instance
        targetMethodVisitor.visitVarInsn(ALOAD, executableInstanceIndex);
        // 5th argument: the bean instance
        targetMethodVisitor.visitVarInsn(ALOAD, instanceIndex);
        pushCastToType(targetMethodVisitor, beanType);
        targetMethodVisitor.visitMethodInsn(
                INVOKESTATIC,
                "io/micronaut/aop/chain/MethodInterceptorChain",
                dispatchMethodName,
                METHOD_DESCRIPTOR_INTERCEPTED_LIFECYCLE,
                false
        );
        targetMethodVisitor.visitVarInsn(ALOAD, instanceIndex);
    }

    private void pushInjectMethodForIndex(GeneratorAdapter methodVisitor, int instanceIndex, int injectIndex, String injectMethodName) {
        Method injectBeanMethod = ReflectionUtils.getRequiredMethod(AbstractBeanDefinition.class, injectMethodName, BeanResolutionContext.class, DefaultBeanContext.class, int.class, Object.class);
        // load 'this'
        methodVisitor.visitVarInsn(ALOAD, 0);
        // 1st argument load BeanResolutionContext
        methodVisitor.visitVarInsn(ALOAD, 1);
        // 2nd argument load BeanContext
        methodVisitor.visitVarInsn(ALOAD, 2);
        pushCastToType(methodVisitor, DefaultBeanContext.class);
        // 3rd argument the method index
        methodVisitor.push(injectIndex);
        // 4th argument: the instance being injected
        methodVisitor.visitVarInsn(ALOAD, instanceIndex);

        pushInvokeMethodOnSuperClass(methodVisitor, injectBeanMethod);
    }

    @SuppressWarnings("MagicNumber")
    private void visitPreDestroyMethodDefinition(boolean intercepted) {
        if (preDestroyMethodVisitor == null) {
            interfaceTypes.add(DisposableBeanDefinition.class);

            // override the dispose method
            GeneratorAdapter preDestroyMethodVisitor;
            if (intercepted) {
                preDestroyMethodVisitor = newLifeCycleMethod("doDispose");

                final GeneratorAdapter disposeMethod = newLifeCycleMethod("dispose");
                writeInterceptedLifecycleMethod(
                        "doDispose",
                        "dispose",
                        disposeMethod,
                        3,
                        4
                );
                disposeMethod.returnValue();


                this.interceptedDisposeMethod = disposeMethod;
            } else {
                preDestroyMethodVisitor = newLifeCycleMethod("dispose");
            }

            this.preDestroyMethodVisitor = preDestroyMethodVisitor;
            // The object being injected is argument 3 of the inject method
            preDestroyMethodVisitor.visitVarInsn(ALOAD, 3);
            // store it in a local variable
            preDestroyMethodVisitor.visitTypeInsn(CHECKCAST, beanType.getInternalName());
            preDestroyInstanceIndex = pushNewPreDestroyLocalVariable();

            invokeSuperInjectMethod(preDestroyMethodVisitor, PRE_DESTROY_METHOD);
        }
    }

    private GeneratorAdapter newLifeCycleMethod(String methodName) {
        String desc = getMethodDescriptor(Object.class.getName(), BeanResolutionContext.class.getName(), BeanContext.class.getName(), Object.class.getName());
        return new GeneratorAdapter(classWriter.visitMethod(
                ACC_PUBLIC,
                methodName,
                desc,
                getMethodSignature(getTypeDescriptor(providedBeanClassName), getTypeDescriptor(BeanResolutionContext.class.getName()), getTypeDescriptor(BeanContext.class.getName()), getTypeDescriptor(providedBeanClassName)),
                null),
                ACC_PUBLIC,
                methodName,
                desc
        );
    }

    private void finalizeBuildMethod() {
        // if this is a provided bean then execute "get"
        if (!providedBeanClassName.equals(beanFullClassName)) {

            buildMethodVisitor.visitVarInsn(ASTORE, buildInstanceIndex);
            buildMethodVisitor.visitVarInsn(ALOAD, buildInstanceIndex);
            buildMethodVisitor.visitMethodInsn(INVOKEVIRTUAL,
                    beanType.getInternalName(),
                    "get",
                    Type.getMethodDescriptor(Type.getType(Object.class)),
                    false);
            pushCastToType(buildMethodVisitor, providedType);
            buildMethodVisitor.visitVarInsn(ASTORE, buildInstanceIndex);
            pushBeanDefinitionMethodInvocation(buildMethodVisitor, "injectAnother");
            pushCastToType(buildMethodVisitor, providedType);
        }
    }

    private void finalizeInjectMethod() {
        if (injectEnd != null) {
            injectMethodVisitor.visitLabel(injectEnd);
        }

        invokeSuperInjectMethod(injectMethodVisitor, INJECT_BEAN_METHOD);
        injectMethodVisitor.visitInsn(ARETURN);
    }

    @SuppressWarnings("MagicNumber")
    private void invokeSuperInjectMethod(MethodVisitor methodVisitor, Method methodToInvoke) {
        // load this
        methodVisitor.visitVarInsn(ALOAD, 0);
        // load BeanResolutionContext arg 1
        methodVisitor.visitVarInsn(ALOAD, 1);
        // load BeanContext arg 2
        methodVisitor.visitVarInsn(ALOAD, 2);
        pushCastToType(methodVisitor, DefaultBeanContext.class);

        // load object being inject arg 3
        methodVisitor.visitVarInsn(ALOAD, 3);
        pushInvokeMethodOnSuperClass(methodVisitor, methodToInvoke);
    }

    private void visitBuildFactoryMethodDefinition(
            ClassElement factoryClass,
            Element factoryMethod) {
        if (buildMethodVisitor == null) {
            ParameterElement[] parameters;

            if (factoryMethod instanceof MethodElement) {
                parameters = ((MethodElement) factoryMethod).getParameters();
            } else {
                parameters = new ParameterElement[0];
            }

            List<ParameterElement> parameterList = Arrays.asList(parameters);
            boolean isParametrized = isParametrized(parameters);
            boolean isIntercepted = isConstructorIntercepted(factoryMethod);
            Type factoryType = JavaModelUtils.getTypeReference(factoryClass);

            defineBuilderMethod(isParametrized);
            // load this

            GeneratorAdapter buildMethodVisitor = this.buildMethodVisitor;
            // for Factory beans first we need to lookup the the factory bean
            // before invoking the method to instantiate
            // the below code looks up the factory bean.

            // Load the BeanContext for the method call
            buildMethodVisitor.visitVarInsn(ALOAD, 2);
            pushCastToType(buildMethodVisitor, DefaultBeanContext.class);
            // load the first argument of the method (the BeanResolutionContext) to be passed to the method
            buildMethodVisitor.visitVarInsn(ALOAD, 1);
            // second argument is the bean type
            buildMethodVisitor.push(factoryType);
            buildMethodVisitor.invokeVirtual(
                    Type.getType(DefaultBeanContext.class),
                    org.objectweb.asm.commons.Method.getMethod(METHOD_GET_BEAN)
            );

            // store a reference to the bean being built at index 3
            int factoryVar = pushNewBuildLocalVariable();
            buildMethodVisitor.visitVarInsn(ALOAD, factoryVar);
            pushCastToType(buildMethodVisitor, factoryClass);
            String methodDescriptor = getMethodDescriptorForReturnType(beanType, parameterList);
            if (isIntercepted) {
                initInterceptedConstructorWriter(
                        buildMethodVisitor,
                        parameterList,
                        new FactoryMethodDef(factoryType, factoryMethod, methodDescriptor, factoryVar)
                );
                final int constructorIndex = pushNewBuildLocalVariable();
                // populate an Object[] of all constructor arguments
                final int parametersIndex = createParameterArray(parameterList, buildMethodVisitor);
                invokeConstructorChain(buildMethodVisitor, constructorIndex, parametersIndex, parameterList);
            } else {

                if (!parameterList.isEmpty()) {
                    pushConstructorArguments(buildMethodVisitor, parameters);
                }
                if (factoryMethod instanceof MethodElement) {
                    buildMethodVisitor.visitMethodInsn(INVOKEVIRTUAL,
                            factoryType.getInternalName(),
                            factoryMethod.getName(),
                            methodDescriptor, false);
                } else {
                    buildMethodVisitor.getField(
                            factoryType,
                            factoryMethod.getName(),
                            beanType
                    );
                }
            }


            this.buildInstanceIndex = pushNewBuildLocalVariable();
            pushBeanDefinitionMethodInvocation(buildMethodVisitor, "injectBean");
            pushCastToType(buildMethodVisitor, beanType);
            buildMethodVisitor.visitVarInsn(ASTORE, buildInstanceIndex);
            buildMethodVisitor.visitVarInsn(ALOAD, buildInstanceIndex);
            initLifeCycleMethodsIfNecessary();
        }
    }

    private void visitBuildMethodDefinition(MethodElement constructor) {
        if (buildMethodVisitor == null) {
            boolean isIntercepted = isConstructorIntercepted(constructor);
            final ParameterElement[] parameterArray = constructor.getParameters();
            List<ParameterElement> parameters = Arrays.asList(parameterArray);
            boolean isParametrized = isParametrized(parameterArray);
            defineBuilderMethod(isParametrized);
            // load this

            GeneratorAdapter buildMethodVisitor = this.buildMethodVisitor;

            // if there is constructor interception present then we have to
            // build the parameters into an Object[] and build a constructor invocation
            if (isIntercepted) {
                initInterceptedConstructorWriter(buildMethodVisitor, parameters, null);
                final int constructorIndex = pushNewBuildLocalVariable();
                // populate an Object[] of all constructor arguments
                final int parametersIndex = createParameterArray(parameters, buildMethodVisitor);
                invokeConstructorChain(buildMethodVisitor, constructorIndex, parametersIndex, parameters);
            } else {
                buildMethodVisitor.visitTypeInsn(NEW, beanType.getInternalName());
                buildMethodVisitor.visitInsn(DUP);
                pushConstructorArguments(buildMethodVisitor, parameterArray);
                String constructorDescriptor = getConstructorDescriptor(parameters);
                buildMethodVisitor.visitMethodInsn(INVOKESPECIAL, beanType.getInternalName(), "<init>", constructorDescriptor, false);
            }

            // store a reference to the bean being built at index 3
            this.buildInstanceIndex = pushNewBuildLocalVariable();
            pushBeanDefinitionMethodInvocation(buildMethodVisitor, "injectBean");
            pushCastToType(buildMethodVisitor, beanType);
            buildMethodVisitor.visitVarInsn(ASTORE, buildInstanceIndex);
            buildMethodVisitor.visitVarInsn(ALOAD, buildInstanceIndex);
            initLifeCycleMethodsIfNecessary();
        }
    }

    private void initLifeCycleMethodsIfNecessary() {
        if (isInterceptedLifeCycleByType(this.annotationMetadata, "POST_CONSTRUCT")) {
            visitPostConstructMethodDefinition(true);
        }
        if (isInterceptedLifeCycleByType(this.annotationMetadata, "PRE_DESTROY")) {
            visitPreDestroyMethodDefinition(true);
        }
    }

    private void invokeConstructorChain(GeneratorAdapter generatorAdapter, int constructorIndex, int parametersIndex, List<ParameterElement> parameters) {
        // 1st argument: The resolution context
        generatorAdapter.visitVarInsn(ALOAD, 1);
        // 2nd argument: The bean context
        generatorAdapter.visitVarInsn(ALOAD, 2);
        // 3rd argument: The interceptors if present
        if (StringUtils.isNotEmpty(interceptedType)) {
            // interceptors will be last entry in parameter list for interceptors types
            generatorAdapter.visitVarInsn(ALOAD, parametersIndex);
            // array index for last parameter
            generatorAdapter.push(parameters.size() - 1);
            generatorAdapter.arrayLoad(TYPE_OBJECT);
            pushCastToType(generatorAdapter, List.class);
        } else {
            // for non interceptor types we have to perform a lookup based on the binding
            generatorAdapter.visitInsn(ACONST_NULL);
        }
        // 4th argument: the bean definition
        generatorAdapter.loadThis();
        // 5th argument: The constructor
        generatorAdapter.visitVarInsn(ALOAD, constructorIndex);
        // 6th argument:  load the Object[] for the parameters
        generatorAdapter.visitVarInsn(ALOAD, parametersIndex);

        generatorAdapter.visitMethodInsn(
                INVOKESTATIC,
                "io/micronaut/aop/chain/ConstructorInterceptorChain",
                "instantiate",
                METHOD_DESCRIPTOR_CONSTRUCTOR_INSTANTIATE,
                false
        );
    }

    private void initInterceptedConstructorWriter(
            GeneratorAdapter buildMethodVisitor,
            List<ParameterElement> parameters,
            @Nullable FactoryMethodDef factoryMethodDef) {
        // write the constructor that is a subclass of AbstractConstructorInjectionPoint
        InnerClassDef constructorInjectionPointInnerClass = newInnerClass(AbstractConstructorInjectionPoint.class);
        final ClassWriter interceptedConstructorWriter = constructorInjectionPointInnerClass.innerClassWriter;
        org.objectweb.asm.commons.Method constructorMethod = org.objectweb.asm.commons.Method.getMethod(CONSTRUCTOR_ABSTRACT_CONSTRUCTOR_IP);
        GeneratorAdapter protectedConstructor;

        final boolean hasFactoryMethod = factoryMethodDef != null;
        final String interceptedConstructorDescriptor;
        final Type factoryType = hasFactoryMethod ? factoryMethodDef.factoryType : null;
        final String factoryFieldName = "$factory";
        if (hasFactoryMethod) {
            // for factory methods we have to store the factory instance in a field and modify the constructor pass the factory instance
            newFinalField(interceptedConstructorWriter, factoryType, factoryFieldName);

            interceptedConstructorDescriptor = getConstructorDescriptor(new Type[] {
                    TYPE_BEAN_DEFINITION,
                    factoryType
            });
            protectedConstructor = new GeneratorAdapter(
                    interceptedConstructorWriter.visitMethod(
                            ACC_PROTECTED, CONSTRUCTOR_NAME,
                            interceptedConstructorDescriptor,
                            null,
                            null
                    ),
                    ACC_PROTECTED,
                    CONSTRUCTOR_NAME,
                    interceptedConstructorDescriptor
            );
        } else {
            interceptedConstructorDescriptor = constructorMethod.getDescriptor();
            protectedConstructor = new GeneratorAdapter(
                    interceptedConstructorWriter.visitMethod(
                            ACC_PROTECTED, CONSTRUCTOR_NAME,
                            interceptedConstructorDescriptor,
                            null,
                            null
                    ),
                    ACC_PROTECTED,
                    CONSTRUCTOR_NAME,
                    interceptedConstructorDescriptor
            );

        }
        if (hasFactoryMethod) {
            protectedConstructor.loadThis();
            protectedConstructor.loadArg(1);
            protectedConstructor.putField(constructorInjectionPointInnerClass.innerClassType, factoryFieldName, factoryType);
        }
        protectedConstructor.loadThis();
        protectedConstructor.loadArg(0);
        protectedConstructor.invokeConstructor(Type.getType(AbstractConstructorInjectionPoint.class), constructorMethod);
        protectedConstructor.returnValue();
        protectedConstructor.visitMaxs(1, 1);
        protectedConstructor.visitEnd();

        // now we need to implement the invoke method to execute the actual instantiation
        final GeneratorAdapter invokeMethod = startPublicMethod(interceptedConstructorWriter, METHOD_INVOKE_CONSTRUCTOR);
        if (hasFactoryMethod) {
            invokeMethod.loadThis();
            invokeMethod.getField(
                    constructorInjectionPointInnerClass.innerClassType,
                    factoryFieldName,
                    factoryType
            );
            pushCastToType(invokeMethod, factoryType);
        } else {
            invokeMethod.visitTypeInsn(NEW, beanType.getInternalName());
            invokeMethod.visitInsn(DUP);
        }
        for (int i = 0; i < parameters.size(); i++) {
            invokeMethod.loadArg(0);
            invokeMethod.push(i);
            invokeMethod.arrayLoad(TYPE_OBJECT);
            pushCastToType(invokeMethod, parameters.get(i));
        }

        if (hasFactoryMethod) {
            if (factoryMethodDef.factoryMethod instanceof MethodElement) {

                invokeMethod.visitMethodInsn(
                        INVOKEVIRTUAL,
                        factoryType.getInternalName(),
                        factoryMethodDef.factoryMethod.getName(),
                        factoryMethodDef.methodDescriptor,
                        false
                );
            } else {
                invokeMethod.getField(factoryType, factoryMethodDef.factoryMethod.getName(), beanType);
            }
        } else {
            String constructorDescriptor = getConstructorDescriptor(parameters);
            invokeMethod.visitMethodInsn(INVOKESPECIAL, beanType.getInternalName(), "<init>", constructorDescriptor, false);
        }
        invokeMethod.returnValue();
        invokeMethod.visitMaxs(1, 1);
        invokeMethod.visitEnd();

        // instantiate a new instance and return
        buildMethodVisitor.visitTypeInsn(NEW, constructorInjectionPointInnerClass.constructorInternalName);
        buildMethodVisitor.visitInsn(DUP);
        // pass outer class instance to constructor
        buildMethodVisitor.loadThis();

        if (hasFactoryMethod) {
            buildMethodVisitor.visitVarInsn(ALOAD, factoryMethodDef.factoryVar);
            pushCastToType(buildMethodVisitor, factoryType);
        }

        buildMethodVisitor.visitMethodInsn(
                INVOKESPECIAL,
                constructorInjectionPointInnerClass.constructorInternalName,
                "<init>",
                interceptedConstructorDescriptor,
                false
        );
    }

    private void newFinalField(ClassWriter classWriter, Type fieldType, String fieldName) {
        classWriter
                .visitField(ACC_PRIVATE | ACC_FINAL,
                        fieldName,
                        fieldType.getDescriptor(),
                        null,
                        null
                );
    }

    private InnerClassDef newInnerClass(Class<?> superType) {
        ClassWriter interceptedConstructorWriter = new ClassWriter(ClassWriter.COMPUTE_MAXS | ClassWriter.COMPUTE_FRAMES);
        String interceptedConstructorWriterName = newInnerClassName();
        this.innerClasses.put(interceptedConstructorWriterName, interceptedConstructorWriter);
        final String constructorInternalName = getInternalName(interceptedConstructorWriterName);
        final Type interceptedConstructorType = getTypeReferenceForName(interceptedConstructorWriterName);
        interceptedConstructorWriter.visit(V1_8, ACC_SYNTHETIC | ACC_FINAL | ACC_PRIVATE,
                constructorInternalName,
                null,
                Type.getInternalName(superType),
                null
        );

        interceptedConstructorWriter.visitAnnotation(TYPE_GENERATED.getDescriptor(), false);
        interceptedConstructorWriter.visitOuterClass(
                beanDefinitionInternalName,
                null,
                null
        );
        classWriter.visitInnerClass(constructorInternalName, beanDefinitionInternalName, null, ACC_PRIVATE);
        return new InnerClassDef(
            interceptedConstructorWriterName,
            interceptedConstructorWriter,
            constructorInternalName,
            interceptedConstructorType
        );
    }

    @NotNull
    private String newInnerClassName() {
        return this.beanDefinitionName + "$" + ++innerClassIndex;
    }

    private int createParameterArray(List<ParameterElement> parameters, GeneratorAdapter buildMethodVisitor) {
        final int pLen = parameters.size();
        pushNewArray(buildMethodVisitor, Object.class, pLen);
        for (int i = 0; i < pLen; i++) {
            final ParameterElement parameter = parameters.get(i);
            int parameterIndex = i;
            pushStoreInArray(buildMethodVisitor, i, pLen, () ->
                    pushConstructorArgument(
                            buildMethodVisitor,
                            parameter.getName(),
                            parameter,
                            parameter.getAnnotationMetadata(),
                            parameterIndex
                    )
            );
        }
        return pushNewBuildLocalVariable();
    }

    private boolean isConstructorIntercepted(Element constructor) {
        // a constructor is intercepted when this bean is an advised type but not proxied
        // and any AROUND_CONSTRUCT annotations are present
        AnnotationMetadataHierarchy annotationMetadata = new AnnotationMetadataHierarchy(this.annotationMetadata, constructor.getAnnotationMetadata());
        final String interceptType = "AROUND_CONSTRUCT";
        // for beans that are @Around(proxyTarget=true) only the constructor of the proxy target should be intercepted. Beans returned from factories are always proxyTarget=true

        return isInterceptedLifeCycleByType(annotationMetadata, interceptType);
    }

    private boolean isInterceptedLifeCycleByType(AnnotationMetadata annotationMetadata, String interceptType) {
        if (this.beanTypeElement.isAssignable("io.micronaut.aop.Interceptor")) {
            // interceptor beans cannot have lifecycle methods intercepted
            return false;
        }
        final Element originatingElement = getOriginatingElements()[0];
        final boolean isFactoryMethod = (originatingElement instanceof MethodElement && !(originatingElement instanceof ConstructorElement));
        final boolean isProxyTarget = annotationMetadata.booleanValue(AnnotationUtil.ANN_AROUND, "proxyTarget").orElse(false) || isFactoryMethod;
        // for beans that are @Around(proxyTarget=false) only the generated AOP impl should be intercepted
        final boolean isAopType = StringUtils.isNotEmpty(interceptedType);
        final boolean isConstructorInterceptionCandidate = (isProxyTarget && !isAopType) || (isAopType && !isProxyTarget);
        final boolean hasAroundConstruct;
        final io.micronaut.core.annotation.AnnotationValue<Annotation> interceptorBindings
                = annotationMetadata.getAnnotation(AnnotationUtil.ANN_INTERCEPTOR_BINDINGS);
        final List<AnnotationValue<Annotation>> interceptorBindingAnnotations;
        if (interceptorBindings != null) {
            interceptorBindingAnnotations = interceptorBindings.getAnnotations(AnnotationMetadata.VALUE_MEMBER);
            hasAroundConstruct = interceptorBindingAnnotations
                    .stream()
                    .anyMatch(av -> av.stringValue("kind").map(k -> k.equals(interceptType)).orElse(false));
        } else {
            interceptorBindingAnnotations = Collections.emptyList();
            hasAroundConstruct = false;
        }

        if (isConstructorInterceptionCandidate) {
            return hasAroundConstruct;
        } else if (hasAroundConstruct) {
            // if no other AOP advice is applied
            return interceptorBindingAnnotations
                    .stream()
                    .noneMatch(av -> av.stringValue("kind").map(k -> k.equals("AROUND")).orElse(false));
        } else {
            return false;
        }
    }

    private void pushConstructorArguments(GeneratorAdapter buildMethodVisitor,
                                          ParameterElement[] parameters) {
        int size = parameters.length;
        if (size > 0) {
            for (int i = 0; i < parameters.length; i++) {
                ParameterElement parameter = parameters[i];
                pushConstructorArgument(buildMethodVisitor, parameter.getName(), parameter, parameter.getAnnotationMetadata(), i);
            }
        }
    }

    private void pushConstructorArgument(GeneratorAdapter buildMethodVisitor,
                                         String argumentName,
                                         ParameterElement argumentType,
                                         AnnotationMetadata annotationMetadata,
                                         int index) {
        if (isAnnotatedWithParameter(annotationMetadata) && argsIndex > -1) {
            // load the args
            buildMethodVisitor.visitVarInsn(ALOAD, argsIndex);
            // the argument name
            buildMethodVisitor.push(argumentName);
            buildMethodVisitor.invokeInterface(Type.getType(Map.class), org.objectweb.asm.commons.Method.getMethod(ReflectionUtils.getRequiredMethod(Map.class, "get", Object.class)));
            pushCastToType(buildMethodVisitor, argumentType);
        } else {
            // Load this for method call
            buildMethodVisitor.visitVarInsn(ALOAD, 0);

            // load the first two arguments of the method (the BeanResolutionContext and the BeanContext) to be passed to the method
            buildMethodVisitor.visitVarInsn(ALOAD, 1);
            buildMethodVisitor.visitVarInsn(ALOAD, 2);
            // pass the index of the method as the third argument
            buildMethodVisitor.push(index);
            // invoke the getBeanForConstructorArgument method
            Method methodToInvoke;

            if (isValueType(annotationMetadata)) {
                methodToInvoke = GET_VALUE_FOR_CONSTRUCTOR_ARGUMENT;
            } else {
                final ClassElement genericType = argumentType.getGenericType();
                if (genericType.isAssignable(Collection.class) || genericType.isArray()) {
                    ClassElement typeArgument = genericType.isArray() ? genericType.fromArray() : genericType.getFirstTypeArgument().orElse(null);
                    if (typeArgument != null) {
                        if (typeArgument.isAssignable(BeanRegistration.class)) {
                            methodToInvoke = GET_BEAN_REGISTRATIONS_FOR_CONSTRUCTOR_ARGUMENT;
                        } else {
                            methodToInvoke = GET_BEANS_OF_TYPE_FOR_CONSTRUCTOR_ARGUMENT;
                        }
                    } else {
                        methodToInvoke = GET_BEAN_FOR_CONSTRUCTOR_ARGUMENT;
                    }
                } else {
                    if (genericType.isAssignable(BeanRegistration.class)) {
                        methodToInvoke = GET_BEAN_REGISTRATION_FOR_CONSTRUCTOR_ARGUMENT;
                    } else {
                        methodToInvoke = GET_BEAN_FOR_CONSTRUCTOR_ARGUMENT;
                    }
                }
            }
            pushInvokeMethodOnSuperClass(buildMethodVisitor, methodToInvoke);
            pushCastToType(buildMethodVisitor, argumentType);
        }
    }

    private boolean isValueType(AnnotationMetadata annotationMetadata) {
        if (annotationMetadata != null) {
            return annotationMetadata.hasDeclaredStereotype(Value.class) || annotationMetadata.hasDeclaredStereotype(Property.class);
        }
        return false;
    }

    private boolean isAnnotatedWithParameter(AnnotationMetadata annotationMetadata) {
        if (annotationMetadata != null) {
            return annotationMetadata.hasDeclaredAnnotation(Parameter.class);
        }
        return false;
    }

    private boolean isParametrized(ParameterElement...parameters) {
        return Arrays.stream(parameters).anyMatch(p -> isAnnotatedWithParameter(p.getAnnotationMetadata()));
    }

    private void defineBuilderMethod(boolean isParametrized) {
        if (isParametrized) {
            superType = TYPE_ABSTRACT_PARAMETRIZED_BEAN_DEFINITION;
            argsIndex = buildMethodLocalCount++;
        }

        String methodDescriptor;
        String methodSignature;
        if (isParametrized) {
            methodDescriptor = getMethodDescriptor(
                    Object.class.getName(),
                    BeanResolutionContext.class.getName(),
                    BeanContext.class.getName(),
                    BeanDefinition.class.getName(),
                    Map.class.getName()
            );
            methodSignature = getMethodSignature(
                    getTypeDescriptor(providedBeanClassName),
                    getTypeDescriptor(BeanResolutionContext.class.getName()),
                    getTypeDescriptor(BeanContext.class.getName()),
                    getTypeDescriptor(BeanDefinition.class.getName(),
                            providedBeanClassName),
                    getTypeDescriptor(Map.class.getName())
            );
        } else {
            methodDescriptor = getMethodDescriptor(
                    Object.class.getName(),
                    BeanResolutionContext.class.getName(),
                    BeanContext.class.getName(),
                    BeanDefinition.class.getName()
            );
            methodSignature = getMethodSignature(
                    getTypeDescriptor(providedBeanClassName),
                    getTypeDescriptor(BeanResolutionContext.class.getName()),
                    getTypeDescriptor(BeanContext.class.getName()),
                    getTypeDescriptor(BeanDefinition.class.getName(),
                            providedBeanClassName)
            );
        }

        String methodName = isParametrized ? "doBuild" : "build";
        this.buildMethodVisitor = new GeneratorAdapter(classWriter.visitMethod(
                ACC_PUBLIC,
                methodName,
                methodDescriptor,
                methodSignature,
                null), ACC_PUBLIC, methodName, methodDescriptor);
    }

    private void pushBeanDefinitionMethodInvocation(MethodVisitor buildMethodVisitor, String methodName) {
        buildMethodVisitor.visitVarInsn(ALOAD, 0);
        buildMethodVisitor.visitVarInsn(ALOAD, 1);
        buildMethodVisitor.visitVarInsn(ALOAD, 2);
        buildMethodVisitor.visitVarInsn(ALOAD, buildInstanceIndex);

        buildMethodVisitor.visitMethodInsn(INVOKEVIRTUAL,
                beanDefinitionInternalName,
                methodName,
                METHOD_DESCRIPTOR_INITIALIZE,
                false);
    }

    private int pushNewBuildLocalVariable() {
        buildMethodVisitor.visitVarInsn(ASTORE, buildMethodLocalCount);
        return buildMethodLocalCount++;
    }

    private int pushNewInjectLocalVariable() {
        injectMethodVisitor.visitVarInsn(ASTORE, injectMethodLocalCount);
        return injectMethodLocalCount++;
    }

    private int pushNewPostConstructLocalVariable() {
        postConstructMethodVisitor.visitVarInsn(ASTORE, postConstructMethodLocalCount);
        return postConstructMethodLocalCount++;
    }

    private int pushNewPreDestroyLocalVariable() {
        preDestroyMethodVisitor.visitVarInsn(ASTORE, preDestroyMethodLocalCount);
        return preDestroyMethodLocalCount++;
    }

    private void visitBeanDefinitionConstructorInternal(
            MethodElement methodElement,
            boolean requiresReflection) {
        if (constructorVisitor == null) {
            AnnotationMetadata constructorMetadata = methodElement.getAnnotationMetadata();
            DefaultAnnotationMetadata.contributeDefaults(this.annotationMetadata, constructorMetadata);
            ParameterElement[] parameters = methodElement.getParameters();
            List<ParameterElement> parameterList = Arrays.asList(parameters);
            applyDefaultNamedToParameters(parameterList);
            Optional<AnnotationMetadata> argumentQualifier = parameterList
                    .stream()
                    .map(AnnotationMetadataProvider::getAnnotationMetadata)
                    .filter(this::isAnnotatedWithParameter).findFirst();
            boolean isParametrized = argumentQualifier.isPresent();
            if (isParametrized) {
                superType = TYPE_ABSTRACT_PARAMETRIZED_BEAN_DEFINITION;
            }


            // create the BeanDefinition constructor for subclasses of AbstractBeanDefinition
            org.objectweb.asm.commons.Method constructorMethod = org.objectweb.asm.commons.Method.getMethod(CONSTRUCTOR_ABSTRACT_BEAN_DEFINITION);
            GeneratorAdapter protectedConstructor = new GeneratorAdapter(
                    classWriter.visitMethod(ACC_PROTECTED, CONSTRUCTOR_NAME, constructorMethod.getDescriptor(), null, null),
                    ACC_PROTECTED,
                    CONSTRUCTOR_NAME,
                    constructorMethod.getDescriptor()
            );
            constructorVisitor = protectedConstructor;

            Type[] beanDefinitionConstructorArgumentTypes = constructorMethod.getArgumentTypes();
            protectedConstructor.loadThis();
            for (int i = 0; i < beanDefinitionConstructorArgumentTypes.length; i++) {
                protectedConstructor.loadArg(i);
            }
            protectedConstructor.invokeConstructor(isSuperFactory ? TYPE_ABSTRACT_BEAN_DEFINITION : superType, BEAN_DEFINITION_CLASS_CONSTRUCTOR);

            GeneratorAdapter defaultConstructor = startConstructor(classWriter);
            GeneratorAdapter defaultConstructorVisitor = new GeneratorAdapter(
                    defaultConstructor,
                    ACC_PUBLIC,
                    CONSTRUCTOR_NAME,
                    DESCRIPTOR_DEFAULT_CONSTRUCTOR
            );
            // ALOAD 0
            defaultConstructor.visitVarInsn(ALOAD, 0);

            // 1st argument: pass the bean definition type as the third argument to super(..)
            defaultConstructor.visitLdcInsn(this.beanType);

            // 2nd Argument: the annotation metadata
            if (constructorMetadata == AnnotationMetadata.EMPTY_METADATA) {
                defaultConstructor.visitInsn(ACONST_NULL);
            } else {
                if (constructorMetadata instanceof AnnotationMetadataHierarchy) {
                    AnnotationMetadataWriter.instantiateNewMetadataHierarchy(
                            beanDefinitionType,
                            classWriter,
                            defaultConstructor,
                            (AnnotationMetadataHierarchy) constructorMetadata,
                            loadTypeMethods);
                } else {

                    AnnotationMetadataWriter.instantiateNewMetadata(
                            beanDefinitionType,
                            classWriter,
                            defaultConstructor,
                            (DefaultAnnotationMetadata) constructorMetadata,
                            loadTypeMethods);
                }
            }

            // 3rd argument: Is reflection required
            defaultConstructor.visitInsn(requiresReflection ? ICONST_1 : ICONST_0);

            // 4th argument: The arguments
            if (parameterList.isEmpty()) {
                defaultConstructor.visitInsn(ACONST_NULL);
            } else {
                pushBuildArgumentsForMethod(
                        beanFullClassName,
                        beanDefinitionType,
                        classWriter,
                        defaultConstructorVisitor,
                        parameterList,
                        loadTypeMethods
                );
                for (ParameterElement value : parameterList) {
                    DefaultAnnotationMetadata.contributeDefaults(this.annotationMetadata, value.getAnnotationMetadata());
                }
            }

            defaultConstructorVisitor.invokeConstructor(
                    beanDefinitionType,
                    BEAN_DEFINITION_CLASS_CONSTRUCTOR
            );

            defaultConstructorVisitor.visitInsn(RETURN);
            defaultConstructorVisitor.visitMaxs(DEFAULT_MAX_STACK, 1);
            defaultConstructorVisitor.visitEnd();
        }
    }

    private GeneratorAdapter buildProtectedConstructor(org.objectweb.asm.commons.Method constructorType) {
        GeneratorAdapter protectedConstructor = new GeneratorAdapter(
                classWriter.visitMethod(ACC_PROTECTED, CONSTRUCTOR_NAME, constructorType.getDescriptor(), null, null),
                ACC_PROTECTED,
                CONSTRUCTOR_NAME,
                constructorType.getDescriptor()
        );

        Type[] arguments = constructorType.getArgumentTypes();
        protectedConstructor.loadThis();
        for (int i = 0; i < arguments.length; i++) {
            protectedConstructor.loadArg(i);
        }
        if (isSuperFactory) {
            protectedConstructor.invokeConstructor(TYPE_ABSTRACT_BEAN_DEFINITION, constructorType);
        } else {
            protectedConstructor.invokeConstructor(superType, constructorType);
        }
        return protectedConstructor;
    }

    private String generateBeanDefSig(String typeParameter) {
        SignatureVisitor sv = new SignatureWriter();
        visitSuperTypeParameters(sv, typeParameter);

        String beanTypeInternalName = getInternalName(typeParameter);
        // visit BeanFactory interface
        for (Class<?> interfaceType : interfaceTypes) {

            SignatureVisitor bfi = sv.visitInterface();
            bfi.visitClassType(Type.getInternalName(interfaceType));
            SignatureVisitor iisv = bfi.visitTypeArgument('=');
            iisv.visitClassType(beanTypeInternalName);
            iisv.visitEnd();
            bfi.visitEnd();
        }
        return sv.toString();
    }

    private void visitSuperTypeParameters(SignatureVisitor sv, String... typeParameters) {
        // visit super class
        SignatureVisitor psv = sv.visitSuperclass();
        psv.visitClassType(isSuperFactory ? TYPE_ABSTRACT_BEAN_DEFINITION.getInternalName() : superType.getInternalName());
        if (superType == TYPE_ABSTRACT_BEAN_DEFINITION || superType == TYPE_ABSTRACT_PARAMETRIZED_BEAN_DEFINITION || isSuperFactory) {
            for (String typeParameter : typeParameters) {

                SignatureVisitor ppsv = psv.visitTypeArgument('=');
                String beanTypeInternalName = getInternalName(typeParameter);
                ppsv.visitClassType(beanTypeInternalName);
                ppsv.visitEnd();
            }
        }

        psv.visitEnd();
    }

    private static Method getBeanLookupMethod(String methodName) {
        return ReflectionUtils.getRequiredInternalMethod(
                AbstractBeanDefinition.class,
                methodName,
                BeanResolutionContext.class,
                BeanContext.class,
                int.class
        );
    }

    private static Method getBeanLookupMethodForArgument(String methodName) {
        return ReflectionUtils.getRequiredInternalMethod(
                AbstractBeanDefinition.class,
                methodName,
                BeanResolutionContext.class,
                BeanContext.class,
                int.class,
                int.class
        );
    }

    /**
     * Data used when visiting method.
     */
    @Internal
    public static final class MethodVisitData {
        private final TypedElement beanType;
        private final boolean requiresReflection;
        private final MethodElement methodElement;

        /**
         * Default constructor.
         *
         * @param beanType           The declaring type
         * @param methodElement      The method element
         * @param requiresReflection Whether reflection is required
         */
        MethodVisitData(
                TypedElement beanType,
                MethodElement methodElement,
                boolean requiresReflection) {
            this.beanType = beanType;
            this.requiresReflection = requiresReflection;
            this.methodElement = methodElement;
        }

        /**
         * @return The method element
         */
        public MethodElement getMethodElement() {
            return methodElement;
        }

        /**
         * @return The declaring type object.
         */
        public TypedElement getBeanType() {
            return beanType;
        }

        /**
         * @return is reflection required
         */
        public boolean isRequiresReflection() {
            return requiresReflection;
        }
    }

    private class FactoryMethodDef {
        private final Type factoryType;
        private final Element factoryMethod;
        private final String methodDescriptor;
        private final int factoryVar;

        public FactoryMethodDef(Type factoryType, Element factoryMethod, String methodDescriptor, int factoryVar) {
            this.factoryType = factoryType;
            this.factoryMethod = factoryMethod;
            this.methodDescriptor = methodDescriptor;
            this.factoryVar = factoryVar;
        }
    }

    private class InnerClassDef {
        private final ClassWriter innerClassWriter;
        private final String constructorInternalName;
        private final Type innerClassType;
        private final String innerClassName;

        public InnerClassDef(String interceptedConstructorWriterName, ClassWriter innerClassWriter, String constructorInternalName, Type innerClassType) {
            this.innerClassName = interceptedConstructorWriterName;
            this.innerClassWriter = innerClassWriter;
            this.constructorInternalName = constructorInternalName;
            this.innerClassType = innerClassType;
        }
    }
}<|MERGE_RESOLUTION|>--- conflicted
+++ resolved
@@ -72,11 +72,6 @@
 import org.objectweb.asm.signature.SignatureVisitor;
 import org.objectweb.asm.signature.SignatureWriter;
 
-<<<<<<< HEAD
-=======
-import javax.inject.*;
-import javax.inject.Qualifier;
->>>>>>> 423cb05c
 import java.io.IOException;
 import java.io.OutputStream;
 import java.lang.annotation.Annotation;
@@ -1694,14 +1689,14 @@
     }
 
     private void autoApplyNamedIfPresent(Element element, AnnotationMetadata annotationMetadata) {
-        if (annotationMetadata.hasAnnotation(Named.class)) {
+        if (annotationMetadata.hasAnnotation(AnnotationUtil.NAMED)) {
             autoApplyNamed(element);
         }
     }
 
     private void autoApplyNamed(Element element) {
-        if (!element.stringValue(Named.class).isPresent()) {
-            element.annotate(Named.class, (builder) -> builder.value(element.getName()));
+        if (!element.stringValue(AnnotationUtil.NAMED).isPresent()) {
+            element.annotate(AnnotationUtil.NAMED, (builder) -> builder.value(element.getName()));
         }
     }
 
