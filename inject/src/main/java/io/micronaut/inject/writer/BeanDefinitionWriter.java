--- conflicted
+++ resolved
@@ -1700,22 +1700,14 @@
     }
 
     private void autoApplyNamedIfPresent(Element element, AnnotationMetadata annotationMetadata) {
-<<<<<<< HEAD
-        if (annotationMetadata.hasAnnotation(AnnotationUtil.NAMED)) {
-=======
-        if (annotationMetadata.hasAnnotation(Named.class) || annotationMetadata.hasStereotype(Named.class)) {
->>>>>>> 150fa419
+        if (annotationMetadata.hasAnnotation(AnnotationUtil.NAMED) || annotationMetadata.hasStereotype(AnnotationUtil.NAMED)) {
             autoApplyNamed(element);
         }
     }
 
     private void autoApplyNamed(Element element) {
-<<<<<<< HEAD
         if (!element.stringValue(AnnotationUtil.NAMED).isPresent()) {
-            element.annotate(AnnotationUtil.NAMED, (builder) -> builder.value(element.getName()));
-=======
-        if (!element.stringValue(Named.class).isPresent()) {
-            element.annotate(Named.class, (builder) -> {
+            element.annotate(AnnotationUtil.NAMED, (builder) -> {
                 final String name;
 
                 if (element instanceof ClassElement) {
@@ -1734,7 +1726,6 @@
                 }
                 builder.value(name);
             });
->>>>>>> 150fa419
         }
     }
 
