/*
 * Copyright 2017-2020 original authors
 *
 * Licensed under the Apache License, Version 2.0 (the "License");
 * you may not use this file except in compliance with the License.
 * You may obtain a copy of the License at
 *
 * https://www.apache.org/licenses/LICENSE-2.0
 *
 * Unless required by applicable law or agreed to in writing, software
 * distributed under the License is distributed on an "AS IS" BASIS,
 * WITHOUT WARRANTIES OR CONDITIONS OF ANY KIND, either express or implied.
 * See the License for the specific language governing permissions and
 * limitations under the License.
 */
package io.micronaut.inject.writer;

import edu.umd.cs.findbugs.annotations.Nullable;
import io.micronaut.core.annotation.AnnotationMetadata;
import io.micronaut.core.annotation.Generated;
import io.micronaut.core.annotation.Internal;
import io.micronaut.core.reflect.ClassUtils;
import io.micronaut.core.reflect.ReflectionUtils;
import io.micronaut.core.type.Argument;
import io.micronaut.core.util.ArrayUtils;
import io.micronaut.core.util.CollectionUtils;
import io.micronaut.inject.annotation.AnnotationMetadataWriter;
import io.micronaut.inject.annotation.DefaultAnnotationMetadata;
import io.micronaut.inject.ast.*;
import org.jetbrains.annotations.NotNull;
import org.objectweb.asm.*;
import org.objectweb.asm.commons.GeneratorAdapter;
import org.objectweb.asm.commons.Method;

import java.io.BufferedWriter;
import java.io.File;
import java.io.IOException;
import java.io.OutputStream;
import java.lang.reflect.Array;
import java.nio.file.Files;
import java.util.*;
import java.util.function.Supplier;
import java.util.regex.Matcher;
import java.util.regex.Pattern;

/**
 * Abstract class that writes generated classes to disk and provides convenience methods for building classes.
 *
 * @author Graeme Rocher
 * @since 1.0
 */
@Internal
public abstract class AbstractClassFileWriter implements Opcodes, OriginatingElements {

    protected static final Type TYPE_ARGUMENT = Type.getType(Argument.class);
    protected static final Type TYPE_ARGUMENT_ARRAY = Type.getType(Argument[].class);
    protected static final String ZERO_ARGUMENTS_CONSTANT = "ZERO_ARGUMENTS";
    protected static final String CONSTRUCTOR_NAME = "<init>";
    protected static final String DESCRIPTOR_DEFAULT_CONSTRUCTOR = "()V";
    protected static final Method METHOD_DEFAULT_CONSTRUCTOR = new Method(CONSTRUCTOR_NAME, DESCRIPTOR_DEFAULT_CONSTRUCTOR);
    protected static final Type TYPE_OBJECT = Type.getType(Object.class);
    protected static final Type TYPE_CLASS = Type.getType(Class.class);
    protected static final int DEFAULT_MAX_STACK = 13;
    protected static final Type TYPE_GENERATED = Type.getType(Generated.class);
    protected static final Pattern ARRAY_PATTERN = Pattern.compile("(\\[\\])+$");

    protected static final Map<String, String> NAME_TO_TYPE_MAP = new HashMap<>();
    private static final Method METHOD_CREATE_ARGUMENT_SIMPLE = Method.getMethod(
            ReflectionUtils.getRequiredInternalMethod(
                    Argument.class,
                    "of",
                    Class.class,
                    String.class
            )
    );
    private static final Method METHOD_CREATE_ARGUMENT_WITH_GENERICS = Method.getMethod(
            ReflectionUtils.getRequiredInternalMethod(
                    Argument.class,
                    "of",
                    Class.class,
                    String.class,
                    Argument[].class
            )
    );
    private static final Method METHOD_CREATE_ARGUMENT_WITH_ANNOTATION_METADATA_GENERICS = Method.getMethod(
            ReflectionUtils.getRequiredInternalMethod(
                    Argument.class,
                    "of",
                    Class.class,
                    String.class,
                    AnnotationMetadata.class,
                    Argument[].class
            )
    );

    static {
        NAME_TO_TYPE_MAP.put("void", "V");
        NAME_TO_TYPE_MAP.put("boolean", "Z");
        NAME_TO_TYPE_MAP.put("char", "C");
        NAME_TO_TYPE_MAP.put("int", "I");
        NAME_TO_TYPE_MAP.put("byte", "B");
        NAME_TO_TYPE_MAP.put("long", "J");
        NAME_TO_TYPE_MAP.put("double", "D");
        NAME_TO_TYPE_MAP.put("float", "F");
        NAME_TO_TYPE_MAP.put("short", "S");
    }

    private final OriginatingElements originatingElements;

    /**
     * @param originatingElement The originating element
     * @deprecated Use {@link #AbstractClassFileWriter(Element...)} instead
     */
    @Deprecated
    protected AbstractClassFileWriter(Element originatingElement) {
        this(OriginatingElements.of(originatingElement));
    }

    /**
     * @param originatingElements The originating elements
     */
    protected AbstractClassFileWriter(Element... originatingElements) {
        this(OriginatingElements.of(originatingElements));
    }

    /**
     * @param originatingElements The originating elements
     */
    protected AbstractClassFileWriter(OriginatingElements originatingElements) {
        this.originatingElements = Objects.requireNonNull(originatingElements, "The originating elements cannot be null");
    }

    @NotNull
    @Override
    public Element[] getOriginatingElements() {
        return originatingElements.getOriginatingElements();
    }

    @Override
    public void addOriginatingElement(@NotNull Element element) {
        originatingElements.addOriginatingElement(element);
    }

    /**
     * Pushes type arguments onto the stack.
     *
     * @param owningType           The owning type
     * @param owningTypeWriter The declaring class writer
     * @param generatorAdapter     The generator adapter
     * @param declaringElementName The declaring class element of the generics
     * @param types                The type references
     * @param loadTypeMethods      The load type methods
     */
    protected static void pushTypeArgumentElements(
            Type owningType,
            ClassWriter owningTypeWriter,
            GeneratorAdapter generatorAdapter,
            String declaringElementName,
            Map<String, ClassElement> types,
            Map<String, GeneratorAdapter> loadTypeMethods) {
        if (types == null || types.isEmpty()) {
            generatorAdapter.visitInsn(ACONST_NULL);
            return;
        }
        Set<String> visitedTypes = new HashSet<>(5);
        pushTypeArgumentElements(owningType, owningTypeWriter, generatorAdapter, declaringElementName, types, visitedTypes, loadTypeMethods);
    }

    private static void pushTypeArgumentElements(
            Type owningType,
            ClassWriter declaringClassWriter,
            GeneratorAdapter generatorAdapter,
            String declaringElementName,
            Map<String, ClassElement> types,
            Set<String> visitedTypes,
            Map<String, GeneratorAdapter> loadTypeMethods) {
        if (visitedTypes.contains(declaringElementName)) {
            generatorAdapter.getStatic(
                    TYPE_ARGUMENT,
                    ZERO_ARGUMENTS_CONSTANT,
                    TYPE_ARGUMENT_ARRAY
            );
        } else {
            visitedTypes.add(declaringElementName);

            int len = types.size();
            // Build calls to Argument.create(...)
            pushNewArray(generatorAdapter, Argument.class, len);
            int i = 0;
            for (Map.Entry<String, ClassElement> entry : types.entrySet()) {
                // the array index
                generatorAdapter.push(i);
                String argumentName = entry.getKey();
                ClassElement classElement = entry.getValue();
                Type classReference = getTypeReference(classElement);
                Map<String, ClassElement> typeArguments = classElement.getTypeArguments();
                if (CollectionUtils.isNotEmpty(typeArguments) || classElement.getAnnotationMetadata() != AnnotationMetadata.EMPTY_METADATA) {
                    buildArgumentWithGenerics(
                            owningType,
                            declaringClassWriter,
                            generatorAdapter,
                            argumentName,
                            classReference,
                            classElement,
                            typeArguments,
                            visitedTypes,
                            loadTypeMethods
                    );
                } else {
                    buildArgument(generatorAdapter, argumentName, classReference);
                }

                // store the type reference
                generatorAdapter.visitInsn(AASTORE);
                // if we are not at the end of the array duplicate array onto the stack
                if (i != (len - 1)) {
                    generatorAdapter.visitInsn(DUP);
                }
                i++;
            }
        }
    }

    /**
     * Pushes type arguments onto the stack.
     *
     * @param generatorAdapter The generator adapter
     * @param types            The type references
     */
    protected static void pushTypeArguments(GeneratorAdapter generatorAdapter, Map<String, Object> types) {
        if (types == null || types.isEmpty()) {
            generatorAdapter.visitInsn(ACONST_NULL);
            return;
        }
        int len = types.size();
        // Build calls to Argument.create(...)
        pushNewArray(generatorAdapter, Argument.class, len);
        int i = 0;
        for (Map.Entry<String, Object> entry : types.entrySet()) {
            // the array index
            generatorAdapter.push(i);
            String typeParameterName = entry.getKey();
            Object value = entry.getValue();
            if (value instanceof Map) {
                buildArgumentWithGenerics(generatorAdapter, typeParameterName, (Map) value);
            } else {
                buildArgument(generatorAdapter, typeParameterName, value);
            }

            // store the type reference
            generatorAdapter.visitInsn(AASTORE);
            // if we are not at the end of the array duplicate array onto the stack
            if (i != (len - 1)) {
                generatorAdapter.visitInsn(DUP);
            }
            i++;
        }
    }

    /**
     * Builds an argument instance.
     *
     * @param generatorAdapter The generator adapter.
     * @param argumentName     The argument name
     * @param objectType       The object type
     */
    protected static void buildArgument(GeneratorAdapter generatorAdapter, String argumentName, Object objectType) {
        // 1st argument: the type
        generatorAdapter.push(getTypeReference(objectType));
        // 2nd argument: the name
        generatorAdapter.push(argumentName);

        // Argument.create( .. )
        invokeInterfaceStaticMethod(
                generatorAdapter,
                Argument.class,
                METHOD_CREATE_ARGUMENT_SIMPLE
        );
    }

    /**
     * Builds generic type arguments recursively.
     *
     * @param owningType           The owning type
     * @param owningClassWriter The declaring writer
     * @param generatorAdapter     The generator adapter to use
     * @param argumentName         The argument name
     * @param typeReference        The type name
     * @param classElement         The class element that declares the generics
     * @param typeArguments        The nested type arguments
     * @param visitedTypes         The visited types
     * @param loadTypeMethods      The load type methods
     */
    protected static void buildArgumentWithGenerics(
            Type owningType,
            ClassWriter owningClassWriter,
            GeneratorAdapter generatorAdapter,
            String argumentName,
            Type typeReference,
            ClassElement classElement,
            Map<String, ClassElement> typeArguments,
            Set<String> visitedTypes,
            Map<String, GeneratorAdapter> loadTypeMethods) {
        // 1st argument: the type
        generatorAdapter.push(getTypeReference(typeReference));
        // 2nd argument: the name
        generatorAdapter.push(argumentName);
        // 3rd argument: annotation metadata
        AnnotationMetadata annotationMetadata = classElement.getAnnotationMetadata();
        if (annotationMetadata == AnnotationMetadata.EMPTY_METADATA) {
            generatorAdapter.visitInsn(ACONST_NULL);
        } else {
            AnnotationMetadataWriter.instantiateNewMetadata(
                    owningType,
                    owningClassWriter,
                    generatorAdapter,
                    (DefaultAnnotationMetadata) annotationMetadata,
                    loadTypeMethods
            );
        }

        // 4th argument, more generics
        pushTypeArgumentElements(
                owningType,
                owningClassWriter,
                generatorAdapter,
                classElement.getName(),
                typeArguments,
                visitedTypes,
                loadTypeMethods
        );

        // Argument.create( .. )
        invokeInterfaceStaticMethod(
                generatorAdapter,
                Argument.class,
                METHOD_CREATE_ARGUMENT_WITH_ANNOTATION_METADATA_GENERICS
        );
    }

    /**
     * This method should be replaced by the above method.
     *
     * @param generatorAdapter The {@link GeneratorAdapter}
     * @param argumentName     The argument name
     * @param nestedTypeObject The nested type object
     */
    static void buildArgumentWithGenerics(GeneratorAdapter generatorAdapter, String argumentName, Map nestedTypeObject) {
        Map nestedTypes = null;
        @SuppressWarnings("unchecked") Optional<Map.Entry> nestedEntry = nestedTypeObject.entrySet().stream().findFirst();
        Object objectType;
        if (nestedEntry.isPresent()) {
            Map.Entry data = nestedEntry.get();
            Object key = data.getKey();
            Object map = data.getValue();
            objectType = key;
            if (map instanceof Map) {
                nestedTypes = (Map) map;
            }
        } else {
            throw new IllegalArgumentException("Must be a map with a single key containing the argument type and a map of generics as the value");
        }

        // 1st argument: the type
        generatorAdapter.push(getTypeReference(objectType));
        // 2nd argument: the name
        generatorAdapter.push(argumentName);

        // 3rd argument: generic types
        boolean hasGenerics = nestedTypes != null && !nestedTypes.isEmpty();
        if (hasGenerics) {
            pushTypeArguments(generatorAdapter, nestedTypes);
        }

        // Argument.create( .. )
        invokeInterfaceStaticMethod(
                generatorAdapter,
                Argument.class,
                hasGenerics ? METHOD_CREATE_ARGUMENT_WITH_GENERICS : METHOD_CREATE_ARGUMENT_SIMPLE
        );
    }

    /**
     * @param declaringElementName       The declaring element name
     * @param owningType                 The owning type
     * @param declaringClassWriter       The declaring class writer
     * @param generatorAdapter           The {@link GeneratorAdapter}
     * @param argumentTypes              The argument types
     * @param argumentAnnotationMetadata The argument annotation metadata
     * @param genericTypes               The generic types
     * @param loadTypeMethods            The load type methods
     */
    protected static void pushBuildArgumentsForMethod(
            String declaringElementName,
            Type owningType,
            ClassWriter declaringClassWriter,
            GeneratorAdapter generatorAdapter,
            Map<String, ParameterElement> argumentTypes,
            Map<String, AnnotationMetadata> argumentAnnotationMetadata,
            Map<String, ClassElement> genericTypes,
            Map<String, GeneratorAdapter> loadTypeMethods) {
        int len = argumentTypes.size();
        pushNewArray(generatorAdapter, Argument.class, len);
        int i = 0;
        for (Map.Entry<String, ParameterElement> entry : argumentTypes.entrySet()) {
            // the array index position
            generatorAdapter.push(i);

            ClassElement classElement = genericTypes.get(entry.getKey());
            if (classElement == null) {
                classElement = entry.getValue().getType();
            }
            String argumentName = entry.getKey();
            AnnotationMetadata annotationMetadata = argumentAnnotationMetadata.get(argumentName);
            if (annotationMetadata == null) {
                annotationMetadata = entry.getValue().getAnnotationMetadata();
            }
            Map<String, ClassElement> typeArguments = genericTypes.containsKey(argumentName) ? genericTypes.get(argumentName).getTypeArguments() : null;
            pushCreateArgument(
                    declaringElementName,
                    owningType,
                    declaringClassWriter,
                    generatorAdapter,
                    argumentName,
                    classElement,
                    annotationMetadata,
                    typeArguments, loadTypeMethods
            );
            // store the type reference
            generatorAdapter.visitInsn(AASTORE);
            // if we are not at the end of the array duplicate array onto the stack
            if (i != (len - 1)) {
                generatorAdapter.visitInsn(DUP);
            }
            i++;
        }
    }

    /**
     * Pushes a new Argument creation.
     * @param declaringTypeName The declaring type name
     * @param owningType The owning type
     * @param declaringClassWriter The declaring class writer
     * @param generatorAdapter The generator adapter
     * @param argumentName The argument name
     * @param classElement The class name
     * @param annotationMetadata The annotation metadata
     * @param typeArguments The type arguments
     * @param loadTypeMethods The load type methods
     */
    protected static void pushCreateArgument(
            String declaringTypeName,
            Type owningType,
            ClassWriter declaringClassWriter,
            GeneratorAdapter generatorAdapter,
            String argumentName,
            ClassElement classElement,
            AnnotationMetadata annotationMetadata,
            Map<String, ClassElement> typeArguments,
            Map<String, GeneratorAdapter> loadTypeMethods) {
        Type argumentType = getTypeReference(classElement);

        // 1st argument: The type
        generatorAdapter.push(argumentType);

        // 2nd argument: The argument name
        generatorAdapter.push(argumentName);

        // 3rd argument: The annotation metadata
        if (annotationMetadata == null || annotationMetadata == AnnotationMetadata.EMPTY_METADATA) {
            generatorAdapter.visitInsn(ACONST_NULL);
        } else {
            AnnotationMetadataWriter.instantiateNewMetadata(
                    owningType,
                    declaringClassWriter,
                    generatorAdapter,
                    (DefaultAnnotationMetadata) annotationMetadata,
                    loadTypeMethods
            );
        }

        // 4th argument: The generic types
        if (typeArguments != null) {
            pushTypeArgumentElements(
                    owningType,
                    declaringClassWriter,
                    generatorAdapter,
                    declaringTypeName,
                    typeArguments,
                    loadTypeMethods
            );
        } else {
            generatorAdapter.visitInsn(ACONST_NULL);
        }

        // Argument.create( .. )
        invokeInterfaceStaticMethod(
                generatorAdapter,
                Argument.class,
                METHOD_CREATE_ARGUMENT_WITH_ANNOTATION_METADATA_GENERICS
        );
    }

    /**
     * Write the class to the target directory.
     *
     * @param targetDir The target directory
     * @throws IOException if there is an error writing the file
     */
    public void writeTo(File targetDir) throws IOException {
        accept(newClassWriterOutputVisitor(targetDir));
    }

    /**
     * Converts a map of class elements to type arguments.
     *
     * @param typeArguments The type arguments
     * @return The type arguments
     */
    @NotNull
    protected Map<String, Object> toTypeArguments(@NotNull Map<String, ClassElement> typeArguments) {
        Set<String> visitedTypes = new HashSet<>(5);

        return toTypeArguments(typeArguments, visitedTypes);
    }

    @NotNull
    private Map<String, Object> toTypeArguments(@NotNull Map<String, ClassElement> typeArguments, Set<String> visitedTypes) {
        final LinkedHashMap<String, Object> map = new LinkedHashMap<>(typeArguments.size());
        for (Map.Entry<String, ClassElement> entry : typeArguments.entrySet()) {
            final ClassElement ce = entry.getValue();
            String className = ce.getName();
            if (!visitedTypes.contains(entry.getKey())) {
                visitedTypes.add(entry.getKey());
                final Map<String, ClassElement> subArgs = ce.getTypeArguments();
                if (CollectionUtils.isNotEmpty(subArgs)) {
                    Map<String, Object> m = toTypeArguments(subArgs, visitedTypes);
                    if (CollectionUtils.isNotEmpty(m)) {
                        map.put(entry.getKey(), Collections.singletonMap(getTypeReference(ce), m));
                    } else {
                        map.put(entry.getKey(), Collections.singletonMap(entry.getKey(), className));
                    }
                } else {
                    final Type typeReference = getTypeReference(ce);
                    map.put(entry.getKey(), typeReference);
                }
            }
        }

        return map;
    }

    /**
     * Converts a map of class elements to type arguments.
     *
     * @param parameters The parametesr
     * @return The type arguments
     */
    @NotNull
    protected Map<String, ClassElement> toTypeArguments(ParameterElement... parameters) {
        final LinkedHashMap<String, ClassElement> map = new LinkedHashMap<>(parameters.length);
        for (ParameterElement ce : parameters) {
            final ClassElement type = ce.getGenericType();
            map.put(ce.getName(), type);
        }
        return map;
    }

    /**
     * Converts a parameters to type arguments.
     *
     * @param parameters The parameters
     * @return The type arguments
     */
    @NotNull
    protected Map<String, ParameterElement> toParameterTypes(ParameterElement... parameters) {
        final LinkedHashMap<String, ParameterElement> map = new LinkedHashMap<>(parameters.length);
        for (ParameterElement ce : parameters) {
            map.put(ce.getName(), ce);
        }

        return map;
    }

    /**
     * Writes a method that returns a boolean value with the value supplied by the given supplier.
     *
     * @param classWriter   The class writer
     * @param methodName    The method name
     * @param valueSupplier The supplier
     */
    protected void writeBooleanMethod(ClassWriter classWriter, String methodName, Supplier<Boolean> valueSupplier) {
        GeneratorAdapter isSingletonMethod = startPublicMethodZeroArgs(
                classWriter,
                boolean.class,
                methodName
        );
        isSingletonMethod.loadThis();
        isSingletonMethod.push(valueSupplier.get());
        isSingletonMethod.returnValue();
        isSingletonMethod.visitMaxs(1, 1);
        isSingletonMethod.visitEnd();
    }

    /**
     * @return The originating element
     */
    @Deprecated
    public @Nullable
    Element getOriginatingElement() {
        Element[] originatingElements = getOriginatingElements();
        if (ArrayUtils.isNotEmpty(originatingElements)) {
            return originatingElements[0];
        } else {
            return null;
        }
    }

    /**
     * Accept a ClassWriterOutputVisitor to write this writer to disk.
     *
     * @param classWriterOutputVisitor The {@link ClassWriterOutputVisitor}
     * @throws IOException if there is an error writing to disk
     */
    public abstract void accept(ClassWriterOutputVisitor classWriterOutputVisitor) throws IOException;

    /**
     * Implements a method called "getInterceptedType" for the given type and class writer.
     *
     * @param interceptedType The intercepted type
     * @param classWriter     The class writer
     */
    protected void implementInterceptedTypeMethod(Type interceptedType, ClassWriter classWriter) {
        GeneratorAdapter getTargetTypeMethod = startPublicMethodZeroArgs(
                classWriter,
                Class.class,
                "getInterceptedType"
        );
        getTargetTypeMethod.loadThis();
        getTargetTypeMethod.push(interceptedType);
        getTargetTypeMethod.returnValue();
        getTargetTypeMethod.visitMaxs(1, 1);
        getTargetTypeMethod.visitEnd();
    }

    /**
     * Returns the descriptor corresponding to the given class.
     *
     * @param type The type
     * @return The descriptor for the class
     */
    protected static String getTypeDescriptor(Object type) {
        if (type instanceof TypedElement) {
            return getTypeReference((TypedElement) type).getDescriptor();
        } else if (type instanceof Class) {
            return Type.getDescriptor((Class) type);
        } else if (type instanceof Type) {
            return ((Type) type).getDescriptor();
        } else {
            String className = type.toString();
            return getTypeDescriptor(className, new String[0]);
        }
    }

    /**
     * Returns the Type reference corresponding to the given class.
     *
     * @param className    The class name
     * @param genericTypes The generic types
     * @return The {@link Type}
     */
    protected static Type getTypeReferenceForName(String className, String... genericTypes) {
        String referenceString = getTypeDescriptor(className, genericTypes);
        return Type.getType(referenceString);
    }

    /**
     * Return the type reference for a class.
     *
     * @param type The type
     * @return The {@link Type}
     */
    protected static Type getTypeReference(Object type) {
        if (type instanceof TypedElement) {
            return getTypeReference((TypedElement) type);
        } else if (type instanceof Type) {
            return (Type) type;
        } else if (type instanceof Class) {
            return Type.getType((Class) type);
        } else if (type instanceof String) {
            String className = type.toString();

            StringBuilder internalName = new StringBuilder(getInternalName(className));
            Matcher matcher = ARRAY_PATTERN.matcher(className);
            if (matcher.find()) {
                internalName.append(';');
                internalName.insert(0, 'L');
                int dimensions = matcher.group(0).length() / 2;
                for (int i = 0; i < dimensions; i++) {
                    internalName.insert(0, '[');
                }
            }
            return Type.getObjectType(internalName.toString());
        } else {
            throw new IllegalArgumentException("Type reference [" + type + "] of type [" + type.getClass().getName() + "] should be a Class or a String representing the class name");
        }
    }

    /**
     * Return the type reference for a class.
     *
     * @param type The type
     * @return The {@link Type}
     */
    protected static Type getTypeReference(TypedElement type) {
        ClassElement classElement = type.getType();
        if (type.isPrimitive()) {
            String internalName = NAME_TO_TYPE_MAP.get(classElement.getName());
            if (type.isArray()) {
                StringBuilder name = new StringBuilder(internalName);
                for (int i = 0; i < type.getArrayDimensions(); i++) {
                    name.insert(0, "[");
                }
                return Type.getObjectType(name.toString());
            } else {
                return Type.getType(internalName);
            }
        } else {
            Object nativeType = type.getNativeType();
            if (nativeType instanceof Class) {
                Class<?> t = (Class<?>) nativeType;
                return Type.getType(t);
<<<<<<< HEAD
            } else if (type.isArray()) {
                String internalName = classElement.getName().replace('.', '/');
                StringBuilder name = new StringBuilder(internalName);
                name.insert(0, "L");
                for (int i = 0; i < type.getArrayDimensions(); i++) {
                    name.insert(0, "[");
                }
                name.append(";");
                return Type.getObjectType(name.toString());
            } else {
                String internalName = classElement.getName().replace('.', '/');
                return Type.getObjectType(internalName);
=======
            } else {
                String internalName = type.getType().getName().replace('.', '/');
                if (type.isArray()) {
                    StringBuilder name = new StringBuilder(internalName);
                    name.insert(0, "L");
                    for (int i = 0; i < type.getArrayDimensions(); i++) {
                        name.insert(0, "[");
                    }
                    name.append(";");
                    return Type.getObjectType(name.toString());
                } else {
                    return Type.getObjectType(internalName);
                }
>>>>>>> ca417fee
            }
        }
    }

    /**
     * @param fieldType           The field type
     * @param injectMethodVisitor The {@link MethodVisitor}
     */
    protected static void pushBoxPrimitiveIfNecessary(Type fieldType, MethodVisitor injectMethodVisitor) {
        final Optional<Class> pt = ClassUtils.getPrimitiveType(fieldType.getClassName());
        Class<?> wrapperType = pt.map(ReflectionUtils::getWrapperType).orElse(null);
        if (wrapperType != null && wrapperType != Void.class) {
            Type wrapper = Type.getType(wrapperType);
            String primitiveName = fieldType.getClassName();
            String sig = wrapperType.getName() + " valueOf(" + primitiveName + ")";
            org.objectweb.asm.commons.Method valueOfMethod = org.objectweb.asm.commons.Method.getMethod(sig);
            injectMethodVisitor.visitMethodInsn(INVOKESTATIC, wrapper.getInternalName(), "valueOf", valueOfMethod.getDescriptor(), false);
        }
    }

    /**
     * @param fieldType           The field type
     * @param injectMethodVisitor The {@link MethodVisitor}
     */
    protected static void pushBoxPrimitiveIfNecessary(Class<?> fieldType, MethodVisitor injectMethodVisitor) {
        Class<?> wrapperType = ReflectionUtils.getWrapperType(fieldType);
        if (wrapperType != null && wrapperType != Void.class) {
            Type wrapper = Type.getType(wrapperType);
            String primitiveName = fieldType.getName();
            String sig = wrapperType.getName() + " valueOf(" + primitiveName + ")";
            org.objectweb.asm.commons.Method valueOfMethod = org.objectweb.asm.commons.Method.getMethod(sig);
            injectMethodVisitor.visitMethodInsn(INVOKESTATIC, wrapper.getInternalName(), "valueOf", valueOfMethod.getDescriptor(), false);
        }
    }

    /**
     * @param fieldType           The field type
     * @param injectMethodVisitor The {@link MethodVisitor}
     */
    protected static void pushBoxPrimitiveIfNecessary(TypedElement fieldType, MethodVisitor injectMethodVisitor) {
        ClassElement type = fieldType.getType();
        if (type.isPrimitive() && !type.isArray()) {
            String primitiveName = type.getName();
            final Optional<Class> pt = ClassUtils.getPrimitiveType(primitiveName);
            Class<?> wrapperType = pt.map(ReflectionUtils::getWrapperType).orElse(null);
            if (wrapperType != null && wrapperType != Void.class) {
                Type wrapper = Type.getType(wrapperType);
                String sig = wrapperType.getName() + " valueOf(" + primitiveName + ")";
                org.objectweb.asm.commons.Method valueOfMethod = org.objectweb.asm.commons.Method.getMethod(sig);
                injectMethodVisitor.visitMethodInsn(INVOKESTATIC, wrapper.getInternalName(), "valueOf", valueOfMethod.getDescriptor(), false);
            }
        }
    }

    /**
     * @param methodVisitor The {@link MethodVisitor}
     * @param type          The type
     */
    protected static void pushCastToType(MethodVisitor methodVisitor, Type type) {
        String internalName = getInternalNameForCast(type);
        methodVisitor.visitTypeInsn(CHECKCAST, internalName);
        Type primitiveType = null;
        final Optional<Class> pt = ClassUtils.getPrimitiveType(type.getClassName());
        if (pt.isPresent()) {
            primitiveType = Type.getType(pt.get());
        }

        pushPrimitiveCastIfRequired(methodVisitor, internalName, primitiveType);
    }

    private static void pushPrimitiveCastIfRequired(MethodVisitor methodVisitor, String internalName, Type primitiveType) {
        if (primitiveType != null) {
            Method valueMethod = null;
            switch (primitiveType.getSort()) {
                case Type.BOOLEAN:
                    valueMethod = Method.getMethod("boolean booleanValue()");
                    break;
                case Type.CHAR:
                    valueMethod = Method.getMethod("char charValue()");
                    break;
                case Type.BYTE:
                    valueMethod = Method.getMethod("byte byteValue()");
                    break;
                case Type.SHORT:
                    valueMethod = Method.getMethod("short shortValue()");
                    break;
                case Type.INT:
                    valueMethod = Method.getMethod("int intValue()");
                    break;
                case Type.LONG:
                    valueMethod = Method.getMethod("long longValue()");
                    break;
                case Type.DOUBLE:
                    valueMethod = Method.getMethod("double doubleValue()");
                    break;
                case Type.FLOAT:
                    valueMethod = Method.getMethod("float floatValue()");
                    break;
                default:
                    // no-ip
            }

            if (valueMethod != null) {
                methodVisitor.visitMethodInsn(INVOKEVIRTUAL, internalName, valueMethod.getName(), valueMethod.getDescriptor(), false);
            }
        }
    }

    /**
     * @param methodVisitor The {@link MethodVisitor}
     * @param type          The type
     */
    protected static void pushCastToType(MethodVisitor methodVisitor, TypedElement type) {
        String internalName = getInternalNameForCast(type);
        methodVisitor.visitTypeInsn(CHECKCAST, internalName);
        Type primitiveType = null;
        if (type.isPrimitive() && !type.isArray()) {
            final Optional<Class> pt = ClassUtils.getPrimitiveType(type.getType().getName());
            if (pt.isPresent()) {
                primitiveType = Type.getType(pt.get());
            }
        }

        pushPrimitiveCastIfRequired(methodVisitor, internalName, primitiveType);
    }

    /**
     * @param methodVisitor The {@link MethodVisitor}
     * @param type          The type
     */
    protected static void pushCastToType(MethodVisitor methodVisitor, Class<?> type) {
        String internalName = getInternalNameForCast(type);
        methodVisitor.visitTypeInsn(CHECKCAST, internalName);
        Type primitiveType = null;
        if (type.isPrimitive()) {
            primitiveType = Type.getType(type);
        }

        pushPrimitiveCastIfRequired(methodVisitor, internalName, primitiveType);
    }

    /**
     * @param methodVisitor The {@link MethodVisitor}
     * @param type          The type
     */
    protected static void pushReturnValue(MethodVisitor methodVisitor, TypedElement type) {
        Class<?> primitiveTypeClass = null;

        if (type.isPrimitive() && !type.isArray()) {
            primitiveTypeClass = ClassUtils.getPrimitiveType(type.getType().getName()).orElse(null);
        }

        if (primitiveTypeClass == null) {
            methodVisitor.visitInsn(ARETURN);
        } else {

            Type primitiveType = Type.getType(primitiveTypeClass);
            switch (primitiveType.getSort()) {
                case Type.BOOLEAN:
                case Type.INT:
                case Type.CHAR:
                case Type.BYTE:
                case Type.SHORT:
                    methodVisitor.visitInsn(IRETURN);
                    break;
                case Type.VOID:
                    methodVisitor.visitInsn(RETURN);
                    break;
                case Type.LONG:
                    methodVisitor.visitInsn(LRETURN);
                    break;
                case Type.DOUBLE:
                    methodVisitor.visitInsn(DRETURN);
                    break;
                case Type.FLOAT:
                    methodVisitor.visitInsn(FRETURN);
                    break;
                default:
                    //no-op
            }
        }
    }

    /**
     * @param methodVisitor The method visitor as {@link GeneratorAdapter}
     * @param methodName    The method name
     * @param argumentTypes The argument types
     */
    protected static void pushMethodNameAndTypesArguments(GeneratorAdapter methodVisitor, String methodName, Collection<ClassElement> argumentTypes) {
        // and the method name
        methodVisitor.visitLdcInsn(methodName);

        int argTypeCount = argumentTypes.size();
        if (!argumentTypes.isEmpty()) {
            pushNewArray(methodVisitor, Class.class, argTypeCount);
            Iterator<ClassElement> argIterator = argumentTypes.iterator();
            for (int i = 0; i < argTypeCount; i++) {
                pushStoreTypeInArray(methodVisitor, i, argTypeCount, argIterator.next());
            }
        } else {
            // no arguments
            pushNewArray(methodVisitor, Class.class, 0);
        }
    }

    /**
     * @param methodVisitor The method visitor as {@link GeneratorAdapter}
     * @param arrayType     The array class
     * @param size          The size
     */
    protected static void pushNewArray(GeneratorAdapter methodVisitor, Class<?> arrayType, int size) {
        // the size of the array
        methodVisitor.push(size);
        // define the array
        methodVisitor.visitTypeInsn(ANEWARRAY, Type.getInternalName(arrayType));
        // add a reference to the array on the stack
        if (size > 0) {
            methodVisitor.visitInsn(DUP);
        }
    }

    /**
     * @param methodVisitor The method visitor as {@link GeneratorAdapter}
     * @param index         The index
     * @param size          The size
     * @param string        The string
     */
    protected static void pushStoreStringInArray(GeneratorAdapter methodVisitor, int index, int size, String string) {
        // the array index position
        methodVisitor.push(index);
        // load the constant string
        methodVisitor.push(string);
        // store the string in the position
        methodVisitor.visitInsn(AASTORE);
        if (index != (size - 1)) {
            // if we are not at the end of the array duplicate array onto the stack
            methodVisitor.dup();
        }
    }

    /**
     * @param methodVisitor The method visitor as {@link GeneratorAdapter}
     * @param index         The index
     * @param size          The size
     * @param runnable      The runnable
     */
    protected static void pushStoreInArray(GeneratorAdapter methodVisitor, int index, int size, Runnable runnable) {
        // the array index position
        methodVisitor.push(index);
        // load the constant string
        runnable.run();
        // store the string in the position
        methodVisitor.visitInsn(AASTORE);
        if (index != (size - 1)) {
            // if we are not at the end of the array duplicate array onto the stack
            methodVisitor.dup();
        }
    }

    /**
     * @param methodVisitor The method visitor as {@link GeneratorAdapter}
     * @param index         The index
     * @param size          The size
     * @param type          The type
     */
    protected static void pushStoreTypeInArray(GeneratorAdapter methodVisitor, int index, int size, ClassElement type) {
        // the array index position
        methodVisitor.push(index);
        // the type reference
        if (type.isPrimitive()) {
            Class typeClass = ClassUtils.getPrimitiveType(type.getName()).orElse(null);
            if (typeClass != null) {
                if (type.isArray()) {
                    Type arrayType = Type.getType(Array.newInstance(typeClass, 0).getClass());
                    methodVisitor.push(arrayType);
                } else {
                    Type wrapperType = Type.getType(ReflectionUtils.getWrapperType(typeClass));
                    methodVisitor.visitFieldInsn(GETSTATIC, wrapperType.getInternalName(), "TYPE", Type.getDescriptor(Class.class));
                }
            } else {
                methodVisitor.push(getTypeReference(type));
            }
        } else {
            methodVisitor.push(getTypeReference(type));
        }
        // store the type reference
        methodVisitor.arrayStore(TYPE_CLASS);
        // if we are not at the end of the array duplicate array onto the stack
        if (index < (size - 1)) {
            methodVisitor.dup();
        }
    }

    /**
     * @param types The types
     * @return An array with the {@link Type} of the objects
     */
    protected Type[] getObjectTypes(Collection types) {
        Type[] converted = new Type[types.size()];
        Iterator iter = types.iterator();
        for (int i = 0; i < converted.length; i++) {
            Object type = iter.next();
            converted[i] = getObjectType(type);
        }
        return converted;
    }

    /**
     * @param type The type
     * @return The {@link Type} for the object type
     */
    protected static Type getObjectType(Object type) {
        if (type instanceof TypedElement) {
            String name = ((TypedElement) type).getType().getName();
            String internalName = getTypeDescriptor(name);
            return Type.getType(internalName);
        } else if (type instanceof Class) {
            return Type.getType((Class) type);
        } else if (type instanceof String) {
            String className = type.toString();

            String internalName = getTypeDescriptor(className);
            return Type.getType(internalName);
        } else {
            throw new IllegalArgumentException("Type reference [" + type + "] should be a Class or a String representing the class name");
        }
    }

    /**
     * @param className    The class name
     * @param genericTypes The generic types
     * @return The type descriptor as String
     */
    protected static String getTypeDescriptor(String className, String... genericTypes) {
        if (NAME_TO_TYPE_MAP.containsKey(className)) {
            return NAME_TO_TYPE_MAP.get(className);
        } else {
            String internalName = getInternalName(className);
            StringBuilder start = new StringBuilder(40);
            Matcher matcher = ARRAY_PATTERN.matcher(className);
            if (matcher.find()) {
                int dimensions = matcher.group(0).length() / 2;
                for (int i = 0; i < dimensions; i++) {
                    start.append('[');
                }
            }
            start.append('L').append(internalName);
            if (genericTypes != null && genericTypes.length > 0) {
                start.append('<');
                for (String genericType : genericTypes) {
                    start.append(getTypeDescriptor(genericType));
                }
                start.append('>');
            }
            return start.append(';').toString();
        }
    }

    /**
     * @param returnType    The return type
     * @param argumentTypes The argument types
     * @return The method descriptor
     */
    protected static String getMethodDescriptor(String returnType, String... argumentTypes) {
        StringBuilder builder = new StringBuilder();
        builder.append('(');

        for (String argumentType : argumentTypes) {
            builder.append(getTypeDescriptor(argumentType));
        }

        builder.append(')');

        builder.append(getTypeDescriptor(returnType));
        return builder.toString();
    }

    /**
     * @param returnType    The return type
     * @param argumentTypes The argument types
     * @return The method descriptor
     */
    protected static String getMethodDescriptor(TypedElement returnType, Collection<? extends TypedElement> argumentTypes) {
        StringBuilder builder = new StringBuilder();
        builder.append('(');

        for (TypedElement argumentType : argumentTypes) {
            builder.append(getTypeDescriptor(argumentType));
        }

        builder.append(')');

        builder.append(getTypeDescriptor(returnType));
        return builder.toString();
    }

    /**
     * @param returnType    The return type
     * @param argumentTypes The argument types
     * @return The method descriptor
     */
    protected static String getMethodDescriptorForReturnType(Type returnType, Collection<? extends TypedElement> argumentTypes) {
        StringBuilder builder = new StringBuilder();
        builder.append('(');

        for (TypedElement argumentType : argumentTypes) {
            builder.append(getTypeDescriptor(argumentType));
        }

        builder.append(')');

        builder.append(returnType.getDescriptor());
        return builder.toString();
    }

    /**
     * @param returnType    The return type
     * @param argumentTypes The argument types
     * @return The method descriptor
     */
    protected static String getMethodDescriptor(Class<?> returnType, Collection<Class<?>> argumentTypes) {
        StringBuilder builder = new StringBuilder();
        builder.append('(');

        for (Class<?> argumentType : argumentTypes) {
            builder.append(Type.getDescriptor(argumentType));
        }

        builder.append(')');

        builder.append(Type.getDescriptor(returnType));
        return builder.toString();
    }

    /**
     * @param returnType    The return type
     * @param argumentTypes The argument types
     * @return The method descriptor
     */
    protected static String getMethodDescriptor(Type returnType, Collection<Type> argumentTypes) {
        StringBuilder builder = new StringBuilder();
        builder.append('(');

        for (Type argumentType : argumentTypes) {
            builder.append(argumentType.getDescriptor());
        }

        builder.append(')');

        builder.append(returnType.getDescriptor());
        return builder.toString();
    }

    /**
     * @param returnTypeReference The return type reference
     * @param argReferenceTypes   The argument reference types
     * @return The method signature
     */
    protected static String getMethodSignature(String returnTypeReference, String... argReferenceTypes) {
        StringBuilder builder = new StringBuilder();
        builder.append('(');

        for (String argumentType : argReferenceTypes) {
            builder.append(argumentType);
        }

        builder.append(')');

        builder.append(returnTypeReference);
        return builder.toString();
    }

    /**
     * @param argumentTypes The argument types
     * @return The constructor descriptor
     */
    protected static String getConstructorDescriptor(Object... argumentTypes) {
        StringBuilder builder = new StringBuilder();
        builder.append('(');

        for (Object argumentType : argumentTypes) {
            builder.append(getTypeDescriptor(argumentType));
        }

        return builder.append(")V").toString();
    }

    /**
     * @param argList The argument list
     * @return The constructor descriptor
     */
    protected static String getConstructorDescriptor(Collection<ParameterElement> argList) {
        StringBuilder builder = new StringBuilder();
        builder.append('(');

        for (Object argumentType : argList) {
            builder.append(getTypeDescriptor(argumentType));
        }

        return builder.append(")V").toString();
    }

    /**
     * Writes the class file to disk in the given directory.
     *
     * @param targetDir   The target directory
     * @param classWriter The current class writer
     * @param className   The class name
     * @throws IOException if there is a problem writing the class to disk
     */
    protected void writeClassToDisk(File targetDir, ClassWriter classWriter, String className) throws IOException {
        if (targetDir != null) {

            String fileName = className.replace('.', '/') + ".class";
            File targetFile = new File(targetDir, fileName);
            targetFile.getParentFile().mkdirs();

            try (OutputStream outputStream = Files.newOutputStream(targetFile.toPath())) {
                writeClassToDisk(outputStream, classWriter);
            }
        }
    }

    /**
     * @param out         The output stream
     * @param classWriter The current class writer
     * @throws IOException if there is a problem writing the class to disk
     */
    protected void writeClassToDisk(OutputStream out, ClassWriter classWriter) throws IOException {
        byte[] bytes = classWriter.toByteArray();
        out.write(bytes);
    }

    /**
     * @param classWriter The current class writer
     * @return The {@link GeneratorAdapter} for the constructor
     */
    protected GeneratorAdapter startConstructor(ClassVisitor classWriter) {
        MethodVisitor defaultConstructor = classWriter.visitMethod(ACC_PUBLIC, CONSTRUCTOR_NAME, DESCRIPTOR_DEFAULT_CONSTRUCTOR, null, null);
        return new GeneratorAdapter(defaultConstructor, ACC_PUBLIC, CONSTRUCTOR_NAME, DESCRIPTOR_DEFAULT_CONSTRUCTOR);
    }

    /**
     * @param classWriter   The current class writer
     * @param argumentTypes The argument types
     * @return The {@link GeneratorAdapter} for the constructor
     */
    protected GeneratorAdapter startConstructor(ClassVisitor classWriter, Object... argumentTypes) {
        String descriptor = getConstructorDescriptor(argumentTypes);
        return new GeneratorAdapter(classWriter.visitMethod(ACC_PUBLIC, CONSTRUCTOR_NAME, descriptor, null, null), ACC_PUBLIC, CONSTRUCTOR_NAME, descriptor);
    }

    /**
     * @param classWriter The current class writer
     * @param className   The class name
     * @param superType   The super type
     */
    protected void startClass(ClassVisitor classWriter, String className, Type superType) {
        classWriter.visit(V1_8, ACC_SYNTHETIC, className, null, superType.getInternalName(), null);
        classWriter.visitAnnotation(TYPE_GENERATED.getDescriptor(), false);
    }

    /**
     * @param classWriter The current class writer
     * @param className   The class name
     * @param superType   The super type
     */
    protected void startPublicClass(ClassVisitor classWriter, String className, Type superType) {
        classWriter.visit(V1_8, ACC_PUBLIC | ACC_SYNTHETIC, className, null, superType.getInternalName(), null);
        classWriter.visitAnnotation(TYPE_GENERATED.getDescriptor(), false);
    }

    /**
     * @param classWriter       The current class writer
     * @param serviceType       The service type
     * @param internalClassName The class name
     * @param superType         The super type
     */
    protected void startService(ClassVisitor classWriter, Class<?> serviceType, String internalClassName, Type superType) {
        startService(classWriter, serviceType.getName(), internalClassName, superType);
    }

    /**
     * @param classWriter       The current class writer
     * @param serviceName       The service name
     * @param internalClassName The class name
     * @param superType         The super type
     * @param interfaces        The interfaces
     */
    protected void startService(ClassVisitor classWriter, String serviceName, String internalClassName, Type superType, String... interfaces) {
        classWriter.visit(V1_8, ACC_PUBLIC | ACC_FINAL | ACC_SYNTHETIC, internalClassName, null, superType.getInternalName(), interfaces);
        AnnotationVisitor annotationVisitor = classWriter.visitAnnotation(TYPE_GENERATED.getDescriptor(), false);
        annotationVisitor.visit("service", serviceName);
        annotationVisitor.visitEnd();
    }

    /**
     * @param classWriter The current class writer
     * @param className   The class name
     * @param superType   The super type
     */
    protected void startFinalClass(ClassVisitor classWriter, String className, Type superType) {
        classWriter.visit(V1_8, ACC_FINAL | ACC_SYNTHETIC, className, null, superType.getInternalName(), null);
        classWriter.visitAnnotation(TYPE_GENERATED.getDescriptor(), false);
    }

    /**
     * Starts a public final class.
     *
     * @param classWriter The current class writer
     * @param className   The class name
     * @param superType   The super type
     */
    protected void startPublicFinalClass(ClassVisitor classWriter, String className, Type superType) {
        classWriter.visit(V1_8, ACC_PUBLIC | ACC_FINAL | ACC_SYNTHETIC, className, null, superType.getInternalName(), null);
        classWriter.visitAnnotation(TYPE_GENERATED.getDescriptor(), false);
    }

    /**
     * @param classWriter      The current class writer
     * @param className        The class name
     * @param superType        The super type
     * @param genericSignature The generic signature
     */
    protected void startClass(ClassWriter classWriter, String className, Type superType, String genericSignature) {
        classWriter.visit(V1_8, ACC_SYNTHETIC, className, genericSignature, superType.getInternalName(), null);
        classWriter.visitAnnotation(TYPE_GENERATED.getDescriptor(), false);
    }

    /**
     * @param cv            The constructor visitor
     * @param superClass    The super class
     * @param argumentTypes The argument types
     */
    protected void invokeConstructor(MethodVisitor cv, Class superClass, Class... argumentTypes) {
        try {
            Type superType = Type.getType(superClass);
            Type superConstructor = Type.getType(superClass.getDeclaredConstructor(argumentTypes));
            cv.visitMethodInsn(INVOKESPECIAL,
                    superType.getInternalName(),
                    CONSTRUCTOR_NAME,
                    superConstructor.getDescriptor(),
                    false);
        } catch (NoSuchMethodException e) {
            throw new ClassGenerationException("Micronaut version on compile classpath doesn't match", e);
        }
    }

    /**
     * @param visitor    The interface visitor
     * @param targetType The target type
     * @param method     The method
     */
    protected static void invokeInterfaceStaticMethod(MethodVisitor visitor, Class targetType, Method method) {
        Type type = Type.getType(targetType);
        String owner = type.getSort() == Type.ARRAY ? type.getDescriptor()
                : type.getInternalName();
        visitor.visitMethodInsn(Opcodes.INVOKESTATIC, owner, method.getName(),
                method.getDescriptor(), true);
    }

    /**
     * @param classWriter The current class writer
     * @param returnType  The return type
     * @param methodName  The method name
     * @return TheThe {@link GeneratorAdapter} for the method
     */
    protected GeneratorAdapter startPublicMethodZeroArgs(ClassWriter classWriter, Class returnType, String methodName) {
        Type methodType = Type.getMethodType(Type.getType(returnType));

        return new GeneratorAdapter(classWriter.visitMethod(ACC_PUBLIC, methodName, methodType.getDescriptor(), null, null), ACC_PUBLIC, methodName, methodType.getDescriptor());
    }

    /**
     * @param classWriter The current class writer
     * @param returnType  The return type
     * @param methodName  The method name
     * @return TheThe {@link GeneratorAdapter} for the method
     */
    protected GeneratorAdapter startPublicFinalMethodZeroArgs(ClassWriter classWriter, Class returnType, String methodName) {
        Type methodType = Type.getMethodType(Type.getType(returnType));

        return new GeneratorAdapter(
                classWriter.visitMethod(
                        ACC_PUBLIC | ACC_FINAL,
                        methodName,
                        methodType.getDescriptor(),
                        null,
                        null
                ), ACC_PUBLIC, methodName, methodType.getDescriptor());
    }

    /**
     * @param className The class name
     * @return The internal name
     */
    protected static String getInternalName(String className) {
        String newClassName = className.replace('.', '/');
        Matcher matcher = ARRAY_PATTERN.matcher(newClassName);
        if (matcher.find()) {
            newClassName = matcher.replaceFirst("");
        }
        return newClassName;
    }

    /**
     * @param type The type
     * @return the internal name for cast
     */
    protected static String getInternalNameForCast(Object type) {
        if (type instanceof TypedElement) {
            final TypedElement t = (TypedElement) type;
            ClassElement ce = t.getType();
            if (ce.isPrimitive() && !ce.isArray()) {

                final Optional<Class> pt = ClassUtils.getPrimitiveType(ce.getName());
                if (pt.isPresent()) {
                    return Type.getInternalName(ReflectionUtils.getWrapperType(pt.get()));
                } else {
                    return getTypeReference(ce).getInternalName();
                }
            } else {
                return getTypeReference(ce).getInternalName();
            }
        } else if (type instanceof Class) {
            Class typeClass = (Class) type;
            if (typeClass.isPrimitive()) {
                typeClass = ReflectionUtils.getWrapperType(typeClass);
            }
            return Type.getInternalName(typeClass);
        } else if (type instanceof Type) {
            final Type t = (Type) type;
            final Optional<Class> pt = ClassUtils.getPrimitiveType(t.getClassName());
            if (pt.isPresent()) {
                return Type.getInternalName(ReflectionUtils.getWrapperType(pt.get()));
            } else {
                return t.getInternalName();
            }
        } else {
            String className = type.toString();
            if (className.endsWith("[]")) {
                return getTypeDescriptor(type);
            } else {
                return getInternalName(className);
            }
        }
    }

    /**
     * @param className The class name
     * @return The class file name
     */
    protected String getClassFileName(String className) {
        return className.replace('.', File.separatorChar) + ".class";
    }

    /**
     * @param compilationDir The compilation directory
     * @return The directory class writer output visitor
     */
    protected ClassWriterOutputVisitor newClassWriterOutputVisitor(File compilationDir) {
        return new DirectoryClassWriterOutputVisitor(compilationDir);
    }

    /**
     * @param overriddenMethodGenerator The overridden method generator
     */
    protected void returnVoid(GeneratorAdapter overriddenMethodGenerator) {
        overriddenMethodGenerator.pop();
        overriddenMethodGenerator.visitInsn(RETURN);
    }

    /**
     * @param classWriter The current class writer
     * @return The {@link GeneratorAdapter}
     */
    protected GeneratorAdapter visitStaticInitializer(ClassVisitor classWriter) {
        MethodVisitor mv = classWriter.visitMethod(ACC_STATIC, "<clinit>", DESCRIPTOR_DEFAULT_CONSTRUCTOR, null, null);
        return new GeneratorAdapter(mv, ACC_STATIC, "<clinit>", DESCRIPTOR_DEFAULT_CONSTRUCTOR);
    }

    /**
     * @param writer        The class writer
     * @param methodName    The method name
     * @param returnType    The return type
     * @param argumentTypes The argument types
     * @return The {@link GeneratorAdapter}
     */
    protected GeneratorAdapter startPublicMethod(ClassWriter writer, String methodName, String returnType, String... argumentTypes) {
        return new GeneratorAdapter(writer.visitMethod(
                ACC_PUBLIC,
                methodName,
                getMethodDescriptor(returnType, argumentTypes),
                null,
                null
        ), ACC_PUBLIC,
                methodName,
                getMethodDescriptor(returnType, argumentTypes));
    }

    /**
     * @param writer        The class writer
     * @param methodName    The method name
     * @param returnType    The return type
     * @param argumentTypes The argument types
     * @return The {@link GeneratorAdapter}
     */
    protected GeneratorAdapter startProtectedMethod(ClassWriter writer, String methodName, String returnType, String... argumentTypes) {
        return new GeneratorAdapter(writer.visitMethod(
                ACC_PROTECTED,
                methodName,
                getMethodDescriptor(returnType, argumentTypes),
                null,
                null
        ), ACC_PROTECTED,
                methodName,
                getMethodDescriptor(returnType, argumentTypes));
    }

    /**
     * Generates a service discovery for the given class name and file.
     *
     * @param className     The class name
     * @param generatedFile The generated file
     * @throws IOException An exception if an error occurs
     */
    protected void generateServiceDescriptor(String className, GeneratedFile generatedFile) throws IOException {
        CharSequence contents = generatedFile.getTextContent();
        if (contents != null) {
            String[] entries = contents.toString().split("\\n");
            if (!Arrays.asList(entries).contains(className)) {
                try (BufferedWriter w = new BufferedWriter(generatedFile.openWriter())) {
                    w.newLine();
                    w.write(className);
                }
            }
        } else {
            try (BufferedWriter w = new BufferedWriter(generatedFile.openWriter())) {
                w.write(className);
            }
        }
    }

    /**
     * Push the instantiation of the given type.
     *
     * @param generatorAdapter  The generator adaptor
     * @param typeToInstantiate The type to instantiate.
     */
    protected void pushNewInstance(GeneratorAdapter generatorAdapter, Type typeToInstantiate) {
        generatorAdapter.newInstance(typeToInstantiate);
        generatorAdapter.dup();
        generatorAdapter.invokeConstructor(typeToInstantiate, METHOD_DEFAULT_CONSTRUCTOR);
    }

}<|MERGE_RESOLUTION|>--- conflicted
+++ resolved
@@ -730,20 +730,6 @@
             if (nativeType instanceof Class) {
                 Class<?> t = (Class<?>) nativeType;
                 return Type.getType(t);
-<<<<<<< HEAD
-            } else if (type.isArray()) {
-                String internalName = classElement.getName().replace('.', '/');
-                StringBuilder name = new StringBuilder(internalName);
-                name.insert(0, "L");
-                for (int i = 0; i < type.getArrayDimensions(); i++) {
-                    name.insert(0, "[");
-                }
-                name.append(";");
-                return Type.getObjectType(name.toString());
-            } else {
-                String internalName = classElement.getName().replace('.', '/');
-                return Type.getObjectType(internalName);
-=======
             } else {
                 String internalName = type.getType().getName().replace('.', '/');
                 if (type.isArray()) {
@@ -757,7 +743,6 @@
                 } else {
                     return Type.getObjectType(internalName);
                 }
->>>>>>> ca417fee
             }
         }
     }
