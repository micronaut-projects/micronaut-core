--- conflicted
+++ resolved
@@ -180,47 +180,12 @@
      * Visits an injection point for a setter.
      *
      * @param declaringType      The declaring type
-<<<<<<< HEAD
-     * @param returnType         The return type
-     * @param annotationMetadata The annotation metadata
-=======
      * @param methodElement      The method element
->>>>>>> d668de9e
      * @param requiresReflection Whether the setter requires reflection
      * @param isOptional         Whether the setter is optional
      */
-<<<<<<< HEAD
-    void visitSetterValue(Object declaringType,
-                          Object returnType,
-                          AnnotationMetadata annotationMetadata,
-                          boolean requiresReflection,
-                          Object fieldType,
-                          String fieldName,
-                          String setterName,
-                          Map<String, Object> genericTypes,
-                          boolean isOptional);
-
-
-    /**
-     * Visits an injection point for a setter.
-     *
-     * @param declaringType          The declaring type
-     * @param returnType             The return type
-     * @param methodMetadata         The annotation metadata
-     * @param requiresReflection     Whether the setter requires reflection
-     * @param valueType              The field type
-     * @param setterName             The setter name
-     * @param genericTypes           The generic types
-     * @param setterArgumentMetadata The setter argument metadata
-     * @param isOptional             Whether the setter is optional
-     */
-    void visitSetterValue(Object declaringType,
-                          Object returnType,
-                          AnnotationMetadata methodMetadata,
-=======
     void visitSetterValue(TypedElement declaringType,
                           MethodElement methodElement,
->>>>>>> d668de9e
                           boolean requiresReflection,
                           boolean isOptional);
 
