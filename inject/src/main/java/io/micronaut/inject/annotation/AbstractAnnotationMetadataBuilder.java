--- conflicted
+++ resolved
@@ -21,6 +21,7 @@
 import io.micronaut.core.annotation.*;
 import io.micronaut.core.io.service.ServiceDefinition;
 import io.micronaut.core.io.service.SoftServiceLoader;
+import io.micronaut.core.naming.NameUtils;
 import io.micronaut.core.util.CollectionUtils;
 import io.micronaut.core.util.StringUtils;
 import io.micronaut.core.value.OptionalValues;
@@ -43,6 +44,7 @@
 public abstract class AbstractAnnotationMetadataBuilder<T, A> {
 
     private static final Map<String, List<AnnotationMapper>> ANNOTATION_MAPPERS = new HashMap<>();
+    private static final Map<String, List<AnnotationRemapper>> ANNOTATION_REMAPPERS = new HashMap<>();
     private static final Map<MetadataKey, AnnotationMetadata> MUTATED_ANNOTATION_METADATA = new HashMap<>();
 
     static {
@@ -58,21 +60,32 @@
                         name = ((NamedAnnotationMapper) mapper).getName();
                     }
                     if (StringUtils.isNotEmpty(name)) {
-                        ANNOTATION_MAPPERS.computeIfAbsent(name, s -> new ArrayList<>()).add(mapper);
+                        ANNOTATION_MAPPERS.computeIfAbsent(name, s -> new ArrayList<>(2)).add(mapper);
                     }
                 } catch (Throwable e) {
                     // mapper, missing dependencies, continue
                 }
             }
         }
-    }
-
-<<<<<<< HEAD
-=======
+        SoftServiceLoader<AnnotationRemapper> remapperLoader = SoftServiceLoader.load(AnnotationRemapper.class, AbstractAnnotationMetadataBuilder.class.getClassLoader());
+        for (ServiceDefinition<AnnotationRemapper> definition : remapperLoader) {
+            if (definition.isPresent()) {
+                AnnotationRemapper mapper = definition.load();
+                try {
+                    String name = mapper.getPackageName();
+                    if (StringUtils.isNotEmpty(name)) {
+                        ANNOTATION_REMAPPERS.computeIfAbsent(name, s -> new ArrayList<>(2)).add(mapper);
+                    }
+                } catch (Throwable e) {
+                    // mapper, missing dependencies, continue
+                }
+            }
+        }
+    }
+
     private boolean validating = true;
     private final Set<T> erroneousElements = new HashSet<>();
 
->>>>>>> 97c7d7a7
     /**
      * Default constructor.
      */
@@ -81,25 +94,13 @@
     }
 
     /**
-     * Build the meta data for the given element. If the element is a method the class metadata will be included.
+     * Build only metadata for declared annotations.
      *
      * @param element The element
      * @return The {@link AnnotationMetadata}
      */
-    public AnnotationMetadata build(T element) {
-        String declaringType = getDeclaringType(element);
-        return build(declaringType, element);
-    }
-
-    /**
-     * Build the meta data for the given element. If the element is a method the class metadata will be included.
-     *
-     * @param declaringType The declaring type
-     * @param element The element
-     * @return The {@link AnnotationMetadata}
-     */
-    public AnnotationMetadata build(String declaringType, T element) {
-        final AnnotationMetadata existing = lookupExisting(declaringType, element);
+    public AnnotationMetadata buildDeclared(T element) {
+        final AnnotationMetadata existing = MUTATED_ANNOTATION_METADATA.get(element);
         if (existing != null) {
             return existing;
         } else {
@@ -107,7 +108,7 @@
             DefaultAnnotationMetadata annotationMetadata = new DefaultAnnotationMetadata();
 
             try {
-                AnnotationMetadata metadata = buildInternal(null, element, annotationMetadata, true);
+                AnnotationMetadata metadata = buildInternal(null, element, annotationMetadata, true, true);
                 if (metadata.isEmpty()) {
                     return AnnotationMetadata.EMPTY_METADATA;
                 }
@@ -124,6 +125,49 @@
     }
 
     /**
+     * Build the meta data for the given element. If the element is a method the class metadata will be included.
+     *
+     * @param element The element
+     * @return The {@link AnnotationMetadata}
+     */
+    public AnnotationMetadata build(T element) {
+        String declaringType = getDeclaringType(element);
+        return build(declaringType, element);
+    }
+
+    /**
+     * Build the meta data for the given element. If the element is a method the class metadata will be included.
+     *
+     * @param declaringType The declaring type
+     * @param element The element
+     * @return The {@link AnnotationMetadata}
+     */
+    public AnnotationMetadata build(String declaringType, T element) {
+        final AnnotationMetadata existing = lookupExisting(declaringType, element);
+        if (existing != null) {
+            return existing;
+        } else {
+
+            DefaultAnnotationMetadata annotationMetadata = new DefaultAnnotationMetadata();
+
+            try {
+                AnnotationMetadata metadata = buildInternal(null, element, annotationMetadata, true, false);
+                if (metadata.isEmpty()) {
+                    return AnnotationMetadata.EMPTY_METADATA;
+                }
+                return metadata;
+            } catch (RuntimeException e) {
+                if ("org.eclipse.jdt.internal.compiler.problem.AbortCompilation".equals(e.getClass().getName())) {
+                    // workaround for a bug in the Eclipse APT implementation. See bug 541466 on their Bugzilla.
+                    return AnnotationMetadata.EMPTY_METADATA;
+                } else {
+                    throw e;
+                }
+            }
+        }
+    }
+
+    /**
      * Whether the element is a field, method, class or constructor.
      * @param element The element
      * @return True if it is
@@ -150,7 +194,7 @@
             return existing;
         } else {
             DefaultAnnotationMetadata annotationMetadata = new DefaultAnnotationMetadata();
-            return buildInternal(null, element, annotationMetadata, false);
+            return buildInternal(null, element, annotationMetadata, false, false);
         }
     }
 
@@ -183,14 +227,14 @@
         } else {
             annotationMetadata = new DefaultAnnotationMetadata();
         }
-        return buildInternal(parent, element, annotationMetadata, false);
+        return buildInternal(parent, element, annotationMetadata, false, false);
     }
 
     /**
      * Build the meta data for the given method element excluding any class metadata.
      *
-     * @param parent  The parent element
-     * @param element The element
+     * @param parent                 The parent element
+     * @param element                The element
      * @param inheritTypeAnnotations Whether to inherit annotations from type as stereotypes
      * @return The {@link AnnotationMetadata}
      */
@@ -204,7 +248,7 @@
         } else {
             annotationMetadata = new DefaultAnnotationMetadata();
         }
-        return buildInternal(parent, element, annotationMetadata, inheritTypeAnnotations);
+        return buildInternal(parent, element, annotationMetadata, inheritTypeAnnotations, false);
     }
 
     /**
@@ -218,7 +262,7 @@
     /**
      * Checks whether an annotation is present.
      *
-     * @param element The element
+     * @param element    The element
      * @param annotation The annotation type
      * @return True if the annotation is present
      */
@@ -245,18 +289,14 @@
      *
      * @param element                The element
      * @param inheritTypeAnnotations Whether to inherit type annotations
+     * @param declaredOnly           Whether to only include declared annotations
      * @return The type hierarchy
      */
-    protected abstract List<T> buildHierarchy(T element, boolean inheritTypeAnnotations);
+    protected abstract List<T> buildHierarchy(T element, boolean inheritTypeAnnotations, boolean declaredOnly);
 
     /**
      * Read the given member and value, applying conversions if necessary, and place the data in the given map.
      *
-<<<<<<< HEAD
-     * @param memberName       The member
-     * @param annotationValue  The value
-     * @param annotationValues The values to populate
-=======
      * @param originatingElement The originating element
      * @param annotationName     The annotation name
      * @param member             The member being read from
@@ -325,18 +365,27 @@
     /**
      * Obtains the element validator.
      * @return The validator.
->>>>>>> 97c7d7a7
-     */
-    protected abstract void readAnnotationRawValues(String memberName, Object annotationValue, Map<CharSequence, Object> annotationValues);
+     */
+    protected @Nullable AnnotatedElementValidator getElementValidator() {
+        return null;
+    }
+
+    /**
+     * Adds an error.
+     * @param originatingElement The originating element
+     * @param error The error
+     */
+    protected abstract void addError(@Nonnull T originatingElement, @Nonnull String error);
 
     /**
      * Read the given member and value, applying conversions if necessary, and place the data in the given map.
      *
-     * @param memberName      The member
-     * @param annotationValue The value
+     * @param originatingElement The originating element
+     * @param memberName         The member
+     * @param annotationValue    The value
      * @return The object
      */
-    protected abstract Object readAnnotationValue(String memberName, Object annotationValue);
+    protected abstract Object readAnnotationValue(T originatingElement, String memberName, Object annotationValue);
 
 
     /**
@@ -367,11 +416,12 @@
     /**
      * Resolve the annotations values from the given member for the given type.
      *
-     * @param member         The member
-     * @param annotationType The type
+     * @param originatingElement The originating element
+     * @param member             The member
+     * @param annotationType     The type
      * @return The values
      */
-    protected abstract OptionalValues<?> getAnnotationValues(T member, Class<?> annotationType);
+    protected abstract OptionalValues<?> getAnnotationValues(T originatingElement, T member, Class<?> annotationType);
 
     /**
      * Read the name of an annotation member.
@@ -398,32 +448,34 @@
     protected abstract @Nullable String getRepeatableNameForType(T annotationType);
 
     /**
-     * @param annotationMirror The annotation
+     * @param originatingElement The originating element
+     * @param annotationMirror   The annotation
      * @return The annotation value
      */
-    protected io.micronaut.core.annotation.AnnotationValue readNestedAnnotationValue(A annotationMirror) {
+    protected io.micronaut.core.annotation.AnnotationValue readNestedAnnotationValue(T originatingElement, A annotationMirror) {
         io.micronaut.core.annotation.AnnotationValue av;
         Map<? extends T, ?> annotationValues = readAnnotationRawValues(annotationMirror);
+        final String annotationTypeName = getAnnotationTypeName(annotationMirror);
         if (annotationValues.isEmpty()) {
-            av = new io.micronaut.core.annotation.AnnotationValue(getAnnotationTypeName(annotationMirror));
+            av = new io.micronaut.core.annotation.AnnotationValue(annotationTypeName);
         } else {
 
             Map<CharSequence, Object> resolvedValues = new LinkedHashMap<>();
             for (Map.Entry<? extends T, ?> entry : annotationValues.entrySet()) {
                 T member = entry.getKey();
-                OptionalValues<?> aliasForValues = getAnnotationValues(member, AliasFor.class);
+                OptionalValues<?> aliasForValues = getAnnotationValues(originatingElement, member, AliasFor.class);
                 Object annotationValue = entry.getValue();
                 Optional<?> aliasMember = aliasForValues.get("member");
                 Optional<?> aliasAnnotation = aliasForValues.get("annotation");
                 Optional<?> aliasAnnotationName = aliasForValues.get("annotationName");
                 if (aliasMember.isPresent() && !(aliasAnnotation.isPresent() || aliasAnnotationName.isPresent())) {
                     String aliasedNamed = aliasMember.get().toString();
-                    readAnnotationRawValues(aliasedNamed, annotationValue, resolvedValues);
+                    readAnnotationRawValues(originatingElement, annotationTypeName, member, aliasedNamed, annotationValue, resolvedValues);
                 }
                 String memberName = getAnnotationMemberName(member);
-                readAnnotationRawValues(memberName, annotationValue, resolvedValues);
-            }
-            av = new io.micronaut.core.annotation.AnnotationValue(getAnnotationTypeName(annotationMirror), resolvedValues);
+                readAnnotationRawValues(originatingElement, annotationTypeName, member, memberName, annotationValue, resolvedValues);
+            }
+            av = new io.micronaut.core.annotation.AnnotationValue(annotationTypeName, resolvedValues);
         }
 
         return av;
@@ -440,18 +492,20 @@
     /**
      * Populate the annotation data for the given annotation.
      *
-     * @param annotationMirror The annotation
-     * @param metadata         the metadata
-     * @param isDeclared       Is the annotation a declared annotation
+     * @param originatingElement The element the annotation data originates from
+     * @param annotationMirror   The annotation
+     * @param metadata           the metadata
+     * @param isDeclared         Is the annotation a declared annotation
      * @return The annotation values
      */
     protected Map<CharSequence, Object> populateAnnotationData(
-        A annotationMirror,
-        DefaultAnnotationMetadata metadata,
-        boolean isDeclared) {
+            T originatingElement,
+            A annotationMirror,
+            DefaultAnnotationMetadata metadata,
+            boolean isDeclared) {
         String annotationName = getAnnotationTypeName(annotationMirror);
 
-        processAnnotationDefaults(annotationMirror, metadata, annotationName);
+        processAnnotationDefaults(originatingElement, annotationMirror, metadata, annotationName);
 
         List<String> parentAnnotations = new ArrayList<>();
         parentAnnotations.add(annotationName);
@@ -469,11 +523,11 @@
                 }
 
                 boolean isInstantiatedMember = hasAnnotation(member, InstantiatedMember.class);
-                Optional<?> aliases = getAnnotationValues(member, Aliases.class).get("value");
+                Optional<?> aliases = getAnnotationValues(originatingElement, member, Aliases.class).get("value");
                 Object annotationValue = entry.getValue();
                 if (isInstantiatedMember) {
                     final String memberName = getAnnotationMemberName(member);
-                    final Object rawValue = readAnnotationValue(memberName, annotationValue);
+                    final Object rawValue = readAnnotationValue(originatingElement, memberName, annotationValue);
                     if (rawValue instanceof AnnotationClassValue) {
                         AnnotationClassValue acv = (AnnotationClassValue) rawValue;
                         annotationValues.put(memberName, new AnnotationClassValue(acv.getName(), true));
@@ -486,7 +540,9 @@
                             for (io.micronaut.core.annotation.AnnotationValue av : values) {
                                 OptionalValues<Object> aliasForValues = OptionalValues.of(Object.class, av.getValues());
                                 processAnnotationAlias(
-                                        metadata,
+                                        originatingElement,
+                                        annotationName,
+                                        member, metadata,
                                         isDeclared,
                                         parentAnnotations,
                                         annotationValues,
@@ -495,11 +551,25 @@
                                 );
                             }
                         }
-                        readAnnotationRawValues(getAnnotationMemberName(member), annotationValue, annotationValues);
+                        readAnnotationRawValues(originatingElement, annotationName, member, getAnnotationMemberName(member), annotationValue, annotationValues);
                     } else {
-                        OptionalValues<?> aliasForValues = getAnnotationValues(member, AliasFor.class);
-                        processAnnotationAlias(metadata, isDeclared, parentAnnotations, annotationValues, annotationValue, aliasForValues);
-                        readAnnotationRawValues(getAnnotationMemberName(member), annotationValue, annotationValues);
+                        OptionalValues<?> aliasForValues = getAnnotationValues(
+                                originatingElement,
+                                member,
+                                AliasFor.class
+                        );
+                        processAnnotationAlias(
+                                originatingElement,
+                                annotationName,
+                                member,
+                                metadata,
+                                isDeclared,
+                                parentAnnotations,
+                                annotationValues,
+                                annotationValue,
+                                aliasForValues
+                        );
+                        readAnnotationRawValues(originatingElement, annotationName, member, getAnnotationMemberName(member), annotationValue, annotationValues);
                     }
                 }
 
@@ -547,14 +617,14 @@
 
                             mappedMirror.ifPresent(annMirror -> {
                                 final Map<? extends T, ?> defaultValues = readAnnotationDefaultValues(mappedAnnotationName, annMirror);
-                                processAnnotationDefaults(metadata, mappedAnnotationName, defaultValues);
+                                processAnnotationDefaults(originatingElement, metadata, mappedAnnotationName, defaultValues);
                                 final ArrayList<String> parents = new ArrayList<>();
                                 processAnnotationStereotype(
                                         parents,
-                                    annMirror,
-                                    mappedAnnotationName,
-                                    metadata,
-                                    isDeclared);
+                                        annMirror,
+                                        mappedAnnotationName,
+                                        metadata,
+                                        isDeclared);
 
                             });
                         }
@@ -572,12 +642,12 @@
      */
     protected abstract VisitorContext createVisitorContext();
 
-    private void processAnnotationDefaults(A annotationMirror, DefaultAnnotationMetadata metadata, String annotationName) {
+    private void processAnnotationDefaults(T originatingElement, A annotationMirror, DefaultAnnotationMetadata metadata, String annotationName) {
         Map<? extends T, ?> elementDefaultValues = readAnnotationDefaultValues(annotationMirror);
-        processAnnotationDefaults(metadata, annotationName, elementDefaultValues);
-    }
-
-    private void processAnnotationDefaults(DefaultAnnotationMetadata metadata, String annotationName, Map<? extends T, ?> elementDefaultValues) {
+        processAnnotationDefaults(originatingElement, metadata, annotationName, elementDefaultValues);
+    }
+
+    private void processAnnotationDefaults(T originatingElement, DefaultAnnotationMetadata metadata, String annotationName, Map<? extends T, ?> elementDefaultValues) {
         if (elementDefaultValues != null) {
             Map<CharSequence, Object> defaultValues = new LinkedHashMap<>();
             for (Map.Entry<? extends T, ?> entry : elementDefaultValues.entrySet()) {
@@ -585,12 +655,12 @@
                 String memberName = getAnnotationMemberName(member);
                 if (!defaultValues.containsKey(memberName)) {
                     Object annotationValue = entry.getValue();
-                    readAnnotationRawValues(memberName, annotationValue, defaultValues);
+                    readAnnotationRawValues(originatingElement, annotationName, member, memberName, annotationValue, defaultValues);
                 }
             }
             metadata.addDefaultAnnotationValues(annotationName, defaultValues);
             Map<String, Object> annotationDefaults = new HashMap<>(defaultValues.size());
-            for (Map.Entry<CharSequence, Object> entry: defaultValues.entrySet()) {
+            for (Map.Entry<CharSequence, Object> entry : defaultValues.entrySet()) {
                 annotationDefaults.put(entry.getKey().toString(), entry.getValue());
             }
             DefaultAnnotationMetadata.registerAnnotationDefaults(annotationName, annotationDefaults);
@@ -604,6 +674,8 @@
     }
 
     private void processAnnotationAlias(
+            T originatingElement, String annotationName,
+            T member,
             DefaultAnnotationMetadata metadata,
             boolean isDeclared,
             List<String> parentAnnotations,
@@ -623,12 +695,12 @@
                     aliasedAnnotationName = aliasAnnotationName.get().toString();
                 }
                 String aliasedMemberName = aliasMember.get().toString();
-                Object v = readAnnotationValue(aliasedMemberName, annotationValue);
+                Object v = readAnnotationValue(originatingElement, aliasedMemberName, annotationValue);
                 if (v != null) {
                     Optional<T> annotationMirror = getAnnotationMirror(aliasedAnnotationName);
                     if (annotationMirror.isPresent()) {
                         final Map<? extends T, ?> defaultValues = readAnnotationDefaultValues(aliasedAnnotationName, annotationMirror.get());
-                        processAnnotationDefaults(metadata, aliasedAnnotationName, defaultValues);
+                        processAnnotationDefaults(originatingElement, metadata, aliasedAnnotationName, defaultValues);
                     }
 
                     if (isDeclared) {
@@ -656,18 +728,18 @@
             }
         } else if (aliasMember.isPresent()) {
             String aliasedNamed = aliasMember.get().toString();
-            Object v = readAnnotationValue(aliasedNamed, annotationValue);
+            Object v = readAnnotationValue(originatingElement, aliasedNamed, annotationValue);
             if (v != null) {
                 annotationValues.put(aliasedNamed, v);
             }
-            readAnnotationRawValues(aliasedNamed, annotationValue, annotationValues);
-        }
-    }
-
-    private AnnotationMetadata buildInternal(T parent, T element, DefaultAnnotationMetadata annotationMetadata, boolean inheritTypeAnnotations) {
-        List<T> hierarchy = buildHierarchy(element, inheritTypeAnnotations);
+            readAnnotationRawValues(originatingElement, annotationName, member, aliasedNamed, annotationValue, annotationValues);
+        }
+    }
+
+    private AnnotationMetadata buildInternal(T parent, T element, DefaultAnnotationMetadata annotationMetadata, boolean inheritTypeAnnotations, boolean declaredOnly) {
+        List<T> hierarchy = buildHierarchy(element, inheritTypeAnnotations, declaredOnly);
         if (parent != null) {
-            final List<T> parentHierarchy = buildHierarchy(parent, inheritTypeAnnotations);
+            final List<T> parentHierarchy = buildHierarchy(parent, inheritTypeAnnotations, declaredOnly);
             hierarchy.addAll(0, parentHierarchy);
         }
         Collections.reverse(hierarchy);
@@ -688,27 +760,72 @@
                     continue;
                 }
 
-                Map<CharSequence, Object> annotationValues = populateAnnotationData(annotationMirror, annotationMetadata, isDeclared);
+                Map<CharSequence, Object> annotationValues = populateAnnotationData(currentElement, annotationMirror, annotationMetadata, isDeclared);
 
                 String repeatableName = getRepeatableName(annotationMirror);
+                String packageName = NameUtils.getPackageName(annotationName);
+                List<AnnotationRemapper> annotationRemappers = ANNOTATION_REMAPPERS.get(packageName);
+                boolean notRemapped = CollectionUtils.isEmpty(annotationRemappers);
 
                 if (repeatableName != null) {
-                    io.micronaut.core.annotation.AnnotationValue av = new io.micronaut.core.annotation.AnnotationValue(annotationName, annotationValues);
-                    if (isDeclared) {
-                        annotationMetadata.addDeclaredRepeatable(repeatableName, av);
+                    if (notRemapped) {
+                        io.micronaut.core.annotation.AnnotationValue av = new io.micronaut.core.annotation.AnnotationValue(annotationName, annotationValues);
+                        if (isDeclared) {
+                            annotationMetadata.addDeclaredRepeatable(repeatableName, av);
+                        } else {
+                            annotationMetadata.addRepeatable(repeatableName, av);
+                        }
                     } else {
-                        annotationMetadata.addRepeatable(repeatableName, av);
+                        AnnotationValue repeatableAnn = new AnnotationValue(repeatableName);
+                        VisitorContext visitorContext = createVisitorContext();
+                        io.micronaut.core.annotation.AnnotationValue av = new io.micronaut.core.annotation.AnnotationValue(annotationName, annotationValues);
+                        for (AnnotationRemapper annotationRemapper : annotationRemappers) {
+                            List<AnnotationValue<?>> remappedRepeatable = annotationRemapper.remap(repeatableAnn, visitorContext);
+                            List<AnnotationValue<?>> remappedValue = annotationRemapper.remap(av, visitorContext);
+                            if (CollectionUtils.isNotEmpty(remappedRepeatable) && CollectionUtils.isNotEmpty(remappedRepeatable)) {
+                                for (AnnotationValue<?> repeatable : remappedRepeatable) {
+                                    for (AnnotationValue<?> rmv : remappedValue) {
+                                        if (isDeclared) {
+                                            annotationMetadata.addDeclaredRepeatable(repeatable.getAnnotationName(), rmv);
+                                        } else {
+                                            annotationMetadata.addRepeatable(repeatable.getAnnotationName(), rmv);
+                                        }
+                                    }
+                                }
+                            }
+                        }
                     }
                 } else {
-                    if (isDeclared) {
-                        annotationMetadata.addDeclaredAnnotation(annotationName, annotationValues);
+                    if (notRemapped) {
+                        if (isDeclared) {
+                            annotationMetadata.addDeclaredAnnotation(annotationName, annotationValues);
+                        } else {
+                            annotationMetadata.addAnnotation(annotationName, annotationValues);
+                        }
                     } else {
-                        annotationMetadata.addAnnotation(annotationName, annotationValues);
+                        io.micronaut.core.annotation.AnnotationValue av = new io.micronaut.core.annotation.AnnotationValue(annotationName, annotationValues);
+                        VisitorContext visitorContext = createVisitorContext();
+                        for (AnnotationRemapper annotationRemapper : annotationRemappers) {
+                            List<AnnotationValue<?>> remapped = annotationRemapper.remap(av, visitorContext);
+                            if (CollectionUtils.isNotEmpty(remapped)) {
+                                for (AnnotationValue<?> annotationValue : remapped) {
+                                    if (isDeclared) {
+                                        annotationMetadata.addDeclaredAnnotation(annotationValue.getAnnotationName(), annotationValue.getValues());
+                                    } else {
+                                        annotationMetadata.addAnnotation(annotationValue.getAnnotationName(), annotationValue.getValues());
+                                    }
+                                }
+                            }
+                        }
                     }
                 }
             }
             for (A annotationMirror : annotationHierarchy) {
-                processAnnotationStereotype(annotationMirror, annotationMetadata, isDeclared);
+                String annotationTypeName = getAnnotationTypeName(annotationMirror);
+                String packageName = NameUtils.getPackageName(annotationTypeName);
+                if (!AnnotationUtil.STEREOTYPE_EXCLUDES.contains(packageName)) {
+                    processAnnotationStereotype(annotationMirror, annotationMetadata, isDeclared);
+                }
             }
 
         }
@@ -735,7 +852,7 @@
                 if (!AnnotationUtil.INTERNAL_ANNOTATION_NAMES.contains(annotationName)) {
                     topLevel.add(annotationMirror);
 
-                    Map<CharSequence, Object> data = populateAnnotationData(annotationMirror, metadata, isDeclared);
+                    Map<CharSequence, Object> data = populateAnnotationData(element, annotationMirror, metadata, isDeclared);
 
                     String repeatableName = getRepeatableName(annotationMirror);
 
@@ -763,21 +880,8 @@
     }
 
     private void processAnnotationStereotype(A annotationMirror, DefaultAnnotationMetadata annotationMetadata, boolean isDeclared) {
+        T annotationType = getTypeForAnnotation(annotationMirror);
         String parentAnnotationName = getAnnotationTypeName(annotationMirror);
-<<<<<<< HEAD
-        // don't bother with stereotypes for nullable annotations
-        if (!parentAnnotationName.endsWith(".Nullable")) {
-            T annotationType = getTypeForAnnotation(annotationMirror);
-            List<String> parentAnnotations = new ArrayList<>();
-            parentAnnotations.add(parentAnnotationName);
-            buildStereotypeHierarchy(
-                    parentAnnotations,
-                    annotationType,
-                    annotationMetadata,
-                    isDeclared
-            );
-        }
-=======
         if (!parentAnnotationName.endsWith(".Nullable")) {
             processAnnotationStereotypes(annotationMetadata, isDeclared, annotationType, parentAnnotationName);
         }
@@ -792,7 +896,6 @@
                 annotationMetadata,
                 isDeclared
         );
->>>>>>> 97c7d7a7
     }
 
     private void processAnnotationStereotype(List<String> parents, A annotationMirror, DefaultAnnotationMetadata metadata, boolean isDeclared) {
@@ -846,12 +949,43 @@
 
     /**
      * Returns whether the given annotation is a mapped annotation.
+     *
      * @param annotationName The annotation name
      * @return True if it is
      */
     @Internal
     public static boolean isAnnotationMapped(@Nullable String annotationName) {
         return annotationName != null && ANNOTATION_MAPPERS.containsKey(annotationName);
+    }
+
+    /**
+     * Annotate an existing annotation metadata object.
+     *
+     * @param annotationMetadata The annotation metadata
+     * @param annotationValue    The annotation value
+     * @param <A2>               The annotation type
+     * @return The mutated metadata
+     */
+    public <A2 extends Annotation> AnnotationMetadata annotate(
+            AnnotationMetadata annotationMetadata,
+            AnnotationValue<A2> annotationValue) {
+        if (annotationMetadata instanceof DefaultAnnotationMetadata) {
+            final Optional<T> annotationMirror = getAnnotationMirror(annotationValue.getAnnotationName());
+            final DefaultAnnotationMetadata defaultMetadata = (DefaultAnnotationMetadata) annotationMetadata;
+            defaultMetadata.addDeclaredAnnotation(
+                    annotationValue.getAnnotationName(),
+                    annotationValue.getValues()
+            );
+            annotationMirror.ifPresent(annotationType ->
+                    processAnnotationStereotypes(
+                            defaultMetadata,
+                            true,
+                            annotationType,
+                            annotationValue.getAnnotationName()
+                    )
+            );
+        }
+        return annotationMetadata;
     }
 
     /**
