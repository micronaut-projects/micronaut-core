/*
 * Copyright 2017-2020 original authors
 *
 * Licensed under the Apache License, Version 2.0 (the "License");
 * you may not use this file except in compliance with the License.
 * You may obtain a copy of the License at
 *
 * https://www.apache.org/licenses/LICENSE-2.0
 *
 * Unless required by applicable law or agreed to in writing, software
 * distributed under the License is distributed on an "AS IS" BASIS,
 * WITHOUT WARRANTIES OR CONDITIONS OF ANY KIND, either express or implied.
 * See the License for the specific language governing permissions and
 * limitations under the License.
 */
package io.micronaut.inject.ast;

import io.micronaut.core.annotation.NonNull;
import io.micronaut.core.annotation.AnnotationMetadata;
import io.micronaut.core.util.ArrayUtils;
import io.micronaut.inject.ast.beans.BeanElementBuilder;

import java.util.Arrays;
<<<<<<< HEAD
import java.util.Collections;
import java.util.List;
=======
import java.util.Optional;
>>>>>>> d0729f60
import java.util.stream.Collectors;

/**
 * Stores data about an element that references a method.
 *
 * @author James Kleeh
 * @since 1.0
 */
public interface MethodElement extends MemberElement {

    /**
     * @return The return type of the method
     */
    @NonNull
    ClassElement getReturnType();

    /**
<<<<<<< HEAD
     * @return The type arguments declared on this method.
     */
    default List<? extends GenericPlaceholderElement> getDeclaredTypeVariables() {
        return Collections.emptyList();
=======
     * <p>Returns the receiver type of this executable, or empty if the method has no receiver type.</p>
     *
     * <p>A MethodElement which is an instance method, or a constructor of an inner class, has a receiver type derived from the declaring type.</p>
     *
     * <p>A MethodElement which is a static method, or a constructor of a non-inner class, or an initializer (static or instance), has no receiver type.</p>
     *
     * @return The receiver type for the method if one exists.
     * @since 3.1.0
     */
    default Optional<ClassElement> getReceiverType() {
        return Optional.empty();
    }

    /**
     * Returns the types declared in the {@code throws} declaration of a method.
     *
     * @return The {@code throws} types, if any. Never {@code null}.
     * @since 3.1.0
     */
    @NonNull
    default ClassElement[] getThrownTypes() {
        return ClassElement.ZERO_CLASS_ELEMENTS;
>>>>>>> d0729f60
    }

    /**
     * @return The method parameters
     */
    @NonNull ParameterElement[] getParameters();

    /**
     * Takes this method element and transforms into a new method element with the given parameters appended to the existing parameters.
     * @param newParameters The new parameters
     * @return A new method element
     * @since 2.3.0
     */
    @NonNull MethodElement withNewParameters(@NonNull ParameterElement...newParameters);

    /**
     * This method adds an associated bean using this method element as the originating element.
     *
     * <p>Note that this method can only be called on classes being directly compiled by Micronaut. If the ClassElement is
     * loaded from pre-compiled code an {@link UnsupportedOperationException} will be thrown.</p>
     * @param type The type of the bean
     * @return A bean builder
     */
    default @NonNull
    BeanElementBuilder addAssociatedBean(@NonNull ClassElement type) {
        throw new UnsupportedOperationException("Only classes being processed from source code can define associated beans");
    }

    /**
     * If {@link #isSuspend()} returns true this method exposes the continuation parameter in addition to the other parameters of the method.
     * @return The suspend parameters
     * @since 2.3.0
     */
    default @NonNull ParameterElement[] getSuspendParameters() {
        return getParameters();
    }

    /**
     * Returns true if the method has parameters.
     *
     * @return True if it does
     */
    default boolean hasParameters() {
        return getParameters().length > 0;
    }

    /**
     * Is the method a Kotlin suspend function.
     * @return True if it is.
     * @since 2.3.0
     */
    default boolean isSuspend() {
        return false;
    }

    /**
     * Is the method a default method on an interfaces.
     * @return True if it is.
     * @since 2.3.0
     */
    default boolean isDefault() {
        return false;
    }

    /**
     * The generic return type of the method.
     *
     * @return The return type of the method
     * @since 1.1.1
     */
    default @NonNull ClassElement getGenericReturnType() {
        return getReturnType();
    }

    /**
     * Get the method description.
     * @param simple If simple type names are to be used
     * @return The method description
     */
    default @NonNull String getDescription(boolean simple) {
        String typeString = simple ? getReturnType().getSimpleName() : getReturnType().getName();
        String args = Arrays.stream(getParameters()).map(arg -> simple ? arg.getType().getSimpleName() : arg.getType().getName() + " " + arg.getName()).collect(Collectors.joining(","));
        return typeString + " " + getName() + "(" + args + ")";
    }

    /**
     * Creates a {@link MethodElement} for the given parameters.
     * @param declaredType The declaring type
     * @param annotationMetadata The annotation metadata
     * @param returnType The return type
     * @param genericReturnType The generic return type
     * @param name The name
     * @param parameterElements The parameter elements
     * @return The method element
     */
    static @NonNull MethodElement of(
            @NonNull ClassElement declaredType,
            @NonNull AnnotationMetadata annotationMetadata,
            @NonNull ClassElement returnType,
            @NonNull ClassElement genericReturnType,
            @NonNull String name,
            ParameterElement...parameterElements) {
        return new MethodElement() {
            @NonNull
            @Override
            public ClassElement getReturnType() {
                return returnType;
            }

            @NonNull
            @Override
            public ClassElement getGenericReturnType() {
                return genericReturnType;
            }

            @Override
            public ParameterElement[] getParameters() {
                return parameterElements;
            }

            @Override
            public MethodElement withNewParameters(ParameterElement... newParameters) {
                return MethodElement.of(
                        declaredType,
                        annotationMetadata,
                        returnType,
                        genericReturnType,
                        name,
                        ArrayUtils.concat(parameterElements, newParameters)
                );
            }

            @NonNull
            @Override
            public AnnotationMetadata getAnnotationMetadata() {
                return annotationMetadata;
            }

            @Override
            public ClassElement getDeclaringType() {
                return declaredType;
            }

            @NonNull
            @Override
            public String getName() {
                return name;
            }

            @Override
            public boolean isPackagePrivate() {
                return false;
            }

            @Override
            public boolean isProtected() {
                return false;
            }

            @Override
            public boolean isPublic() {
                return true;
            }

            @NonNull
            @Override
            public Object getNativeType() {
                throw new UnsupportedOperationException("No native method type present");
            }
        };
    }
}<|MERGE_RESOLUTION|>--- conflicted
+++ resolved
@@ -21,12 +21,9 @@
 import io.micronaut.inject.ast.beans.BeanElementBuilder;
 
 import java.util.Arrays;
-<<<<<<< HEAD
 import java.util.Collections;
 import java.util.List;
-=======
 import java.util.Optional;
->>>>>>> d0729f60
 import java.util.stream.Collectors;
 
 /**
@@ -44,12 +41,13 @@
     ClassElement getReturnType();
 
     /**
-<<<<<<< HEAD
      * @return The type arguments declared on this method.
      */
     default List<? extends GenericPlaceholderElement> getDeclaredTypeVariables() {
         return Collections.emptyList();
-=======
+    }
+
+    /**
      * <p>Returns the receiver type of this executable, or empty if the method has no receiver type.</p>
      *
      * <p>A MethodElement which is an instance method, or a constructor of an inner class, has a receiver type derived from the declaring type.</p>
@@ -72,7 +70,6 @@
     @NonNull
     default ClassElement[] getThrownTypes() {
         return ClassElement.ZERO_CLASS_ELEMENTS;
->>>>>>> d0729f60
     }
 
     /**
