/*
 * Copyright 2017-2020 original authors
 *
 * Licensed under the Apache License, Version 2.0 (the "License");
 * you may not use this file except in compliance with the License.
 * You may obtain a copy of the License at
 *
 * https://www.apache.org/licenses/LICENSE-2.0
 *
 * Unless required by applicable law or agreed to in writing, software
 * distributed under the License is distributed on an "AS IS" BASIS,
 * WITHOUT WARRANTIES OR CONDITIONS OF ANY KIND, either express or implied.
 * See the License for the specific language governing permissions and
 * limitations under the License.
 */
package io.micronaut.inject.ast;

import io.micronaut.core.annotation.AnnotationMetadata;
import io.micronaut.core.annotation.Internal;
import io.micronaut.core.annotation.Nullable;
import io.micronaut.core.naming.NameUtils;
import io.micronaut.core.util.ArgumentUtils;
import io.micronaut.core.annotation.NonNull;

import java.util.*;
import java.util.function.Predicate;

/**
 * Stores data about an element that references a class.
 *
 * @author James Kleeh
 * @author graemerocher
 * @since 1.0
 */
public interface ClassElement extends TypedElement {

    /**
     * Tests whether one type is assignable to another.
     *
     * @param type The type to check
     * @return {@code true} if and only if the this type is assignable to the second
     */
    boolean isAssignable(String type);

    /**
     * Tests whether one type is assignable to another.
     *
     * @param type The type to check
     * @return {@code true} if and only if the this type is assignable to the second
     * @since 2.3.0
     */
    default boolean isAssignable(ClassElement type) {
        return isAssignable(type.getName());
    }

    /**
     * Whether this element is an {@link Optional}.
     *
     * @return Is this element an optional
     * @since 2.3.0
     */
    default boolean isOptional() {
        return isAssignable(Optional.class);
    }

    /**
     * This method will return the name of the underlying type automatically unwrapping in the case of an optional
     * or wrapped representation of the type.
     *
     * @return Returns the canonical name of the type.
     * @since 2.3.0
     */
    default String getCanonicalName() {
        if (isOptional()) {
            return getFirstTypeArgument().map(ClassElement::getName).orElse(Object.class.getName());
        } else {
            return getName();
        }
    }

    /**
     * @return Whether this element is a record
     * @since 2.1.0
     */
    default boolean isRecord() {
        return false;
    }

    /**
     * Is this type an inner class.
     * @return True if it is an inner class
     * @since 2.1.2
     */
    default boolean isInner() {
        return false;
    }

    /**
     * Whether this element is an enum.
     * @return True if it is an enum
     */
    default boolean isEnum() {
        return this instanceof EnumElement;
    }

    /**
     * Find and return a single primary constructor. If more than constructor candidate exists, then return empty unless a
     * constructor is found that is annotated with either {@link io.micronaut.core.annotation.Creator} or {@link javax.inject.Inject}.
     *
     * @return The primary constructor if one is present
     */
    default @NonNull Optional<MethodElement> getPrimaryConstructor() {
        return Optional.empty();
    }

    /**
     * Find and return a single default constructor. A default constructor is one
     * without arguments that is accessible.
     *
     * @return The default constructor if one is present
     */
    default @NonNull Optional<MethodElement> getDefaultConstructor() {
        return Optional.empty();
    }

    /**
     * Returns the super type of this element or empty if the element has no super type.
     *
     * @return An optional of the super type
     */
    default Optional<ClassElement> getSuperType() {
        return Optional.empty();
    }

    @NonNull
    @Override
    default ClassElement getType() {
        return this;
    }

    /**
     * The simple name without the package name.
     *
     * @return The simple name
     */
    @Override
    default String getSimpleName() {
        return NameUtils.getSimpleName(getName());
    }

    /**
     * The package name.
     *
     * @return The package name
     */
    default String getPackageName() {
        return NameUtils.getPackageName(getName());
    }

    /**
     * Returns the bean properties (getters and setters) for this class element.
     *
     * @return The bean properties for this class element
     */
    default List<PropertyElement> getBeanProperties() {
        return Collections.emptyList();
    }

    /**
     * Return all the fields of this class element.
     *
     * @return The fields
     */
    default List<FieldElement> getFields() {
        return getEnclosedElements(ElementQuery.ALL_FIELDS);
    }

    /**
     * Return fields contained with the given modifiers include / exclude rules.
     *
     * @param modifierFilter Can be used to filter fields by modifier
     * @return The fields
     * @deprecated Use {@link #getEnclosedElements(ElementQuery)} instead
     */
    @Deprecated
    default List<FieldElement> getFields(@NonNull Predicate<Set<ElementModifier>> modifierFilter) {
        Objects.requireNonNull(modifierFilter, "The modifier filter cannot be null");
        return getEnclosedElements(ElementQuery.ALL_FIELDS.modifiers(modifierFilter));
    }

    /**
     * Return the elements that match the given query.
     *
     * @param query The query to use.
     * @param <T>  The element type
     * @return The fields
     * @since 2.3.0
     */
    default <T extends Element> List<T> getEnclosedElements(@NonNull ElementQuery<T> query) {
        return Collections.emptyList();
    }

    /**
     * Return the first enclosed element matching the given query.
     *
     * @param query The query to use.
     * @param <T>  The element type
     * @return The fields
     * @since 2.3.0
     */
    default <T extends Element> Optional<T> getEnclosedElement(@NonNull ElementQuery<T> query) {
        List<T> enclosedElements = getEnclosedElements(query);
        if (!enclosedElements.isEmpty()) {
            return Optional.of(enclosedElements.iterator().next());
        }
        return Optional.empty();
    }

    /**
     * @return Whether the class element is an interface
     */
    default boolean isInterface() {
        return false;
    }

    /**
     * @return Whether the type is iterable (either an array or an Iterable)
     */
    default boolean isIterable() {
        return isArray() || isAssignable(Iterable.class);
    }

    /**
     * Get the type arguments for the given type name.
     *
     * @param type The type to retrieve type arguments for
     * @return The type arguments for this class element
     * @since 1.1.1
     */
    default @NonNull Map<String, ClassElement> getTypeArguments(@NonNull String type) {
        return Collections.emptyMap();
    }

    /**
     * Get the type arguments for the given type name.
     *
     * @param type The type to retrieve type arguments for
     * @return The type arguments for this class element
     */
    default @NonNull Map<String, ClassElement> getTypeArguments(@NonNull Class<?> type) {
        ArgumentUtils.requireNonNull("type", type);
        return getTypeArguments(type.getName());
    }

    /**
     * @return The type arguments for this class element
     */
    default @NonNull Map<String, ClassElement> getTypeArguments() {
        return Collections.emptyMap();
    }

    /**
     * Builds a map of all the type parameters for a class, its super classes and interfaces.
     * The resulting map contains the name of the class to the a map of the resolved generic types.
     *
     * @return The type arguments for this class element
     */
    default @NonNull Map<String, Map<String, ClassElement>> getAllTypeArguments() {
        return Collections.emptyMap();
    }

    /**
     * @return The first type argument
     */
    default Optional<ClassElement> getFirstTypeArgument() {
        return getTypeArguments().values().stream().findFirst();
    }

    /**
     * Tests whether one type is assignable to another.
     *
     * @param type The type to check
     * @return {@code true} if and only if the this type is assignable to the second
     */
    default boolean isAssignable(Class<?> type) {
        return isAssignable(type.getName());
    }

    /**
     * Convert the class element to an element for the same type, but representing an array.
     * Do not mutate the existing instance. Create a new instance instead.
     *
     * @return A new class element
     */
    @NonNull ClassElement toArray();

    /**
     * Dereference a class element denoting an array type by converting it to its element type.
     * Do not mutate the existing instance. Create a new instance instead.
     *
     * @return A new class element
     * @throws IllegalStateException if this class element doesn't denote an array type
     */
    @NonNull ClassElement fromArray();

    /**
     * Create a class element for the given simple type.
     * @param type The type
     * @return The class element
     */
    static @NonNull ClassElement of(@NonNull Class<?> type) {
        return new ReflectClassElement(
                Objects.requireNonNull(type, "Type cannot be null")
        );
    }

    /**
     * Create a class element for the given simple type.
     * @param type The type
     * @param annotationMetadata The annotation metadata
     * @param typeArguments The type arguments
     * @return The class element
     * @since 2.4.0
     */
    static @NonNull ClassElement of(
            @NonNull Class<?> type,
            @NonNull AnnotationMetadata annotationMetadata,
            @NonNull Map<String, ClassElement> typeArguments) {
        Objects.requireNonNull(annotationMetadata, "Annotation metadata cannot be null");
        Objects.requireNonNull(typeArguments, "Type arguments cannot be null");
        return new ReflectClassElement(
                Objects.requireNonNull(type, "Type cannot be null")
        ) {
            @Override
            public AnnotationMetadata getAnnotationMetadata() {
                return annotationMetadata;
            }

            @Override
            public Map<String, ClassElement> getTypeArguments() {
                return Collections.unmodifiableMap(typeArguments);
            }
        };
    }

    /**
     * Create a class element for the given simple type.
     * @param typeName The type
     * @return The class element
     */
    @Internal
    static @NonNull ClassElement of(@NonNull String typeName) {
<<<<<<< HEAD
        return new ClassElement() {
            @Override
            public boolean isAssignable(String type) {
                return false;
            }

            @Override
            public boolean isAssignable(ClassElement type) {
                return false;
            }

            @Override
            public ClassElement toArray() {
                throw new UnsupportedOperationException("Cannot convert class elements produced by name to an array");
            }

            @Override
            public ClassElement fromArray() {
                throw new UnsupportedOperationException("Cannot convert class elements produced by from an array");
            }

            @NonNull
            @Override
            public String getName() {
                return typeName;
            }

            @Override
            public boolean isPackagePrivate() {
                return false;
            }

            @Override
            public boolean isProtected() {
                return false;
            }

            @Override
            public boolean isPublic() {
                return false;
            }

            @NonNull
            @Override
            public Object getNativeType() {
                return typeName;
            }
        };
=======
        return new SimpleClassElement(typeName);
    }

    /**
     * Create a class element for the given simple type.
     * @param typeName The type
     * @param isInterface Is the type an interface
     * @param annotationMetadata The annotation metadata
     * @return The class element
     */
    @Internal
    static @NonNull ClassElement of(@NonNull String typeName, boolean isInterface, @Nullable AnnotationMetadata annotationMetadata) {
        return new SimpleClassElement(typeName, isInterface, annotationMetadata);
>>>>>>> b1f52d34
    }
}<|MERGE_RESOLUTION|>--- conflicted
+++ resolved
@@ -350,56 +350,6 @@
      */
     @Internal
     static @NonNull ClassElement of(@NonNull String typeName) {
-<<<<<<< HEAD
-        return new ClassElement() {
-            @Override
-            public boolean isAssignable(String type) {
-                return false;
-            }
-
-            @Override
-            public boolean isAssignable(ClassElement type) {
-                return false;
-            }
-
-            @Override
-            public ClassElement toArray() {
-                throw new UnsupportedOperationException("Cannot convert class elements produced by name to an array");
-            }
-
-            @Override
-            public ClassElement fromArray() {
-                throw new UnsupportedOperationException("Cannot convert class elements produced by from an array");
-            }
-
-            @NonNull
-            @Override
-            public String getName() {
-                return typeName;
-            }
-
-            @Override
-            public boolean isPackagePrivate() {
-                return false;
-            }
-
-            @Override
-            public boolean isProtected() {
-                return false;
-            }
-
-            @Override
-            public boolean isPublic() {
-                return false;
-            }
-
-            @NonNull
-            @Override
-            public Object getNativeType() {
-                return typeName;
-            }
-        };
-=======
         return new SimpleClassElement(typeName);
     }
 
@@ -413,6 +363,5 @@
     @Internal
     static @NonNull ClassElement of(@NonNull String typeName, boolean isInterface, @Nullable AnnotationMetadata annotationMetadata) {
         return new SimpleClassElement(typeName, isInterface, annotationMetadata);
->>>>>>> b1f52d34
     }
 }