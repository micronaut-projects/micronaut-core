/*
 * Copyright 2017-2019 original authors
 *
 * Licensed under the Apache License, Version 2.0 (the "License");
 * you may not use this file except in compliance with the License.
 * You may obtain a copy of the License at
 *
 * http://www.apache.org/licenses/LICENSE-2.0
 *
 * Unless required by applicable law or agreed to in writing, software
 * distributed under the License is distributed on an "AS IS" BASIS,
 * WITHOUT WARRANTIES OR CONDITIONS OF ANY KIND, either express or implied.
 * See the License for the specific language governing permissions and
 * limitations under the License.
 */
package io.micronaut.inject.qualifiers;

import io.micronaut.context.Qualifier;
import io.micronaut.core.annotation.Internal;
import io.micronaut.core.reflect.ClassUtils;
import io.micronaut.core.reflect.GenericTypeUtils;
import io.micronaut.core.type.Argument;
import io.micronaut.core.util.CollectionUtils;
import io.micronaut.inject.BeanDefinition;
import io.micronaut.inject.BeanType;
import org.slf4j.Logger;

import java.util.Arrays;
import java.util.List;
import java.util.stream.Collectors;
import java.util.stream.Stream;

/**
 * A {@link Qualifier} that qualifies beans by generic type arguments.
 *
 * @param <T> The type
 * @author Graeme Rocher
 * @since 1.0
 */
@Internal
public class TypeArgumentQualifier<T> implements Qualifier<T> {

    private static final Logger LOG = ClassUtils.getLogger(TypeArgumentQualifier.class);
    private final Class[] typeArguments;

    /**
     * @param typeArguments The type arguments
     */
    TypeArgumentQualifier(Class... typeArguments) {
        this.typeArguments = typeArguments;
    }

    @Override
    public <BT extends BeanType<T>> Stream<BT> reduce(Class<T> beanType, Stream<BT> candidates) {
        return candidates.filter(candidate -> beanType.isAssignableFrom(candidate.getBeanType()))
                .filter(candidate -> {

            List<Class> typeArguments = getTypeArguments(beanType, candidate);

            boolean result = areTypesCompatible(typeArguments);
            if (LOG.isTraceEnabled() && !result) {
                LOG.trace("Bean type {} is not compatible with candidate generic types [{}] of candidate {}", beanType, CollectionUtils.toString(typeArguments), candidate);
            }
            return result;
        });
    }

    /**
     * @return The type arguments
     */
    public Class[] getTypeArguments() {
        return typeArguments;
    }

    /**
     * @param classes An array of classes
     * @return Whether the types are compatible
     */
    protected boolean areTypesCompatible(List<Class> classes) {
        final Class[] typeArguments = this.typeArguments;
        return areTypesCompatible(typeArguments, classes);
    }

    /**
<<<<<<< HEAD
     * Are the given types compatible.
     *
     * @param typeArguments The type arguments
     * @param classToCompare The classes to check for alignments
     * @return True if they are
     */
    public static boolean areTypesCompatible(Class[] typeArguments, List<Class> classToCompare) {
        if (classToCompare.size() == 0) {
=======
     * @param beanType   The bean type
     * @param candidate  The candidate
     * @param <BT>       The bean type subclass
     * @return The list of type arguments
     */
    protected <BT extends BeanType<T>> List<Class> getTypeArguments(Class<T> beanType, BT candidate) {
        if (candidate instanceof BeanDefinition) {
            BeanDefinition<BT> definition = (BeanDefinition<BT>) candidate;
            return definition.getTypeArguments(beanType).stream().map(Argument::getType).collect(Collectors.toList());
        } else {
            if (beanType.isInterface()) {
                return Arrays.asList(GenericTypeUtils.resolveInterfaceTypeArguments(candidate.getBeanType(), beanType));
            } else {
                return Arrays.asList(GenericTypeUtils.resolveSuperTypeGenericArguments(candidate.getBeanType(), beanType));
            }
        }
    }

    /**
     * Are the given types compatible.
     *
     * @param typeArguments The type arguments
     * @param classes       The classes to check for alignments
     * @return True if they are
     */
    public static boolean areTypesCompatible(Class[] typeArguments, List<Class> classes) {
        if (classes.size() == 0) {
>>>>>>> 505ee597
            // in this case the type doesn't specify type arguments, so this is the equivalent of using Object
            return true;
        } else {
            if (classToCompare.size() != typeArguments.length) {
                return false;
            } else {
                for (int i = 0; i < classToCompare.size(); i++) {
                    Class left = classToCompare.get(i);
                    Class right = typeArguments[i];
                    if (right == Object.class) {
                        continue;
                    }
                    if (left != right && !left.isAssignableFrom(right)) {
                        return false;
                    }
                }
            }
        }
        return true;
    }

    @Override
    public boolean equals(Object o) {
        if (this == o) {
            return true;
        }
        if (o == null || getClass() != o.getClass()) {
            return false;
        }

        TypeArgumentQualifier<?> that = (TypeArgumentQualifier<?>) o;
        return Arrays.equals(typeArguments, that.typeArguments);
    }

    @Override
    public int hashCode() {
        return Arrays.hashCode(typeArguments);
    }

    @Override
    public String toString() {
        return "<" + Arrays.stream(typeArguments).map(Class::getSimpleName).collect(Collectors.joining(",")) + ">";
    }
}<|MERGE_RESOLUTION|>--- conflicted
+++ resolved
@@ -82,16 +82,6 @@
     }
 
     /**
-<<<<<<< HEAD
-     * Are the given types compatible.
-     *
-     * @param typeArguments The type arguments
-     * @param classToCompare The classes to check for alignments
-     * @return True if they are
-     */
-    public static boolean areTypesCompatible(Class[] typeArguments, List<Class> classToCompare) {
-        if (classToCompare.size() == 0) {
-=======
      * @param beanType   The bean type
      * @param candidate  The candidate
      * @param <BT>       The bean type subclass
@@ -119,15 +109,14 @@
      */
     public static boolean areTypesCompatible(Class[] typeArguments, List<Class> classes) {
         if (classes.size() == 0) {
->>>>>>> 505ee597
             // in this case the type doesn't specify type arguments, so this is the equivalent of using Object
             return true;
         } else {
-            if (classToCompare.size() != typeArguments.length) {
+            if (classes.size() != typeArguments.length) {
                 return false;
             } else {
-                for (int i = 0; i < classToCompare.size(); i++) {
-                    Class left = classToCompare.get(i);
+                for (int i = 0; i < classes.size(); i++) {
+                    Class left = classes.get(i);
                     Class right = typeArguments[i];
                     if (right == Object.class) {
                         continue;
