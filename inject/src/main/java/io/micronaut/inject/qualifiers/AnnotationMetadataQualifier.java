/*
 * Copyright 2017-2020 original authors
 *
 * Licensed under the Apache License, Version 2.0 (the "License");
 * you may not use this file except in compliance with the License.
 * You may obtain a copy of the License at
 *
 * https://www.apache.org/licenses/LICENSE-2.0
 *
 * Unless required by applicable law or agreed to in writing, software
 * distributed under the License is distributed on an "AS IS" BASIS,
 * WITHOUT WARRANTIES OR CONDITIONS OF ANY KIND, either express or implied.
 * See the License for the specific language governing permissions and
 * limitations under the License.
 */
package io.micronaut.inject.qualifiers;

import io.micronaut.context.annotation.Any;
import io.micronaut.core.annotation.*;
import io.micronaut.core.util.ArrayUtils;
import io.micronaut.core.util.CollectionUtils;
import io.micronaut.core.util.StringUtils;
import io.micronaut.inject.BeanType;

import java.lang.annotation.Annotation;
import java.util.*;
import java.util.stream.Collectors;
import java.util.stream.Stream;

/**
 * A {@link io.micronaut.context.Qualifier} that uses {@link AnnotationMetadata}.
 *
 * @param <T> The type
 * @author Graeme Rocher
 * @since 1.0
 */
@Internal
class AnnotationMetadataQualifier<T> extends NameQualifier<T> {

    private static final String NAMED_SIMPLE = "Named";
    private final AnnotationMetadata annotationMetadata;
    private final Class<? extends Annotation> annotationType;
    private final String qualifiedName;
    private final AnnotationValue<Annotation> qualifierAnn;
    private final Set<String> nonBinding;

    /**
     * @param metadata The annotation metadata
     * @param name     The name
     */
    AnnotationMetadataQualifier(AnnotationMetadata metadata, String name) {
        super(name);
        this.annotationMetadata = metadata;
        this.annotationType = null;
        this.qualifiedName = name;
        if (Named.class.getName().equals(name)) {
            this.nonBinding = resolveNonBindingMembers(annotationMetadata);
            Map<CharSequence, Object> bindingValues = resolveBindingValues(annotationMetadata, qualifiedName, nonBinding);
            if (CollectionUtils.isNotEmpty(bindingValues)) {
                qualifierAnn = new AnnotationValue<>(qualifiedName, bindingValues);
            } else {
                qualifierAnn = null;
            }
        } else {
            this.nonBinding = null;
            qualifierAnn = null;
        }
    }

    /**
     * @param metadata The annotation metadata
     * @param annotationType     The name
     */
    AnnotationMetadataQualifier(AnnotationMetadata metadata, Class<? extends Annotation> annotationType) {
        super(annotationType.getSimpleName());
        this.annotationMetadata = metadata;
        this.annotationType = annotationType;
        this.qualifiedName = annotationType.getName();
        if (!getName().equals(NAMED_SIMPLE)) {
            this.nonBinding = resolveNonBindingMembers(annotationMetadata);
            Map<CharSequence, Object> bindingValues = resolveBindingValues(annotationMetadata, qualifiedName, nonBinding);
            if (CollectionUtils.isNotEmpty(bindingValues)) {
                qualifierAnn = new AnnotationValue<>(qualifiedName, bindingValues);
            } else {
                qualifierAnn = null;
            }
        } else {
            this.nonBinding = null;
            qualifierAnn = null;
        }
    }

    @Override
    public <BT extends BeanType<T>> Stream<BT> reduce(Class<T> beanType, Stream<BT> candidates) {
        if (annotationMetadata.hasDeclaredAnnotation(Any.class)) {
            return candidates;
        }
        String name;
        String v = annotationMetadata.stringValue(AnnotationMetadata.NAMED).orElse(null);
        if (StringUtils.isNotEmpty(v)) {
            name = Character.toUpperCase(v.charAt(0)) + v.substring(1);
            return reduceByName(beanType, candidates, name);
        } else {
            name = getName();
<<<<<<< HEAD
            final String qualifierName = annotationMetadata
                    .getAnnotationNameByStereotype(AnnotationMetadata.QUALIFIER).orElse(null);
            AnnotationValue<Annotation> qualifierAnn;
            if (qualifierName != null) {
                Set<String> nonBinding = resolveNonBindingMembers(annotationMetadata);
                Map<CharSequence, Object> bindingValues = resolveBindingValues(annotationMetadata, qualifierName, nonBinding);
                if (CollectionUtils.isNotEmpty(bindingValues)) {
                    qualifierAnn = new AnnotationValue<>(qualifierName, bindingValues);
                } else {
                    qualifierAnn = null;
                }
            } else {
                qualifierAnn = null;
            }
=======

>>>>>>> 57a5ab8f
            final Stream<BT> reduced = reduceByAnnotation(beanType, candidates, name, qualifiedName);
            if (qualifierAnn != null) {
                return reduced
                        .filter(candidate -> {
                            final AnnotationMetadata annotationMetadata = candidate.getAnnotationMetadata();
                            final AnnotationValue<Annotation> av = candidate.getAnnotation(qualifiedName);
                            if (av != null) {
                                Set<String> nonBinding = resolveNonBindingMembers(annotationMetadata);
                                final Map<CharSequence, Object> values = resolveBindingValues(annotationMetadata, qualifiedName, nonBinding);
                                return qualifierAnn.equals(new AnnotationValue<>(qualifiedName, values));
                            }
                            return false;
                        });
            }
            return reduced;
        }

    }

    private @Nullable
    Map<CharSequence, Object> resolveBindingValues(AnnotationMetadata annotationMetadata, String qualifierName, Set<String> nonBinding) {
        Map<CharSequence, Object> bindingValues = annotationMetadata.getValues(qualifierName);
        if (nonBinding != null && !bindingValues.isEmpty()) {
            if (!nonBinding.isEmpty()) {
                bindingValues = bindingValues.entrySet()
                        .stream()
                        .filter((entry) -> !nonBinding.contains(entry.getKey().toString()))
                        .collect(Collectors.toMap(Map.Entry::getKey, Map.Entry::getValue));
            }
        }
        return bindingValues;
    }

    @Override
    public boolean equals(Object o) {
        if (this == o) {
            return true;
        }
        if (o == null || getClass() != o.getClass()) {
            return false;
        }
        if (!super.equals(o)) {
            return false;
        }
        AnnotationMetadataQualifier<?> that = (AnnotationMetadataQualifier<?>) o;
        return qualifiedName.equals(that.qualifiedName) && Objects.equals(qualifierAnn, that.qualifierAnn);
    }

    @Override
    public int hashCode() {
        return Objects.hash(super.hashCode(), qualifiedName, qualifierAnn);
    }

    @NonNull
    private Set<String> resolveNonBindingMembers(AnnotationMetadata annotationMetadata) {
<<<<<<< HEAD
        final String[] nonBindingArray = annotationMetadata.stringValues(AnnotationMetadata.QUALIFIER, "nonBinding");
        Set<String> nonBinding = ArrayUtils.isNotEmpty(nonBindingArray) ? new HashSet<>(Arrays.asList(nonBindingArray)) : Collections.emptySet();
        return nonBinding;
=======
        final String[] nonBindingArray = annotationMetadata.stringValues(Qualifier.class, "nonBinding");
        return ArrayUtils.isNotEmpty(nonBindingArray) ? new HashSet<>(Arrays.asList(nonBindingArray)) : Collections.emptySet();
>>>>>>> 57a5ab8f
    }

    @Override
    public String toString() {
        return annotationType == null ? super.toString() : "@" + annotationType.getSimpleName();
    }
}<|MERGE_RESOLUTION|>--- conflicted
+++ resolved
@@ -21,6 +21,7 @@
 import io.micronaut.core.util.CollectionUtils;
 import io.micronaut.core.util.StringUtils;
 import io.micronaut.inject.BeanType;
+import jakarta.inject.Named;
 
 import java.lang.annotation.Annotation;
 import java.util.*;
@@ -53,7 +54,7 @@
         this.annotationMetadata = metadata;
         this.annotationType = null;
         this.qualifiedName = name;
-        if (Named.class.getName().equals(name)) {
+        if (AnnotationUtil.NAMED.equals(name) || Named.class.getName().equals(name)) {
             this.nonBinding = resolveNonBindingMembers(annotationMetadata);
             Map<CharSequence, Object> bindingValues = resolveBindingValues(annotationMetadata, qualifiedName, nonBinding);
             if (CollectionUtils.isNotEmpty(bindingValues)) {
@@ -96,30 +97,12 @@
             return candidates;
         }
         String name;
-        String v = annotationMetadata.stringValue(AnnotationMetadata.NAMED).orElse(null);
+        String v = annotationMetadata.stringValue(AnnotationUtil.NAMED).orElse(null);
         if (StringUtils.isNotEmpty(v)) {
             name = Character.toUpperCase(v.charAt(0)) + v.substring(1);
             return reduceByName(beanType, candidates, name);
         } else {
             name = getName();
-<<<<<<< HEAD
-            final String qualifierName = annotationMetadata
-                    .getAnnotationNameByStereotype(AnnotationMetadata.QUALIFIER).orElse(null);
-            AnnotationValue<Annotation> qualifierAnn;
-            if (qualifierName != null) {
-                Set<String> nonBinding = resolveNonBindingMembers(annotationMetadata);
-                Map<CharSequence, Object> bindingValues = resolveBindingValues(annotationMetadata, qualifierName, nonBinding);
-                if (CollectionUtils.isNotEmpty(bindingValues)) {
-                    qualifierAnn = new AnnotationValue<>(qualifierName, bindingValues);
-                } else {
-                    qualifierAnn = null;
-                }
-            } else {
-                qualifierAnn = null;
-            }
-=======
-
->>>>>>> 57a5ab8f
             final Stream<BT> reduced = reduceByAnnotation(beanType, candidates, name, qualifiedName);
             if (qualifierAnn != null) {
                 return reduced
@@ -175,14 +158,8 @@
 
     @NonNull
     private Set<String> resolveNonBindingMembers(AnnotationMetadata annotationMetadata) {
-<<<<<<< HEAD
-        final String[] nonBindingArray = annotationMetadata.stringValues(AnnotationMetadata.QUALIFIER, "nonBinding");
-        Set<String> nonBinding = ArrayUtils.isNotEmpty(nonBindingArray) ? new HashSet<>(Arrays.asList(nonBindingArray)) : Collections.emptySet();
-        return nonBinding;
-=======
-        final String[] nonBindingArray = annotationMetadata.stringValues(Qualifier.class, "nonBinding");
+        final String[] nonBindingArray = annotationMetadata.stringValues(AnnotationUtil.QUALIFIER, "nonBinding");
         return ArrayUtils.isNotEmpty(nonBindingArray) ? new HashSet<>(Arrays.asList(nonBindingArray)) : Collections.emptySet();
->>>>>>> 57a5ab8f
     }
 
     @Override
