--- conflicted
+++ resolved
@@ -21,13 +21,10 @@
 import io.micronaut.core.annotation.AnnotationMetadata;
 import io.micronaut.core.annotation.AnnotationUtil;
 import io.micronaut.core.annotation.NonNull;
-<<<<<<< HEAD
 import jakarta.inject.Named;
-=======
 import io.micronaut.core.annotation.Nullable;
 import io.micronaut.core.type.Argument;
 import io.micronaut.core.util.CollectionUtils;
->>>>>>> 423cb05c
 
 import java.lang.annotation.Annotation;
 import java.util.Collection;
@@ -70,7 +67,7 @@
         AnnotationMetadata annotationMetadata = Objects.requireNonNull(argument, "Argument cannot be null").getAnnotationMetadata();
         boolean hasMetadata = annotationMetadata != AnnotationMetadata.EMPTY_METADATA;
 
-        List<Class<? extends Annotation>> qualifierTypes = hasMetadata ? annotationMetadata.getAnnotationTypesByStereotype(javax.inject.Qualifier.class) : null;
+        List<String> qualifierTypes = hasMetadata ? annotationMetadata.getAnnotationNamesByStereotype(AnnotationUtil.QUALIFIER) : null;
         if (CollectionUtils.isNotEmpty(qualifierTypes)) {
             if (qualifierTypes.size() == 1) {
                 return Qualifiers.byAnnotation(
@@ -81,11 +78,12 @@
                 final Qualifier[] qualifiers = qualifierTypes
                         .stream().map((type) -> Qualifiers.byAnnotation(annotationMetadata, type))
                         .toArray(Qualifier[]::new);
-                return Qualifiers.<T>byQualifiers(
+                return Qualifiers.byQualifiers(
                         qualifiers
                 );
             }
         }
+
         return null;
     }
 
@@ -125,7 +123,7 @@
         } else if (annotation instanceof Named) {
             Named nameAnn = (Named) annotation;
             return byName(nameAnn.value());
-        }  else if (annotation instanceof Any) {
+        } else if (annotation instanceof Any) {
             //noinspection unchecked
             return AnyQualifier.INSTANCE;
         } else {
