--- conflicted
+++ resolved
@@ -18,6 +18,7 @@
 import io.micronaut.context.annotation.DefaultScope;
 import io.micronaut.context.annotation.Provided;
 import io.micronaut.core.annotation.AnnotationMetadata;
+import io.micronaut.core.annotation.AnnotationUtil;
 import io.micronaut.core.annotation.NonNull;
 import io.micronaut.core.annotation.Nullable;
 import io.micronaut.context.BeanContext;
@@ -67,13 +68,13 @@
      */
     default boolean isSingleton() {
         AnnotationMetadata am = getAnnotationMetadata();
-        if (am.hasDeclaredStereotype(AnnotationMetadata.SINGLETON)) {
+        if (am.hasDeclaredStereotype(AnnotationUtil.SINGLETON)) {
             return true;
         } else {
             Optional<String> scopeValue = am.stringValue(DefaultScope.class);
             if (scopeValue.isPresent()) {
                 String scope = scopeValue.get();
-                return scope.equals(AnnotationMetadata.SINGLETON) || scope.equals(Singleton.class.getName());
+                return scope.equals(AnnotationUtil.SINGLETON) || scope.equals(Singleton.class.getName());
             } else {
                 return false;
             }
@@ -355,14 +356,7 @@
      * @return The qualifier or null if this isn't one
      */
     default @Nullable Qualifier<T> getDeclaredQualifier() {
-<<<<<<< HEAD
-        final String annotation = getAnnotationNameByStereotype(AnnotationMetadata.QUALIFIER).orElse(null);
-        if (annotation != null) {
-            if (annotation.equals(Qualifier.PRIMARY)) {
-                // primary is the same as null
-                return null;
-=======
-        final List<String> annotations = getAnnotationNamesByStereotype(javax.inject.Qualifier.class);
+        final List<String> annotations = getAnnotationNamesByStereotype(AnnotationUtil.QUALIFIER);
         if (CollectionUtils.isNotEmpty(annotations)) {
             if (annotations.size() == 1) {
                 final String annotation = annotations.iterator().next();
@@ -379,12 +373,11 @@
                 return Qualifiers.byQualifiers(
                         qualifiers
                 );
->>>>>>> 57a5ab8f
             }
         } else {
             Qualifier<T> qualifier = resolveDynamicQualifier();
             if (qualifier == null) {
-                String name = stringValue(AnnotationMetadata.NAMED).orElse(null);
+                String name = stringValue(AnnotationUtil.NAMED).orElse(null);
                 qualifier = name != null ? Qualifiers.byAnnotation(this, name) : null;
             }
             return qualifier;
