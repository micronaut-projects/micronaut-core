/*
 * Copyright 2017-2020 original authors
 *
 * Licensed under the Apache License, Version 2.0 (the "License");
 * you may not use this file except in compliance with the License.
 * You may obtain a copy of the License at
 *
 * https://www.apache.org/licenses/LICENSE-2.0
 *
 * Unless required by applicable law or agreed to in writing, software
 * distributed under the License is distributed on an "AS IS" BASIS,
 * WITHOUT WARRANTIES OR CONDITIONS OF ANY KIND, either express or implied.
 * See the License for the specific language governing permissions and
 * limitations under the License.
 */
package io.micronaut.context;

import io.micronaut.context.annotation.ConfigurationReader;
import io.micronaut.context.env.PropertySource;
import io.micronaut.core.util.ArgumentUtils;

import io.micronaut.core.annotation.NonNull;
import io.micronaut.core.annotation.Nullable;
import jakarta.inject.Singleton;

import java.lang.annotation.Annotation;
import java.util.Map;

/**
 * An interface for building an application context.
 *
 * @author graemerocher
 * @since 1.0
 * @see ApplicationContextConfigurer
 * @see ApplicationContext#builder()
 */
public interface ApplicationContextBuilder {

    /**
     * Whether to eager initialize {@link io.micronaut.context.annotation.ConfigurationProperties} beans.
     * @param eagerInitConfiguration True if configuration properties should be eagerly initialized
     * @return The context builder
     * @since 2.0
     */
    default @NonNull ApplicationContextBuilder eagerInitConfiguration(boolean eagerInitConfiguration) {
        if (eagerInitConfiguration) {
            return eagerInitAnnotated(ConfigurationReader.class);
        }
        return this;
    }

    /**
     * Whether to eager initialize singleton beans.
     * @param eagerInitSingletons True if singletons should be eagerly initialized
     * @return The context builder
     * @since 2.0
     */
    @SuppressWarnings("unchecked")
    default @NonNull ApplicationContextBuilder eagerInitSingletons(boolean eagerInitSingletons) {
        if (eagerInitSingletons) {
            return eagerInitAnnotated(Singleton.class);
        }
        return this;
    }

    /**
     * Specify whether the default set of property sources should be enabled (default is {@code true}).
     * @param areEnabled Whether the default property sources are enabled
     * @return This builder
     * @since 3.7.0
     */
    default @NonNull ApplicationContextBuilder enableDefaultPropertySources(boolean areEnabled) {
        return this;
    }

    /**
     * Specifies to eager init the given annotated types.
     *
     * @param annotations The annotation stereotypes
     * @return The context builder
     * @since 2.0
     */
    @SuppressWarnings("unchecked")
    @NonNull ApplicationContextBuilder eagerInitAnnotated(Class<? extends Annotation>... annotations);

    /**
     * Override default config locations.
     *
     * @param configLocations The config locations
     * @return This environment
     * @since 2.0
     */
    @NonNull ApplicationContextBuilder overrideConfigLocations(String... configLocations);

    /**
     * Additional singletons to register prior to startup.
     *
     * @param beans The beans
     * @return This builder
     */
    @NonNull ApplicationContextBuilder singletons(@Nullable Object... beans);

    /**
     * Register additional runtime bean definitions prior to startup.
     * @param definitions The definitions.
     * @return The context builder
     * @since 4.5.0
     */
    default @NonNull ApplicationContextBuilder beanDefinitions(@NonNull RuntimeBeanDefinition<?>... definitions) {
        return this;
<<<<<<< HEAD
    };
=======
    }
>>>>>>> 46437997

    /**
     * If set to {@code true} (the default is {@code true}) Micronaut will attempt to automatically deduce the environment
     * it is running in using environment variables and/or stack trace inspection.
     *
     * <p>This method differs from {@link #deduceCloudEnvironment(boolean)} which performs extended network and/or disk probes
     * to try and automatically establish the Cloud environment.</p>
     *
     * <p>This behaviour controls the automatic activation of, for example, the {@link io.micronaut.context.env.Environment#TEST} when running tests.</p>
     *
     * @param deduceEnvironment The boolean
     * @return This builder
     */
    @NonNull ApplicationContextBuilder deduceEnvironment(@Nullable Boolean deduceEnvironment);

    /**
     * If set to {@code true} (the default value is {@code false}) Micronaut will attempt to automatically deduce the Cloud environment it is running within.
     *
     * <p>Enabling this should be done with caution since network probes are required to figure out whether the application is
     * running in certain clouds like GCP.</p>
     *
     * @param deduceEnvironment The boolean
     * @return This builder
     * @since 4.0.0
     */
    @NonNull ApplicationContextBuilder deduceCloudEnvironment(boolean deduceEnvironment);

    /**
     * The environments to use.
     *
     * @param environments The environments
     * @return This builder
     */
    @NonNull ApplicationContextBuilder environments(@Nullable String... environments);

    /**
     * The environments to use if no other environments are specified.
     *
     * @param environments The environments
     * @return This builder
     */
    @NonNull ApplicationContextBuilder defaultEnvironments(@Nullable String... environments);

    /**
     * The packages to include for package scanning.
     *
     * @param packages The packages
     * @return This builder
     */
    @NonNull ApplicationContextBuilder packages(@Nullable String... packages);

    /**
     * Properties to override from the environment.
     *
     * @param properties The properties
     * @return This builder
     */
    @NonNull ApplicationContextBuilder properties(@Nullable Map<String, Object> properties);

    /**
     * Additional property sources.
     *
     * @param propertySources The property sources to include
     * @return This builder
     */
    @NonNull ApplicationContextBuilder propertySources(@Nullable PropertySource... propertySources);

    /**
     * Set whether environment variables should contribute to configuration.
     *
     * @param environmentPropertySource The boolean
     * @return This builder
     */
    @NonNull ApplicationContextBuilder environmentPropertySource(boolean environmentPropertySource);

    /**
     * Which environment variables should contribute to configuration.
     *
     * @param environmentVariables The environment variables
     * @return This builder
     */
    @NonNull ApplicationContextBuilder environmentVariableIncludes(@Nullable String... environmentVariables);

    /**
     * Which environment variables should not contribute to configuration.
     *
     * @param environmentVariables The environment variables
     * @return This builder
     */
    @NonNull ApplicationContextBuilder environmentVariableExcludes(@Nullable String... environmentVariables);

    /**
     * The main class used by this application.
     *
     * @param mainClass The main class
     * @return This builder
     */
    @NonNull ApplicationContextBuilder mainClass(@Nullable Class<?> mainClass);

    /**
     * The class loader to be used.
     *
     * @param classLoader The classloader
     * @return This builder
     */
    @NonNull ApplicationContextBuilder classLoader(@Nullable ClassLoader classLoader);

    /**
     * Builds the {@link ApplicationContext}, but does not start it.
     *
     * @return The built, but not running {@link ApplicationContext}
     */
    @NonNull ApplicationContext build();

    /**
     * Allow customizing the configurations that will be loaded.
     *
     * @param configurations The configurations to include
     * @return This application
     */
    @NonNull ApplicationContextBuilder include(@Nullable String... configurations);

    /**
     * Allow customizing the configurations that will be loaded.
     *
     * @param configurations The configurations to exclude
     * @return This application
     */
    @NonNull ApplicationContextBuilder exclude(@Nullable String... configurations);

    /**
     * Whether the banner is enabled or not.
     *
     * @param isEnabled Whether the banner is enabled or not
     * @return This application
     */
    @NonNull ApplicationContextBuilder banner(boolean isEnabled);

    /**
     * Whether to error on an empty bean provider. Defaults to {@code false}.
     *
     * @param shouldAllow True if empty {@link jakarta.inject.Provider} instances are allowed
     * @return This application
     * @since 3.0.0
     */
    @NonNull ApplicationContextBuilder allowEmptyProviders(boolean shouldAllow);

    /**
     * Set the command line arguments.
     *
     * @param args The arguments
     * @return This application
     */
    default @NonNull ApplicationContextBuilder args(@Nullable String... args) {
        return this;
    }

    /**
     * Sets whether the bootstrap environment should be initialized.
     *
     * @param bootstrapEnv True if it should be initialized. Default true
     * @return This application
     * @since 3.1.0
     */
    default @NonNull ApplicationContextBuilder bootstrapEnvironment(boolean bootstrapEnv) {
        return this;
    }

    /**
     * Starts the {@link ApplicationContext}.
     *
     * @return The running {@link ApplicationContext}
     */
    default @NonNull ApplicationContext start() {
        return build().start();
    }

    /**
     * Run the {@link ApplicationContext} with the given type. Returning an instance of the type.
     *
     * @param type         The type of the bean to run
     * @param <T>          The type, a subclass of {@link AutoCloseable}. The close method of the implementation should shut down the context.
     * @return The running bean
     */
    default @NonNull <T extends AutoCloseable> T run(@NonNull Class<T> type) {
        ArgumentUtils.requireNonNull("type", type);
        ApplicationContext applicationContext = start();
        T bean = applicationContext.getBean(type);
        if (bean instanceof LifeCycle lifeCycle) {
            if (!lifeCycle.isRunning()) {
                lifeCycle.start();
            }
        }
        return bean;
    }
}<|MERGE_RESOLUTION|>--- conflicted
+++ resolved
@@ -108,12 +108,8 @@
      */
     default @NonNull ApplicationContextBuilder beanDefinitions(@NonNull RuntimeBeanDefinition<?>... definitions) {
         return this;
-<<<<<<< HEAD
-    };
-=======
-    }
->>>>>>> 46437997
-
+    }
+    
     /**
      * If set to {@code true} (the default is {@code true}) Micronaut will attempt to automatically deduce the environment
      * it is running in using environment variables and/or stack trace inspection.
