--- conflicted
+++ resolved
@@ -41,15 +41,9 @@
 @Internal
 public abstract class AbstractBeanResolutionContext implements BeanResolutionContext {
 
-<<<<<<< HEAD
-    protected final BeanContext context;
-    protected final BeanDefinition rootDefinition;
-    protected final Path path;
-=======
     protected final DefaultBeanContext context;
     protected final BeanDefinition<?> rootDefinition;
-    private final Path path;
->>>>>>> 4f958869
+    protected final Path path;
     private Map<CharSequence, Object> attributes;
     private Qualifier<?> qualifier;
     private List<BeanRegistration<?>> dependentBeans;
@@ -268,21 +262,7 @@
                 } else {
                     int totalLength = pathString.length() - 3;
                     String spaces = String.join("", Collections.nCopies(totalLength, " "));
-<<<<<<< HEAD
                     pathString.append(ls)
-                        .append("^")
-                        .append(spaces)
-                        .append("|")
-                        .append(ls)
-                        .append("|")
-                        .append(spaces)
-                        .append("|").append(ls)
-                        .append("|")
-                        .append(spaces)
-                        .append("|").append(ls).append('+');
-                    pathString.append(String.join("", Collections.nCopies(totalLength, "-"))).append('+');
-=======
-                    path.append(ls)
                             .append("^")
                             .append(spaces)
                             .append("|")
@@ -293,8 +273,7 @@
                             .append("|")
                             .append(spaces)
                             .append("|").append(ls).append('+');
-                    path.append(String.join("", Collections.nCopies(totalLength, "-"))).append('+');
->>>>>>> 4f958869
+                    pathString.append(String.join("", Collections.nCopies(totalLength, "-"))).append('+');
                 }
             }
             return pathString.toString();
