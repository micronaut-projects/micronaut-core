--- conflicted
+++ resolved
@@ -108,13 +108,10 @@
      */
     @AliasFor(annotation = ConfigurationReader.class, member = "excludes")
     String[] excludes() default {};
-<<<<<<< HEAD
-=======
 
     /**
      * @return True if the beans should be bound from a list. By default {@link EachProperty} binds to a map where
      * the key is a string and the value is an instance of the annotated class.
      */
     boolean list() default false;
->>>>>>> d668de9e
 }