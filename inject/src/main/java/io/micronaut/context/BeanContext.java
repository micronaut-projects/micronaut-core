--- conflicted
+++ resolved
@@ -184,15 +184,9 @@
      * Destroys the bean for the given type causing it to be re-created. If a singleton has been loaded it will be
      * destroyed and removed from the context, otherwise null will be returned.
      *
-<<<<<<< HEAD
-     * @param beanType The bean type
-     * @param qualifier The qualifier
-     * @param <T>      The concrete class
-=======
      * @param beanType  The bean type
      * @param qualifier The qualifier
      * @param <T>       The concrete class
->>>>>>> b1f52d34
      * @return The destroy instance or null if no such bean exists
      * @since 3.0.0
      */
