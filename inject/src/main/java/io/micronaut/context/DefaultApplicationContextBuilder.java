/*
 * Copyright 2017-2020 original authors
 *
 * Licensed under the Apache License, Version 2.0 (the "License");
 * you may not use this file except in compliance with the License.
 * You may obtain a copy of the License at
 *
 * https://www.apache.org/licenses/LICENSE-2.0
 *
 * Unless required by applicable law or agreed to in writing, software
 * distributed under the License is distributed on an "AS IS" BASIS,
 * WITHOUT WARRANTIES OR CONDITIONS OF ANY KIND, either express or implied.
 * See the License for the specific language governing permissions and
 * limitations under the License.
 */
package io.micronaut.context;

<<<<<<< HEAD
=======
import io.micronaut.core.annotation.NonNull;
import io.micronaut.core.annotation.Nullable;
>>>>>>> d668de9e
import io.micronaut.context.env.CommandLinePropertySource;
import io.micronaut.context.env.Environment;
import io.micronaut.context.env.PropertySource;
import io.micronaut.context.env.SystemPropertiesPropertySource;
import io.micronaut.core.cli.CommandLine;
import io.micronaut.core.io.scan.ClassPathResourceLoader;
import io.micronaut.core.util.StringUtils;

import java.lang.annotation.Annotation;
import java.util.*;

/**
 * Implementation of {@link ApplicationContextBuilder}.
 *
 * @author graemerocher
 * @since 1.0
 */
public class DefaultApplicationContextBuilder implements ApplicationContextBuilder, ApplicationContextConfiguration {
    private List<Object> singletons = new ArrayList<>();
    private List<String> environments = new ArrayList<>();
    private List<String> defaultEnvironments = new ArrayList<>();
    private List<String> packages = new ArrayList<>();
    private Map<String, Object> properties = new LinkedHashMap<>();
    private List<PropertySource> propertySources = new ArrayList<>();
    private Collection<String> configurationIncludes = new HashSet<>();
    private Collection<String> configurationExcludes = new HashSet<>();
    private Boolean deduceEnvironments = null;
    private ClassLoader classLoader = getClass().getClassLoader();
    private boolean envPropertySource = true;
    private List<String> envVarIncludes = new ArrayList<>();
    private List<String> envVarExcludes = new ArrayList<>();
    private String[] args = new String[0];
<<<<<<< HEAD
=======
    private Set<Class<? extends Annotation>> eagerInitAnnotated = new HashSet<>(3);
    private String[] overrideConfigLocations;
    private boolean banner = true;
    private ClassPathResourceLoader classPathResourceLoader;
    private boolean allowEmptyProviders = false;
    private Boolean bootstrapEnvironment = null;
>>>>>>> d668de9e

    /**
     * Default constructor.
     */
    protected DefaultApplicationContextBuilder() {
    }

    @Override
    public boolean isAllowEmptyProviders() {
        return allowEmptyProviders;
    }

    @NonNull
    @Override
    public ApplicationContextBuilder eagerInitAnnotated(Class<? extends Annotation>... annotations) {
        if (annotations != null) {
            eagerInitAnnotated.addAll(Arrays.asList(annotations));
        }
        return this;
    }

    @NonNull
    @Override
    public ApplicationContextBuilder overrideConfigLocations(String... configLocations) {
        overrideConfigLocations = configLocations;
        return this;
    }

    @Override
    public @Nullable  List<String> getOverrideConfigLocations() {
        return overrideConfigLocations == null ? null : Arrays.asList(overrideConfigLocations);
    }

    @Override
    public boolean isBannerEnabled() {
        return banner;
    }

    @Nullable
    @Override
    public Boolean isBootstrapEnvironmentEnabled() {
        return bootstrapEnvironment;
    }

    @Override
    public Set<Class<? extends Annotation>> getEagerInitAnnotated() {
        return Collections.unmodifiableSet(eagerInitAnnotated);
    }

    @Override
    public @NonNull ApplicationContextBuilder singletons(Object... beans) {
        if (beans != null) {
            singletons.addAll(Arrays.asList(beans));
        }
        return this;
    }

    @Override
    public @NonNull ClassPathResourceLoader getResourceLoader() {
        if (classPathResourceLoader == null) {
            if (classLoader != null) {
                classPathResourceLoader = ClassPathResourceLoader.defaultLoader(classLoader);
            } else {
                classPathResourceLoader = ClassPathResourceLoader.defaultLoader(getClass().getClassLoader());
            }
        }
        return classPathResourceLoader;
    }

    @NonNull
    @Override
    public ClassLoader getClassLoader() {
        return this.classLoader;
    }

    @Override
    public @NonNull ApplicationContextBuilder deduceEnvironment(@Nullable Boolean deduceEnvironments) {
        this.deduceEnvironments = deduceEnvironments;
        return this;
    }

    @Override
    public @NonNull ApplicationContextBuilder environments(@Nullable String... environments) {
        if (environments != null) {
            this.environments.addAll(Arrays.asList(environments));
        }
        return this;
    }

    @Override
    public @NonNull ApplicationContextBuilder defaultEnvironments(@Nullable String... environments) {
        if (environments != null) {
            this.defaultEnvironments.addAll(Arrays.asList(environments));
        }
        return this;
    }

    @Override
    public @NonNull ApplicationContextBuilder packages(@Nullable String... packages) {
        if (packages != null) {
            this.packages.addAll(Arrays.asList(packages));
        }
        return this;
    }

    @Override
    public @NonNull ApplicationContextBuilder properties(@Nullable Map<String, Object> properties) {
        if (properties != null) {
            this.properties.putAll(properties);
        }
        return this;
    }

    @Override
    public @NonNull ApplicationContextBuilder propertySources(@Nullable PropertySource... propertySources) {
        if (propertySources != null) {
            this.propertySources.addAll(Arrays.asList(propertySources));
        }
        return this;
    }

    @Override
    public @NonNull ApplicationContextBuilder environmentPropertySource(boolean environmentPropertySource) {
        this.envPropertySource = environmentPropertySource;
        return this;
    }

    @Override
    public @NonNull ApplicationContextBuilder environmentVariableIncludes(@Nullable String... environmentVariables) {
        if (environmentVariables != null) {
            this.envVarIncludes.addAll(Arrays.asList(environmentVariables));
        }
        return this;
    }

    @Override
    public @NonNull ApplicationContextBuilder environmentVariableExcludes(@Nullable String... environmentVariables) {
        if (environmentVariables != null) {
            this.envVarExcludes.addAll(Arrays.asList(environmentVariables));
        }
        return this;
    }

    @Override
    public Optional<Boolean> getDeduceEnvironments() {
        return Optional.ofNullable(deduceEnvironments);
    }

    @Override
    public @NonNull List<String> getEnvironments() {
        return environments;
    }

    @Override
    public @NonNull List<String> getDefaultEnvironments() {
        return defaultEnvironments;
    }

    @Override
    public boolean isEnvironmentPropertySource() {
        return envPropertySource;
    }

    @Override
    public @Nullable List<String> getEnvironmentVariableIncludes() {
        return envVarIncludes.isEmpty() ? null : envVarIncludes;
    }

    @Override
    public @Nullable List<String> getEnvironmentVariableExcludes() {
        return envVarExcludes.isEmpty() ? null : envVarExcludes;
    }

    @Override
    public @NonNull ApplicationContextBuilder mainClass(Class mainClass) {
        if (mainClass != null) {
            if (this.classLoader == null) {
                this.classLoader = mainClass.getClassLoader();
            }
            String name = mainClass.getPackage().getName();
            if (StringUtils.isNotEmpty(name)) {
                packages(name);
            }
        }
        return this;
    }

    @Override
    public @NonNull ApplicationContextBuilder classLoader(ClassLoader classLoader) {
        if (classLoader != null) {
            this.classLoader = classLoader;
        }
        return this;
    }

    @Override
<<<<<<< HEAD
    public @Nonnull ApplicationContextBuilder args(@Nullable String... args) {
=======
    public @NonNull ApplicationContextBuilder args(@Nullable String... args) {
>>>>>>> d668de9e
        if (args != null) {
            this.args = args;
        }
        return this;
    }

    @Override
<<<<<<< HEAD
    @SuppressWarnings("MagicNumber")
    public @Nonnull ApplicationContext build() {
        DefaultApplicationContext applicationContext = new DefaultApplicationContext(
            this
        );
=======
    public @NonNull ApplicationContextBuilder bootstrapEnvironment(boolean bootstrapEnv) {
        this.bootstrapEnvironment = bootstrapEnv;
        return this;
    }

    @Override
    @SuppressWarnings("MagicNumber")
    public @NonNull ApplicationContext build() {
        ApplicationContext applicationContext = newApplicationContext();
>>>>>>> d668de9e
        Environment environment = applicationContext.getEnvironment();
        if (!packages.isEmpty()) {
            for (String aPackage : packages) {
                environment.addPackage(aPackage);
            }
        }
        if (!properties.isEmpty()) {
            PropertySource contextProperties = PropertySource.of(PropertySource.CONTEXT, properties, SystemPropertiesPropertySource.POSITION + 100);
            environment.addPropertySource(contextProperties);
        }
        if (args.length > 0) {
            CommandLine commandLine = CommandLine.parse(args);
            environment.addPropertySource(new CommandLinePropertySource(commandLine));
        }
        if (!propertySources.isEmpty()) {
            for (PropertySource propertySource : propertySources) {
                environment.addPropertySource(propertySource);
            }
        }
        if (!singletons.isEmpty()) {
            for (Object singleton : singletons) {
                applicationContext.registerSingleton(singleton);
            }
        }

        if (!configurationIncludes.isEmpty()) {
            environment.addConfigurationIncludes(configurationIncludes.toArray(StringUtils.EMPTY_STRING_ARRAY));
        }
        if (!configurationExcludes.isEmpty()) {
            environment.addConfigurationExcludes(configurationExcludes.toArray(StringUtils.EMPTY_STRING_ARRAY));
        }

        return applicationContext;
    }

    /**
     * Creates the {@link ApplicationContext} instance.
     * @return The application context
     * @since 2.0
     */
    @NonNull
    protected ApplicationContext newApplicationContext() {
        return new DefaultApplicationContext(
                this
        );
    }

    /**
     * Allow customizing the configurations that will be loaded.
     *
     * @param configurations The configurations to include
     * @return This application
     */
    @Override
    public @NonNull ApplicationContextBuilder include(@Nullable String... configurations) {
        if (configurations != null) {
            this.configurationIncludes.addAll(Arrays.asList(configurations));
        }
        return this;
    }

    /**
     * Allow customizing the configurations that will be loaded.
     *
     * @param configurations The configurations to exclude
     * @return This application
     */
    @Override
    public @NonNull ApplicationContextBuilder exclude(@Nullable String... configurations) {
        if (configurations != null) {
            this.configurationExcludes.addAll(Arrays.asList(configurations));
        }
        return this;
    }

    @Override
    public @NonNull ApplicationContextBuilder banner(boolean isEnabled) {
        this.banner = isEnabled;
        return this;
    }

    @Override
    public @NonNull ApplicationContextBuilder allowEmptyProviders(boolean shouldAllow) {
        this.allowEmptyProviders = shouldAllow;
        return this;
    }
}<|MERGE_RESOLUTION|>--- conflicted
+++ resolved
@@ -15,11 +15,8 @@
  */
 package io.micronaut.context;
 
-<<<<<<< HEAD
-=======
 import io.micronaut.core.annotation.NonNull;
 import io.micronaut.core.annotation.Nullable;
->>>>>>> d668de9e
 import io.micronaut.context.env.CommandLinePropertySource;
 import io.micronaut.context.env.Environment;
 import io.micronaut.context.env.PropertySource;
@@ -52,15 +49,12 @@
     private List<String> envVarIncludes = new ArrayList<>();
     private List<String> envVarExcludes = new ArrayList<>();
     private String[] args = new String[0];
-<<<<<<< HEAD
-=======
     private Set<Class<? extends Annotation>> eagerInitAnnotated = new HashSet<>(3);
     private String[] overrideConfigLocations;
     private boolean banner = true;
     private ClassPathResourceLoader classPathResourceLoader;
     private boolean allowEmptyProviders = false;
     private Boolean bootstrapEnvironment = null;
->>>>>>> d668de9e
 
     /**
      * Default constructor.
@@ -257,11 +251,7 @@
     }
 
     @Override
-<<<<<<< HEAD
-    public @Nonnull ApplicationContextBuilder args(@Nullable String... args) {
-=======
     public @NonNull ApplicationContextBuilder args(@Nullable String... args) {
->>>>>>> d668de9e
         if (args != null) {
             this.args = args;
         }
@@ -269,13 +259,6 @@
     }
 
     @Override
-<<<<<<< HEAD
-    @SuppressWarnings("MagicNumber")
-    public @Nonnull ApplicationContext build() {
-        DefaultApplicationContext applicationContext = new DefaultApplicationContext(
-            this
-        );
-=======
     public @NonNull ApplicationContextBuilder bootstrapEnvironment(boolean bootstrapEnv) {
         this.bootstrapEnvironment = bootstrapEnv;
         return this;
@@ -285,7 +268,6 @@
     @SuppressWarnings("MagicNumber")
     public @NonNull ApplicationContext build() {
         ApplicationContext applicationContext = newApplicationContext();
->>>>>>> d668de9e
         Environment environment = applicationContext.getEnvironment();
         if (!packages.isEmpty()) {
             for (String aPackage : packages) {
