/*
 * Copyright 2017-2020 original authors
 *
 * Licensed under the Apache License, Version 2.0 (the "License");
 * you may not use this file except in compliance with the License.
 * You may obtain a copy of the License at
 *
 * https://www.apache.org/licenses/LICENSE-2.0
 *
 * Unless required by applicable law or agreed to in writing, software
 * distributed under the License is distributed on an "AS IS" BASIS,
 * WITHOUT WARRANTIES OR CONDITIONS OF ANY KIND, either express or implied.
 * See the License for the specific language governing permissions and
 * limitations under the License.
 */
package io.micronaut.context;

import io.micronaut.context.env.CommandLinePropertySource;
import io.micronaut.context.env.Environment;
import io.micronaut.context.env.PropertySource;
import io.micronaut.context.env.SystemPropertiesPropertySource;
import io.micronaut.core.annotation.NonNull;
import io.micronaut.core.annotation.Nullable;
import io.micronaut.core.cli.CommandLine;
import io.micronaut.core.io.scan.ClassPathResourceLoader;
import io.micronaut.core.io.service.SoftServiceLoader;
import io.micronaut.core.order.OrderUtil;
import io.micronaut.core.util.StringUtils;

import java.lang.annotation.Annotation;
import java.util.ArrayList;
import java.util.Arrays;
import java.util.Collection;
import java.util.Collections;
import java.util.HashSet;
import java.util.LinkedHashMap;
import java.util.List;
import java.util.Map;
import java.util.Optional;
import java.util.Set;

/**
 * Implementation of {@link ApplicationContextBuilder}.
 *
 * @author graemerocher
 * @since 1.0
 */
public class DefaultApplicationContextBuilder implements ApplicationContextBuilder, ApplicationContextConfiguration {
    private List<Object> singletons = new ArrayList<>();
    private List<String> environments = new ArrayList<>();
    private List<String> defaultEnvironments = new ArrayList<>();
    private List<String> packages = new ArrayList<>();
    private Map<String, Object> properties = new LinkedHashMap<>();
    private List<PropertySource> propertySources = new ArrayList<>();
    private Collection<String> configurationIncludes = new HashSet<>();
    private Collection<String> configurationExcludes = new HashSet<>();
    private Boolean deduceEnvironments = null;
    private ClassLoader classLoader = getClass().getClassLoader();
    private boolean envPropertySource = true;
    private List<String> envVarIncludes = new ArrayList<>();
    private List<String> envVarExcludes = new ArrayList<>();
    private String[] args = new String[0];
    private Set<Class<? extends Annotation>> eagerInitAnnotated = new HashSet<>(3);
    private String[] overrideConfigLocations;
    private boolean banner = true;
    private ClassPathResourceLoader classPathResourceLoader;
    private boolean allowEmptyProviders = false;
    private boolean strictConversionChecking = false;
    private Boolean bootstrapEnvironment = null;
    private boolean enableDefaultPropertySources = true;

    /**
     * Default constructor.
     */
    protected DefaultApplicationContextBuilder() {
        loadApplicationContextCustomizer(resolveClassLoader()).configure(this);
    }

    DefaultApplicationContextBuilder(ClassLoader classLoader) {
        loadApplicationContextCustomizer(classLoader).configure(this);
        this.classLoader = classLoader;
    }

    private ClassLoader resolveClassLoader() {
        final ClassLoader contextClassLoader = Thread.currentThread().getContextClassLoader();
        if (contextClassLoader != null) {
            return contextClassLoader;
        }
        return DefaultApplicationContextBuilder.class.getClassLoader();
    }

    @Override
    public boolean isAllowEmptyProviders() {
        return allowEmptyProviders;
    }

    @Override
<<<<<<< HEAD
    public boolean isStrictConversionChecking() {
        return strictConversionChecking;
=======
    @NonNull
    public ApplicationContextBuilder enableDefaultPropertySources(boolean areEnabled) {
        this.enableDefaultPropertySources = areEnabled;
        return this;
    }

    @Override
    public boolean isEnableDefaultPropertySources() {
        return enableDefaultPropertySources;
>>>>>>> cbcc42f7
    }

    @NonNull
    @Override
    public ApplicationContextBuilder eagerInitAnnotated(Class<? extends Annotation>... annotations) {
        if (annotations != null) {
            eagerInitAnnotated.addAll(Arrays.asList(annotations));
        }
        return this;
    }

    @NonNull
    @Override
    public ApplicationContextBuilder overrideConfigLocations(String... configLocations) {
        overrideConfigLocations = configLocations;
        return this;
    }

    @Override
    public @Nullable  List<String> getOverrideConfigLocations() {
        return overrideConfigLocations == null ? null : Arrays.asList(overrideConfigLocations);
    }

    @Override
    public boolean isBannerEnabled() {
        return banner;
    }

    @Nullable
    @Override
    public Boolean isBootstrapEnvironmentEnabled() {
        return bootstrapEnvironment;
    }

    @Override
    public Set<Class<? extends Annotation>> getEagerInitAnnotated() {
        return Collections.unmodifiableSet(eagerInitAnnotated);
    }

    @Override
    public @NonNull ApplicationContextBuilder singletons(Object... beans) {
        if (beans != null) {
            singletons.addAll(Arrays.asList(beans));
        }
        return this;
    }

    @Override
    public @NonNull ClassPathResourceLoader getResourceLoader() {
        if (classPathResourceLoader == null) {
            if (classLoader != null) {
                classPathResourceLoader = ClassPathResourceLoader.defaultLoader(classLoader);
            } else {
                classPathResourceLoader = ClassPathResourceLoader.defaultLoader(getClass().getClassLoader());
            }
        }
        return classPathResourceLoader;
    }

    @NonNull
    @Override
    public ClassLoader getClassLoader() {
        return this.classLoader;
    }

    @Override
    public @NonNull ApplicationContextBuilder deduceEnvironment(@Nullable Boolean deduceEnvironments) {
        this.deduceEnvironments = deduceEnvironments;
        return this;
    }

    @Override
    public @NonNull ApplicationContextBuilder environments(@Nullable String... environments) {
        if (environments != null) {
            this.environments.addAll(Arrays.asList(environments));
        }
        return this;
    }

    @Override
    public @NonNull ApplicationContextBuilder defaultEnvironments(@Nullable String... environments) {
        if (environments != null) {
            this.defaultEnvironments.addAll(Arrays.asList(environments));
        }
        return this;
    }

    @Override
    public @NonNull ApplicationContextBuilder packages(@Nullable String... packages) {
        if (packages != null) {
            this.packages.addAll(Arrays.asList(packages));
        }
        return this;
    }

    @Override
    public @NonNull ApplicationContextBuilder properties(@Nullable Map<String, Object> properties) {
        if (properties != null) {
            this.properties.putAll(properties);
        }
        return this;
    }

    @Override
    public @NonNull ApplicationContextBuilder propertySources(@Nullable PropertySource... propertySources) {
        if (propertySources != null) {
            this.propertySources.addAll(Arrays.asList(propertySources));
        }
        return this;
    }

    @Override
    public @NonNull ApplicationContextBuilder environmentPropertySource(boolean environmentPropertySource) {
        this.envPropertySource = environmentPropertySource;
        return this;
    }

    @Override
    public @NonNull ApplicationContextBuilder environmentVariableIncludes(@Nullable String... environmentVariables) {
        if (environmentVariables != null) {
            this.envVarIncludes.addAll(Arrays.asList(environmentVariables));
        }
        return this;
    }

    @Override
    public @NonNull ApplicationContextBuilder environmentVariableExcludes(@Nullable String... environmentVariables) {
        if (environmentVariables != null) {
            this.envVarExcludes.addAll(Arrays.asList(environmentVariables));
        }
        return this;
    }

    @Override
    public Optional<Boolean> getDeduceEnvironments() {
        return Optional.ofNullable(deduceEnvironments);
    }

    @Override
    public @NonNull List<String> getEnvironments() {
        return environments;
    }

    @Override
    public @NonNull List<String> getDefaultEnvironments() {
        return defaultEnvironments;
    }

    @Override
    public boolean isEnvironmentPropertySource() {
        return envPropertySource;
    }

    @Override
    public @Nullable List<String> getEnvironmentVariableIncludes() {
        return envVarIncludes.isEmpty() ? null : envVarIncludes;
    }

    @Override
    public @Nullable List<String> getEnvironmentVariableExcludes() {
        return envVarExcludes.isEmpty() ? null : envVarExcludes;
    }

    @Override
    public @NonNull ApplicationContextBuilder mainClass(Class mainClass) {
        if (mainClass != null) {
            if (this.classLoader == null) {
                this.classLoader = mainClass.getClassLoader();
            }
            String name = mainClass.getPackage().getName();
            if (StringUtils.isNotEmpty(name)) {
                packages(name);
            }
        }
        return this;
    }

    @Override
    public @NonNull ApplicationContextBuilder classLoader(ClassLoader classLoader) {
        if (classLoader != null) {
            this.classLoader = classLoader;
        }
        return this;
    }

    @Override
    public @NonNull ApplicationContextBuilder args(@Nullable String... args) {
        if (args != null) {
            this.args = args;
        }
        return this;
    }

    @Override
    public @NonNull ApplicationContextBuilder bootstrapEnvironment(boolean bootstrapEnv) {
        this.bootstrapEnvironment = bootstrapEnv;
        return this;
    }

    @Override
    @SuppressWarnings("MagicNumber")
    public @NonNull ApplicationContext build() {
        ApplicationContext applicationContext = newApplicationContext();
        Environment environment = applicationContext.getEnvironment();
        if (!packages.isEmpty()) {
            for (String aPackage : packages) {
                environment.addPackage(aPackage);
            }
        }
        if (!properties.isEmpty()) {
            PropertySource contextProperties = PropertySource.of(PropertySource.CONTEXT, properties, SystemPropertiesPropertySource.POSITION + 100);
            environment.addPropertySource(contextProperties);
        }
        if (args.length > 0) {
            CommandLine commandLine = CommandLine.parse(args);
            environment.addPropertySource(new CommandLinePropertySource(commandLine));
        }
        if (!propertySources.isEmpty()) {
            for (PropertySource propertySource : propertySources) {
                environment.addPropertySource(propertySource);
            }
        }
        if (!singletons.isEmpty()) {
            for (Object singleton : singletons) {
                applicationContext.registerSingleton(singleton);
            }
        }

        if (!configurationIncludes.isEmpty()) {
            environment.addConfigurationIncludes(configurationIncludes.toArray(StringUtils.EMPTY_STRING_ARRAY));
        }
        if (!configurationExcludes.isEmpty()) {
            environment.addConfigurationExcludes(configurationExcludes.toArray(StringUtils.EMPTY_STRING_ARRAY));
        }
        return applicationContext;
    }

    /**
     * Creates the {@link ApplicationContext} instance.
     * @return The application context
     * @since 2.0
     */
    @NonNull
    protected ApplicationContext newApplicationContext() {
        return new DefaultApplicationContext(
                this
        );
    }

    /**
     * Allow customizing the configurations that will be loaded.
     *
     * @param configurations The configurations to include
     * @return This application
     */
    @Override
    public @NonNull ApplicationContextBuilder include(@Nullable String... configurations) {
        if (configurations != null) {
            this.configurationIncludes.addAll(Arrays.asList(configurations));
        }
        return this;
    }

    /**
     * Allow customizing the configurations that will be loaded.
     *
     * @param configurations The configurations to exclude
     * @return This application
     */
    @Override
    public @NonNull ApplicationContextBuilder exclude(@Nullable String... configurations) {
        if (configurations != null) {
            this.configurationExcludes.addAll(Arrays.asList(configurations));
        }
        return this;
    }

    @Override
    public @NonNull ApplicationContextBuilder banner(boolean isEnabled) {
        this.banner = isEnabled;
        return this;
    }

    @Override
    public @NonNull ApplicationContextBuilder allowEmptyProviders(boolean shouldAllow) {
        this.allowEmptyProviders = shouldAllow;
        return this;
    }

    @Override
    public ApplicationContextBuilder strictConversionChecking(boolean strict) {
        this.strictConversionChecking = strict;
        return this;
    }

    /**
     * Returns a customizer which is the aggregation of all
     * customizers found on classpath via service loading.
     * @return an application customizer
     * @param classLoader The class loader to use
     */
    @NonNull
    private static ApplicationContextConfigurer loadApplicationContextCustomizer(@Nullable ClassLoader classLoader) {
        SoftServiceLoader<ApplicationContextConfigurer> loader = classLoader != null ? SoftServiceLoader.load(
                ApplicationContextConfigurer.class, classLoader
        ) : SoftServiceLoader.load(ApplicationContextConfigurer.class);
        List<ApplicationContextConfigurer> configurers = new ArrayList<>(10);
        loader.collectAll(configurers);
        if (configurers.isEmpty()) {
            return ApplicationContextConfigurer.NO_OP;
        }
        if (configurers.size() == 1) {
            return configurers.get(0);
        }
        OrderUtil.sort(configurers);
        return new ApplicationContextConfigurer() {

            @Override
            public void configure(ApplicationContextBuilder builder) {
                for (ApplicationContextConfigurer customizer : configurers) {
                    customizer.configure(builder);
                }
            }

        };
    }
}<|MERGE_RESOLUTION|>--- conflicted
+++ resolved
@@ -95,10 +95,10 @@
     }
 
     @Override
-<<<<<<< HEAD
     public boolean isStrictConversionChecking() {
         return strictConversionChecking;
-=======
+    }
+
     @NonNull
     public ApplicationContextBuilder enableDefaultPropertySources(boolean areEnabled) {
         this.enableDefaultPropertySources = areEnabled;
@@ -108,7 +108,6 @@
     @Override
     public boolean isEnableDefaultPropertySources() {
         return enableDefaultPropertySources;
->>>>>>> cbcc42f7
     }
 
     @NonNull
