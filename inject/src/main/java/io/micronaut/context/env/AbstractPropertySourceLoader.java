/*
 * Copyright 2017-2020 original authors
 *
 * Licensed under the Apache License, Version 2.0 (the "License");
 * you may not use this file except in compliance with the License.
 * You may obtain a copy of the License at
 *
 * https://www.apache.org/licenses/LICENSE-2.0
 *
 * Unless required by applicable law or agreed to in writing, software
 * distributed under the License is distributed on an "AS IS" BASIS,
 * WITHOUT WARRANTIES OR CONDITIONS OF ANY KIND, either express or implied.
 * See the License for the specific language governing permissions and
 * limitations under the License.
 */
package io.micronaut.context.env;

import io.micronaut.context.exceptions.ConfigurationException;
import io.micronaut.core.io.ResourceLoader;
import io.micronaut.core.order.Ordered;
import io.micronaut.core.util.Toggleable;
import org.slf4j.Logger;
import org.slf4j.LoggerFactory;
import org.slf4j.helpers.NOPLogger;

import java.io.IOException;
import java.io.InputStream;
import java.util.Collections;
import java.util.LinkedHashMap;
import java.util.Map;
import java.util.Optional;
import java.util.Set;

/**
 * An abstract implementation of the {@link PropertySourceLoader} interface.
 *
 * @author Graeme Rocher
 * @since 1.0
 */
public abstract class AbstractPropertySourceLoader implements PropertySourceLoader, Toggleable, Ordered {

    /**
     * Default position for the property source loader.
     */
    public static final int DEFAULT_POSITION = EnvironmentPropertySource.POSITION - 100;

<<<<<<< HEAD
    protected Logger log;
=======
    protected final Logger log;
>>>>>>> 8671f411

    protected AbstractPropertySourceLoader() {
        this(true);
    }

    protected AbstractPropertySourceLoader(boolean logEnabled) {
        log = logEnabled ? LoggerFactory.getLogger(getClass()) : NOPLogger.NOP_LOGGER;
    }

    @Override
    public int getOrder() {
        return DEFAULT_POSITION;
    }

    @Override
    public Optional<PropertySource> load(String resourceName, ResourceLoader resourceLoader) {
        return load(resourceLoader, resourceName, getOrder());
    }

    @Override
    public Optional<PropertySource> loadEnv(String resourceName, ResourceLoader resourceLoader, ActiveEnvironment activeEnvironment) {
        return load(resourceLoader, resourceName + "-" + activeEnvironment.getName(), this.getOrder() + 1 + activeEnvironment.getPriority());
    }

    private Optional<PropertySource> load(ResourceLoader resourceLoader, String fileName, int order) {
        if (isEnabled()) {
            Set<String> extensions = getExtensions();
            for (String ext : extensions) {
                String fileExt = fileName +  "." + ext;
                Map<String, Object> finalMap = loadProperties(resourceLoader, fileName, fileExt);

                if (!finalMap.isEmpty()) {
                    return Optional.of(createPropertySource(fileName, finalMap, order));
                }
            }
        }

        return Optional.empty();
    }

    /**
     *
     * @param name The name of the property source
     * @param map  The map
     * @param order The order of the property source
     * @return property source
     */
    protected MapPropertySource createPropertySource(String name, Map<String, Object> map, int order) {
        return new MapPropertySource(name, map) {
                            @Override
                            public int getOrder() {
                                return order;
                            }
                        };
    }

    private Map<String, Object> loadProperties(ResourceLoader resourceLoader, String qualifiedName, String fileName) {
        Optional<InputStream> config = readInput(resourceLoader, fileName);
        if (config.isPresent()) {
            log.debug("Found PropertySource for file name: {}", fileName);
            try (InputStream input = config.get()) {
                return read(qualifiedName, input);
            } catch (IOException e) {
                throw new ConfigurationException("I/O exception occurred reading [" + fileName + "]: " + e.getMessage(), e);
            }
        } else {
            log.debug("No PropertySource found for file name: {}", fileName);
        }
        return Collections.emptyMap();
    }

    @Override
    public Map<String, Object> read(String name, InputStream input) throws IOException {
        Map<String, Object> finalMap = new LinkedHashMap<>();
        processInput(name, input, finalMap);
        return finalMap;
    }

    /**
     * @param resourceLoader The resource loader
     * @param fileName       The file name
     * @return An input stream wrapped inside an {@link Optional}
     */
    protected Optional<InputStream> readInput(ResourceLoader resourceLoader, String fileName) {
        return resourceLoader.getResourceAsStream(fileName);
    }

    /**
     * @param name     The name
     * @param input    The input stream
     * @param finalMap The map with all the properties processed
     * @throws IOException If the input stream doesn't exist
     */
    protected abstract void processInput(String name, InputStream input, Map<String, Object> finalMap) throws IOException;

    /**
     * @param finalMap The map with all the properties processed
     * @param map      The map to process
     * @param prefix   The prefix for the keys
     */
    protected void processMap(Map<String, Object> finalMap, Map map, String prefix) {
        for (Object o : map.entrySet()) {
            Map.Entry entry = (Map.Entry) o;
            String key = entry.getKey().toString();
            Object value = entry.getValue();
            if (value instanceof Map && !((Map) value).isEmpty()) {
                processMap(finalMap, (Map) value, prefix + key + '.');
            } else {
                finalMap.put(prefix + key, value);
            }
        }
    }
}<|MERGE_RESOLUTION|>--- conflicted
+++ resolved
@@ -44,11 +44,7 @@
      */
     public static final int DEFAULT_POSITION = EnvironmentPropertySource.POSITION - 100;
 
-<<<<<<< HEAD
-    protected Logger log;
-=======
     protected final Logger log;
->>>>>>> 8671f411
 
     protected AbstractPropertySourceLoader() {
         this(true);
