--- conflicted
+++ resolved
@@ -167,12 +167,8 @@
         }
         this.isConfigurationProperties = hasStereotype(ConfigurationReader.class) || isIterable();
         this.addRequiredComponents(arguments);
-<<<<<<< HEAD
-        this.singleton = getAnnotationMetadata().hasDeclaredStereotype(Singleton.class);
+        this.singleton = getAnnotationMetadata().hasDeclaredStereotype(AnnotationUtil.SINGLETON);
         initContainerElement();
-=======
-        this.singleton = getAnnotationMetadata().hasDeclaredStereotype(AnnotationUtil.SINGLETON);
->>>>>>> a6c0bae9
     }
 
     /**
@@ -209,8 +205,7 @@
         }
         this.isConfigurationProperties = hasStereotype(ConfigurationReader.class) || isIterable();
         this.addRequiredComponents(arguments);
-<<<<<<< HEAD
-        this.singleton = getAnnotationMetadata().hasDeclaredStereotype(Singleton.class);
+        this.singleton = getAnnotationMetadata().hasDeclaredStereotype(AnnotationUtil.SINGLETON);
         initContainerElement();
     }
 
@@ -226,9 +221,6 @@
     @Override
     public Optional<Argument<?>> getContainerElement() {
         return Optional.ofNullable(this.containerElement);
-=======
-        this.singleton = getAnnotationMetadata().hasDeclaredStereotype(AnnotationUtil.SINGLETON);
->>>>>>> a6c0bae9
     }
 
     @Override
