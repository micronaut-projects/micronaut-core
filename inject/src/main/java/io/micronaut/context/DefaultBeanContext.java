/*
 * Copyright 2017-2022 original authors
 *
 * Licensed under the Apache License, Version 2.0 (the "License");
 * you may not use this file except in compliance with the License.
 * You may obtain a copy of the License at
 *
 * https://www.apache.org/licenses/LICENSE-2.0
 *
 * Unless required by applicable law or agreed to in writing, software
 * distributed under the License is distributed on an "AS IS" BASIS,
 * WITHOUT WARRANTIES OR CONDITIONS OF ANY KIND, either express or implied.
 * See the License for the specific language governing permissions and
 * limitations under the License.
 */
package io.micronaut.context;

import io.micronaut.context.annotation.ConfigurationReader;
import io.micronaut.context.annotation.Context;
import io.micronaut.context.annotation.DefaultImplementation;
import io.micronaut.context.annotation.Executable;
import io.micronaut.context.annotation.Infrastructure;
import io.micronaut.context.annotation.Parallel;
import io.micronaut.context.annotation.Primary;
import io.micronaut.context.annotation.Prototype;
import io.micronaut.context.annotation.Replaces;
import io.micronaut.context.annotation.Secondary;
import io.micronaut.context.env.PropertyPlaceholderResolver;
import io.micronaut.context.event.ApplicationEventListener;
import io.micronaut.context.event.ApplicationEventPublisher;
import io.micronaut.context.event.BeanCreatedEvent;
import io.micronaut.context.event.BeanCreatedEventListener;
import io.micronaut.context.event.BeanDestroyedEvent;
import io.micronaut.context.event.BeanDestroyedEventListener;
import io.micronaut.context.event.BeanInitializedEventListener;
import io.micronaut.context.event.BeanPreDestroyEvent;
import io.micronaut.context.event.BeanPreDestroyEventListener;
import io.micronaut.context.event.ShutdownEvent;
import io.micronaut.context.event.StartupEvent;
import io.micronaut.context.exceptions.BeanContextException;
import io.micronaut.context.exceptions.BeanCreationException;
import io.micronaut.context.exceptions.BeanDestructionException;
import io.micronaut.context.exceptions.BeanInstantiationException;
import io.micronaut.context.exceptions.DependencyInjectionException;
import io.micronaut.context.exceptions.DisabledBeanException;
import io.micronaut.context.exceptions.NoSuchBeanException;
import io.micronaut.context.exceptions.NonUniqueBeanException;
import io.micronaut.context.processor.AnnotationProcessor;
import io.micronaut.context.processor.ExecutableMethodProcessor;
import io.micronaut.context.scope.BeanCreationContext;
import io.micronaut.context.scope.CreatedBean;
import io.micronaut.context.scope.CustomScope;
import io.micronaut.context.scope.CustomScopeRegistry;
import io.micronaut.core.annotation.AnnotationMetadata;
import io.micronaut.core.annotation.AnnotationMetadataProvider;
import io.micronaut.core.annotation.AnnotationMetadataResolver;
import io.micronaut.core.annotation.AnnotationUtil;
import io.micronaut.core.annotation.AnnotationValue;
import io.micronaut.core.annotation.Indexes;
import io.micronaut.core.annotation.Internal;
import io.micronaut.core.annotation.NonNull;
import io.micronaut.core.annotation.Nullable;
import io.micronaut.core.annotation.Order;
import io.micronaut.core.annotation.UsedByGeneratedCode;
import io.micronaut.core.convert.ConversionService;
import io.micronaut.core.convert.TypeConverter;
import io.micronaut.core.convert.TypeConverterRegistrar;
import io.micronaut.core.convert.value.MutableConvertibleValues;
import io.micronaut.core.io.ResourceLoader;
import io.micronaut.core.io.scan.ClassPathResourceLoader;
import io.micronaut.core.io.service.SoftServiceLoader;
import io.micronaut.core.naming.Named;
import io.micronaut.core.order.OrderUtil;
import io.micronaut.core.order.Ordered;
import io.micronaut.core.reflect.ClassUtils;
import io.micronaut.core.type.Argument;
import io.micronaut.core.type.ReturnType;
import io.micronaut.core.util.ArgumentUtils;
import io.micronaut.core.util.ArrayUtils;
import io.micronaut.core.util.CollectionUtils;
import io.micronaut.core.util.StreamUtils;
import io.micronaut.core.util.StringUtils;
import io.micronaut.core.util.clhm.ConcurrentLinkedHashMap;
import io.micronaut.core.value.PropertyResolver;
import io.micronaut.core.value.ValueResolver;
import io.micronaut.inject.AdvisedBeanType;
import io.micronaut.inject.BeanConfiguration;
import io.micronaut.inject.BeanDefinition;
import io.micronaut.inject.BeanDefinitionMethodReference;
import io.micronaut.inject.BeanDefinitionReference;
import io.micronaut.inject.BeanFactory;
import io.micronaut.inject.BeanIdentifier;
import io.micronaut.inject.BeanType;
import io.micronaut.inject.ConstructorInjectionPoint;
import io.micronaut.inject.DisposableBeanDefinition;
import io.micronaut.inject.ExecutableMethod;
import io.micronaut.inject.InitializingBeanDefinition;
import io.micronaut.inject.InjectionPoint;
import io.micronaut.inject.MethodExecutionHandle;
import io.micronaut.inject.ParametrizedBeanFactory;
import io.micronaut.inject.ProxyBeanDefinition;
import io.micronaut.inject.ValidatedBeanDefinition;
import io.micronaut.inject.qualifiers.AnyQualifier;
import io.micronaut.inject.qualifiers.Qualified;
import io.micronaut.inject.qualifiers.Qualifiers;
import io.micronaut.inject.validation.BeanDefinitionValidator;
import jakarta.inject.Singleton;
import org.jetbrains.annotations.NotNull;
import org.slf4j.Logger;
import org.slf4j.LoggerFactory;

import java.lang.annotation.Annotation;
import java.lang.reflect.Method;
import java.util.ArrayList;
import java.util.Arrays;
import java.util.Collection;
import java.util.Collections;
import java.util.Comparator;
import java.util.EventListener;
import java.util.HashMap;
import java.util.HashSet;
import java.util.Iterator;
import java.util.LinkedHashMap;
import java.util.List;
import java.util.Map;
import java.util.Objects;
import java.util.Optional;
import java.util.Set;
import java.util.concurrent.ConcurrentHashMap;
import java.util.concurrent.ConcurrentLinkedQueue;
import java.util.concurrent.ForkJoinPool;
import java.util.concurrent.Future;
import java.util.concurrent.atomic.AtomicBoolean;
import java.util.function.Consumer;
import java.util.function.Function;
import java.util.function.Predicate;
import java.util.stream.Collectors;
import java.util.stream.Stream;

/**
 * The default context implementations.
 *
 * @author Graeme Rocher
 * @since 1.0
 */
@SuppressWarnings("MagicNumber")
public class DefaultBeanContext implements InitializableBeanContext {

    protected static final Logger LOG = LoggerFactory.getLogger(DefaultBeanContext.class);
    protected static final Logger LOG_LIFECYCLE = LoggerFactory.getLogger(DefaultBeanContext.class.getPackage().getName() + ".lifecycle");
    @SuppressWarnings("rawtypes")
    private static final Qualifier PROXY_TARGET_QUALIFIER = new Qualifier<Object>() {
        @SuppressWarnings("rawtypes")
        @Override
        public <BT extends BeanType<Object>> Stream<BT> reduce(Class<Object> beanType, Stream<BT> candidates) {
            return candidates.filter(bt -> {
                if (bt instanceof BeanDefinitionDelegate) {
                    return !(((BeanDefinitionDelegate) bt).getDelegate() instanceof ProxyBeanDefinition);
                } else {
                    return !(bt instanceof ProxyBeanDefinition);
                }
            });
        }
    };
    private static final String SCOPED_PROXY_ANN = "io.micronaut.runtime.context.scope.ScopedProxy";
    private static final String INTRODUCTION_TYPE = "io.micronaut.aop.Introduction";
    private static final String ADAPTER_TYPE = "io.micronaut.aop.Adapter";
    private static final String NAMED_MEMBER = "named";
    private static final String PARALLEL_TYPE = Parallel.class.getName();
    private static final String INDEXES_TYPE = Indexes.class.getName();
    private static final String REPLACES_ANN = Replaces.class.getName();
    private static final Comparator<BeanRegistration<?>> BEAN_REGISTRATION_COMPARATOR = (o1, o2) -> {
        int order1 = OrderUtil.getOrder(o1.getBeanDefinition(), o1.getBean());
        int order2 = OrderUtil.getOrder(o2.getBeanDefinition(), o2.getBean());
        return Integer.compare(order1, order2);
    };

    protected final AtomicBoolean running = new AtomicBoolean(false);
    protected final AtomicBoolean initializing = new AtomicBoolean(false);
    protected final AtomicBoolean terminating = new AtomicBoolean(false);

    final Map<BeanIdentifier, BeanRegistration<?>> singlesInCreation = new ConcurrentHashMap<>(5);
    Set<Map.Entry<Class, List<BeanInitializedEventListener>>> beanInitializedEventListeners;

    private final SingletonScope singletonScope = new SingletonScope(this);

    private final BeanContextConfiguration beanContextConfiguration;
    private final Collection<BeanDefinitionReference> beanDefinitionsClasses = new ConcurrentLinkedQueue<>();
    private final Map<String, BeanConfiguration> beanConfigurations = new HashMap<>(10);
    private final Map<BeanKey, Boolean> containsBeanCache = new ConcurrentHashMap<>(30);
    private final Map<CharSequence, Object> attributes = Collections.synchronizedMap(new HashMap<>(5));

    private final Map<BeanKey, Collection> singletonBeanRegistrations = new ConcurrentHashMap<>(50);

    private final Map<BeanCandidateKey, Optional<BeanDefinition>> beanConcreteCandidateCache =
            new ConcurrentLinkedHashMap.Builder<BeanCandidateKey, Optional<BeanDefinition>>().maximumWeightedCapacity(30).build();

    private final Map<Argument, Collection<BeanDefinition>> beanCandidateCache = new ConcurrentLinkedHashMap.Builder<Argument, Collection<BeanDefinition>>().maximumWeightedCapacity(30).build();

    private final Map<Class, Collection<BeanDefinitionReference>> beanIndex = new ConcurrentHashMap<>(12);

    private final ClassLoader classLoader;
    private final Set<Class> thisInterfaces = CollectionUtils.setOf(
            BeanDefinitionRegistry.class,
            BeanContext.class,
            AnnotationMetadataResolver.class,
            BeanLocator.class,
            ExecutionHandleLocator.class,
            ApplicationContext.class,
            PropertyResolver.class,
            ValueResolver.class,
            PropertyPlaceholderResolver.class
    );
    private final Set<Class> indexedTypes = CollectionUtils.setOf(
            ResourceLoader.class,
            TypeConverter.class,
            TypeConverterRegistrar.class,
            ApplicationEventListener.class,
            BeanCreatedEventListener.class,
            BeanInitializedEventListener.class
    );
    private final CustomScopeRegistry customScopeRegistry;
    private final String[] eagerInitStereotypes;
    private final boolean eagerInitStereotypesPresent;
    private final boolean eagerInitSingletons;
    private Set<Map.Entry<Class<?>, List<BeanCreatedEventListener<?>>>> beanCreationEventListeners;
    private BeanDefinitionValidator beanValidator;
    private List<BeanDefinitionReference> beanDefinitionReferences;
    private List<BeanConfiguration> beanConfigurationsList;

    /**
     * Construct a new bean context using the same classloader that loaded this DefaultBeanContext class.
     */
    public DefaultBeanContext() {
        this(BeanContext.class.getClassLoader());
    }

    /**
     * Construct a new bean context with the given class loader.
     *
     * @param classLoader The class loader
     */
    public DefaultBeanContext(@NonNull ClassLoader classLoader) {
        this(new BeanContextConfiguration() {
            @NonNull
            @Override
            public ClassLoader getClassLoader() {
                ArgumentUtils.requireNonNull("classLoader", classLoader);
                return classLoader;
            }
        });
    }

    /**
     * Construct a new bean context with the given class loader.
     *
     * @param resourceLoader The resource loader
     */
    public DefaultBeanContext(@NonNull ClassPathResourceLoader resourceLoader) {
        this(new BeanContextConfiguration() {
            @NonNull
            @Override
            public ClassLoader getClassLoader() {
                ArgumentUtils.requireNonNull("resourceLoader", resourceLoader);
                return resourceLoader.getClassLoader();
            }
        });
    }

    /**
     * Creates a new bean context with the given configuration.
     *
     * @param contextConfiguration The context configuration
     */
    public DefaultBeanContext(@NonNull BeanContextConfiguration contextConfiguration) {
        ArgumentUtils.requireNonNull("contextConfiguration", contextConfiguration);
        // enable classloader logging
        System.setProperty(ClassUtils.PROPERTY_MICRONAUT_CLASSLOADER_LOGGING, "true");
        this.classLoader = contextConfiguration.getClassLoader();
        this.customScopeRegistry = Objects.requireNonNull(createCustomScopeRegistry(), "Scope registry cannot be null");
        Set<Class<? extends Annotation>> eagerInitAnnotated = contextConfiguration.getEagerInitAnnotated();
        List<String> eagerInitStereotypes = new ArrayList<>(eagerInitAnnotated.size());
        for (Class<? extends Annotation> ann : eagerInitAnnotated) {
            eagerInitStereotypes.add(ann.getName());
        }
        this.eagerInitStereotypes = eagerInitStereotypes.toArray(new String[0]);
        this.eagerInitStereotypesPresent = !eagerInitStereotypes.isEmpty();
        this.eagerInitSingletons = eagerInitStereotypesPresent && (eagerInitStereotypes.contains(AnnotationUtil.SINGLETON) || eagerInitStereotypes.contains(Singleton.class.getName()));
        this.beanContextConfiguration = contextConfiguration;
    }

    /**
     * Allows customizing the custom scope registry.
     *
     * @return The custom scope registry to use.
     * @since 3.0.0
     */
    @NonNull
    protected CustomScopeRegistry createCustomScopeRegistry() {
        return new DefaultCustomScopeRegistry(this);
    }

    /**
     * @return The custom scope registry
     */
    @Internal
    @NonNull
    CustomScopeRegistry getCustomScopeRegistry() {
        return customScopeRegistry;
    }

    @Override
    public boolean isRunning() {
        return running.get() && !initializing.get();
    }

    /**
     * The start method will read all bean definition classes found on the classpath and initialize any pre-required
     * state.
     */
    @Override
    public synchronized BeanContext start() {
        if (!isRunning()) {

            if (initializing.compareAndSet(false, true)) {
                if (LOG.isDebugEnabled()) {
                    LOG.debug("Starting BeanContext");
                }
                finalizeConfiguration();
                if (LOG.isDebugEnabled()) {
                    String activeConfigurations = beanConfigurations
                            .values()
                            .stream()
                            .filter(config -> config.isEnabled(this))
                            .map(BeanConfiguration::getName)
                            .collect(Collectors.joining(","));
                    if (StringUtils.isNotEmpty(activeConfigurations)) {
                        LOG.debug("Loaded active configurations: {}", activeConfigurations);
                    }
                }
                if (LOG.isDebugEnabled()) {
                    LOG.debug("BeanContext Started.");
                }
                publishEvent(new StartupEvent(this));
            }
            running.set(true);
            initializing.set(false);
        }
        return this;
    }


    /**
     * The close method will shut down the context calling {@link jakarta.annotation.PreDestroy} hooks on loaded
     * singletons.
     */
    @Override
    public synchronized BeanContext stop() {
        if (terminating.compareAndSet(false, true)) {
            if (LOG.isDebugEnabled()) {
                LOG.debug("Stopping BeanContext");
            }
            publishEvent(new ShutdownEvent(this));
            attributes.clear();

            // need to sort registered singletons so that beans with that require other beans appear first
            List<BeanRegistration> objects = topologicalSort(singletonScope.getBeanRegistrations());

            Map<Boolean, List<BeanRegistration>> result = objects.stream().collect(Collectors.groupingBy(br -> br.bean != null
                    && (br.bean instanceof BeanPreDestroyEventListener || br.bean instanceof BeanDestroyedEventListener)));

            List<BeanRegistration> listeners = result.get(true);
            if (listeners != null) {
                // destroy all bean destroy listeners at the end
                objects.clear();
                objects.addAll(result.get(false));
                objects.addAll(listeners);
            }

            Set<Integer> processed = new HashSet<>();
            for (BeanRegistration beanRegistration : objects) {
                Object bean = beanRegistration.bean;
                int sysId = System.identityHashCode(bean);
                if (processed.contains(sysId)) {
                    continue;
                }

                if (LOG_LIFECYCLE.isDebugEnabled()) {
                    LOG_LIFECYCLE.debug("Destroying bean [{}] with identifier [{}]", bean, beanRegistration.identifier);
                }

                processed.add(sysId);
                try {
                    destroyBean(beanRegistration);
                } catch (BeanDestructionException e) {
                    if (LOG.isErrorEnabled()) {
                        LOG.error(e.getMessage(), e);
                    }
                }
            }

            singletonBeanRegistrations.clear();
            beanConcreteCandidateCache.clear();
            beanCandidateCache.clear();
            containsBeanCache.clear();
            beanConfigurations.clear();
            singletonScope.clear();
            beanInitializedEventListeners = null;
            beanCreationEventListeners = null;

            terminating.set(false);
            running.set(false);
        }
        return this;
    }

    @Override
    @NonNull
    public AnnotationMetadata resolveMetadata(Class<?> type) {
        if (type == null) {
            return AnnotationMetadata.EMPTY_METADATA;
        }
        return findBeanDefinition(Argument.of(type), null, false)
                .map(AnnotationMetadataProvider::getAnnotationMetadata)
                .orElse(AnnotationMetadata.EMPTY_METADATA);
    }

    @Override
    public <T> Optional<T> refreshBean(@Nullable BeanIdentifier identifier) {
        if (identifier == null) {
            return Optional.empty();
        }
        BeanRegistration<T> beanRegistration = singletonScope.findBeanRegistration(identifier);
        if (beanRegistration != null) {
            refreshBean(beanRegistration);
            return Optional.of(beanRegistration.bean);
        }
        return Optional.empty();
    }

    @Override
    public <T> void refreshBean(@NonNull BeanRegistration<T> beanRegistration) {
        Objects.requireNonNull(beanRegistration, "BeanRegistration cannot be null");
        if (beanRegistration.bean != null) {
            beanRegistration.definition().inject(this, beanRegistration.bean);
        }
    }

    @SuppressWarnings("unchecked")
    @Override
    public Collection<BeanRegistration<?>> getActiveBeanRegistrations(Qualifier<?> qualifier) {
        if (qualifier == null) {
            return Collections.emptyList();
        }
        return singletonScope.getBeanRegistrations(qualifier);
    }

    @SuppressWarnings("unchecked")
    @Override
    public <T> Collection<BeanRegistration<T>> getActiveBeanRegistrations(Class<T> beanType) {
        if (beanType == null) {
            return Collections.emptyList();
        }
        return singletonScope.getBeanRegistrations(beanType);
    }

    @Override
    public <T> Collection<BeanRegistration<T>> getBeanRegistrations(Class<T> beanType) {
        if (beanType == null) {
            return Collections.emptyList();
        }
        return getBeanRegistrations(null, Argument.of(beanType), null);
    }

    @Override
    public <T> BeanRegistration<T> getBeanRegistration(Class<T> beanType, Qualifier<T> qualifier) {
        return getBeanRegistration(null, Argument.of(beanType), qualifier);
    }

    @Override
    public <T> Collection<BeanRegistration<T>> getBeanRegistrations(Class<T> beanType, Qualifier<T> qualifier) {
        if (beanType == null) {
            return Collections.emptyList();
        }
        return getBeanRegistrations(null, Argument.of(beanType), null);
    }

    @Override
    public <T> Collection<BeanRegistration<T>> getBeanRegistrations(Argument<T> beanType, Qualifier<T> qualifier) {
        return getBeanRegistrations(
                null,
                Objects.requireNonNull(beanType, "Bean type cannot be null"),
                qualifier
        );
    }

    @Override
    public <T> BeanRegistration<T> getBeanRegistration(Argument<T> beanType, Qualifier<T> qualifier) {
        return getBeanRegistration(
                null,
                Objects.requireNonNull(beanType, "Bean type cannot be null"),
                qualifier
        );
    }

    @Override
    public <T> Optional<BeanRegistration<T>> findBeanRegistration(T bean) {
        if (bean == null) {
            return Optional.empty();
        }
        BeanRegistration<T> beanRegistration = singletonScope.findBeanRegistration(bean);
        if (beanRegistration != null) {
            return Optional.of(beanRegistration);
        }
        return customScopeRegistry.findBeanRegistration(bean);
    }

    @Override
    public <T, R> Optional<MethodExecutionHandle<T, R>> findExecutionHandle(Class<T> beanType, String method, Class... arguments) {
        return findExecutionHandle(beanType, null, method, arguments);
    }

    @Override
    public MethodExecutionHandle<?, Object> createExecutionHandle(BeanDefinition<? extends Object> beanDefinition, ExecutableMethod<Object, ?> method) {
        return new MethodExecutionHandle<Object, Object>() {

            private Object target;

            @NonNull
            @Override
            public AnnotationMetadata getAnnotationMetadata() {
                return method.getAnnotationMetadata();
            }

            @Override
            public Object getTarget() {
                Object target = this.target;
                if (target == null) {
                    synchronized (this) { // double check
                        target = this.target;
                        if (target == null) {
                            target = getBean(beanDefinition);
                            this.target = target;
                        }
                    }
                }
                return target;
            }

            @Override
            public Class getDeclaringType() {
                return beanDefinition.getBeanType();
            }

            @Override
            public String getMethodName() {
                return method.getMethodName();
            }

            @Override
            public Argument[] getArguments() {
                return method.getArguments();
            }

            @Override
            public Method getTargetMethod() {
                return method.getTargetMethod();
            }

            @Override
            public ReturnType getReturnType() {
                return method.getReturnType();
            }

            @Override
            public Object invoke(Object... arguments) {
                return method.invoke(getTarget(), arguments);
            }

            @NonNull
            @Override
            public ExecutableMethod<?, Object> getExecutableMethod() {
                return (ExecutableMethod<?, Object>) method;
            }
        };
    }

    @SuppressWarnings("unchecked")
    @Override
    public <T, R> Optional<MethodExecutionHandle<T, R>> findExecutionHandle(Class<T> beanType, Qualifier<?> qualifier, String method, Class... arguments) {
        Optional<? extends BeanDefinition<?>> foundBean = findBeanDefinition(beanType, (Qualifier) qualifier);
        if (foundBean.isPresent()) {
            BeanDefinition<?> beanDefinition = foundBean.get();
            Optional<? extends ExecutableMethod<?, Object>> foundMethod = beanDefinition.findMethod(method, arguments);
            if (foundMethod.isPresent()) {
                return foundMethod.map((ExecutableMethod executableMethod) ->
                        new BeanExecutionHandle(this, beanType, qualifier, executableMethod)
                );
            } else {
                return beanDefinition.findPossibleMethods(method)
                        .findFirst()
                        .filter(m -> {
                            Class[] argTypes = m.getArgumentTypes();
                            if (argTypes.length == arguments.length) {
                                for (int i = 0; i < argTypes.length; i++) {
                                    if (!arguments[i].isAssignableFrom(argTypes[i])) {
                                        return false;
                                    }
                                }
                                return true;
                            }
                            return false;
                        })
                        .map((ExecutableMethod executableMethod) -> new BeanExecutionHandle(this, beanType, qualifier, executableMethod));
            }
        }
        return Optional.empty();
    }

    @Override
    public <T, R> Optional<ExecutableMethod<T, R>> findExecutableMethod(Class<T> beanType, String method, Class[] arguments) {
        if (beanType != null) {
            Collection<BeanDefinition<T>> definitions = getBeanDefinitions(beanType);
            if (!definitions.isEmpty()) {
                BeanDefinition<T> beanDefinition = definitions.iterator().next();
                Optional<ExecutableMethod<T, R>> foundMethod = beanDefinition.findMethod(method, arguments);
                if (foundMethod.isPresent()) {
                    return foundMethod;
                } else {
                    return beanDefinition.<R>findPossibleMethods(method)
                            .findFirst();
                }
            }
        }
        return Optional.empty();
    }

    @SuppressWarnings("unchecked")
    @Override
    public <T, R> Optional<MethodExecutionHandle<T, R>> findExecutionHandle(T bean, String method, Class[] arguments) {
        if (bean != null) {
            Optional<? extends BeanDefinition<?>> foundBean = findBeanDefinition(bean.getClass());
            if (foundBean.isPresent()) {
                BeanDefinition<?> beanDefinition = foundBean.get();
                Optional<? extends ExecutableMethod<?, Object>> foundMethod = beanDefinition.findMethod(method, arguments);
                if (foundMethod.isPresent()) {
                    return foundMethod.map((ExecutableMethod executableMethod) -> new ObjectExecutionHandle<>(bean, executableMethod));
                } else {
                    return beanDefinition.findPossibleMethods(method)
                            .findFirst()
                            .map((ExecutableMethod executableMethod) -> new ObjectExecutionHandle<>(bean, executableMethod));
                }
            }
        }
        return Optional.empty();
    }

    @Override
    public <T> BeanContext registerSingleton(@NonNull Class<T> type, @NonNull T singleton, Qualifier<T> qualifier, boolean inject) {
        purgeCacheForBeanInstance(singleton);

        BeanDefinition<T> beanDefinition;
        if (inject && running.get()) {
            // Bean cannot be injected before the start of the context
            beanDefinition = findBeanDefinition(type, qualifier).orElse(null);
            if (beanDefinition == null) {
                // Purge cache miss
                beanCandidateCache.entrySet().removeIf(entry -> entry.getKey().isInstance(singleton));
                beanConcreteCandidateCache.entrySet().removeIf(entry -> entry.getKey().beanType.isInstance(singleton));
            }
        } else {
            beanDefinition = null;
        }
        if (beanDefinition != null && beanDefinition.getBeanType().isInstance(singleton)) {
            try (BeanResolutionContext context = newResolutionContext(beanDefinition, null)) {
                doInject(context, singleton, beanDefinition);
                singletonScope.registerSingletonBean(beanDefinition, qualifier, singleton, Collections.emptyList());
            }
        } else {
            NoInjectionBeanDefinition<T> dynamicRegistration = new NoInjectionBeanDefinition<>(singleton.getClass(), qualifier);
            if (qualifier instanceof Named) {
                final BeanDefinitionDelegate<T> delegate = BeanDefinitionDelegate.create(dynamicRegistration);
                delegate.put(BeanDefinition.NAMED_ATTRIBUTE, ((Named) qualifier).getName());
                beanDefinition = delegate;
            } else {
                beanDefinition = dynamicRegistration;
            }
            beanDefinitionsClasses.add(dynamicRegistration);
            singletonScope.registerSingletonBean(dynamicRegistration, qualifier, singleton, Collections.emptyList());

            for (Class indexedType : indexedTypes) {
                if (indexedType == type || indexedType.isAssignableFrom(type)) {
                    final Collection<BeanDefinitionReference> indexed = resolveTypeIndex(indexedType);
                    BeanDefinition<T> finalBeanDefinition = beanDefinition;
                    indexed.add(new AbstractBeanDefinitionReference(type.getName(), type.getName()) {
                        @Override
                        protected Class<? extends BeanDefinition<?>> getBeanDefinitionType() {
                            return (Class<? extends BeanDefinition<?>>) finalBeanDefinition.getClass();
                        }

                        @Override
                        public BeanDefinition load() {
                            return finalBeanDefinition;
                        }

                        @Override
                        public Class getBeanType() {
                            return type;
                        }
                    });
                    break;
                }
            }
        }
        return this;
    }

    private <T> void purgeCacheForBeanInstance(T singleton) {
        beanCandidateCache.entrySet().removeIf(entry -> entry.getKey().isInstance(singleton));
        beanConcreteCandidateCache.entrySet().removeIf(entry -> entry.getKey().beanType.isInstance(singleton));
        singletonBeanRegistrations.entrySet().removeIf(entry -> entry.getKey().beanType.isInstance(singleton));
        containsBeanCache.entrySet().removeIf(entry -> entry.getKey().beanType.isInstance(singleton));
    }

    @NonNull
    final BeanResolutionContext newResolutionContext(BeanDefinition<?> beanDefinition, @Nullable BeanResolutionContext currentContext) {
        if (currentContext == null) {
            return new SingletonBeanResolutionContext(beanDefinition);
        } else {
            return currentContext;
        }
    }

    @Override
    public ClassLoader getClassLoader() {
        return classLoader;
    }

    @Override
    public BeanDefinitionValidator getBeanValidator() {
        if (beanValidator == null) {
            this.beanValidator = findBean(BeanDefinitionValidator.class).orElse(BeanDefinitionValidator.DEFAULT);
        }
        return beanValidator;
    }

    @Override
    public Optional<BeanConfiguration> findBeanConfiguration(String configurationName) {
        BeanConfiguration configuration = this.beanConfigurations.get(configurationName);
        if (configuration != null) {
            return Optional.of(configuration);
        } else {
            return Optional.empty();
        }
    }

    @Override
    public <T> BeanDefinition<T> getBeanDefinition(Argument<T> beanType, Qualifier<T> qualifier) {
        return findBeanDefinition(beanType, qualifier)
                .orElseThrow(() -> new NoSuchBeanException(beanType, qualifier));
    }

    @Override
    public <T> Optional<BeanDefinition<T>> findBeanDefinition(Argument<T> beanType, Qualifier<T> qualifier) {
        BeanDefinition<T> beanDefinition = singletonScope.findCachedSingletonBeanDefinition(beanType, qualifier);
        if (beanDefinition != null) {
            return Optional.of(beanDefinition);
        }
        return findConcreteCandidate(null, beanType, qualifier, true);
    }

    private <T> Optional<BeanDefinition<T>> findBeanDefinition(Argument<T> beanType, Qualifier<T> qualifier, boolean throwNonUnique) {
        return findConcreteCandidate(null, beanType, qualifier, throwNonUnique);
    }

    @Override
    public <T> Optional<BeanDefinition<T>> findBeanDefinition(Class<T> beanType, Qualifier<T> qualifier) {
        return findBeanDefinition(Argument.of(beanType), qualifier);
    }

    @Override
    public <T> Collection<BeanDefinition<T>> getBeanDefinitions(Class<T> beanType) {
        return getBeanDefinitions(Argument.of(beanType));
    }

    @Override
    public <T> Collection<BeanDefinition<T>> getBeanDefinitions(Argument<T> beanType) {
        Objects.requireNonNull(beanType, "Bean type cannot be null");
        Collection<BeanDefinition<T>> candidates = findBeanCandidatesInternal(null, beanType);
        return Collections.unmodifiableCollection(candidates);
    }

    @Override
    public <T> Collection<BeanDefinition<T>> getBeanDefinitions(Class<T> beanType, Qualifier<T> qualifier) {
        Objects.requireNonNull(beanType, "Bean type cannot be null");
        return getBeanDefinitions(Argument.of(beanType), qualifier);
    }

    @Override
    public <T> Collection<BeanDefinition<T>> getBeanDefinitions(Argument<T> beanType, Qualifier<T> qualifier) {
        Objects.requireNonNull(beanType, "Bean type cannot be null");
        Collection<BeanDefinition<T>> candidates = findBeanCandidatesInternal(null, beanType);
        if (qualifier != null) {
            candidates = qualifier.reduce(beanType.getType(), new ArrayList<>(candidates).stream()).collect(Collectors.toList());
        }
        return Collections.unmodifiableCollection(candidates);
    }

    @Override
    public <T> boolean containsBean(@NonNull Class<T> beanType, Qualifier<T> qualifier) {
        return containsBean(Argument.of(beanType), qualifier);
    }

    @Override
    public <T> boolean containsBean(Argument<T> beanType, Qualifier<T> qualifier) {
        ArgumentUtils.requireNonNull("beanType", beanType);
        BeanKey<T> beanKey = new BeanKey<>(beanType, qualifier);
        if (containsBeanCache.containsKey(beanKey)) {
            return containsBeanCache.get(beanKey);
        } else {
            boolean result = singletonScope.containsBean(beanType, qualifier) ||
                    isCandidatePresent(beanKey.beanType, qualifier);

            containsBeanCache.put(beanKey, result);
            return result;
        }
    }

    @NonNull
    @Override
    public <T> T getBean(@NonNull Class<T> beanType, @Nullable Qualifier<T> qualifier) {
        Objects.requireNonNull(beanType, "Bean type cannot be null");
        return getBean(Argument.of(beanType), qualifier);
    }

    @NonNull
    @Override
    public <T> T getBean(@NonNull Class<T> beanType) {
        Objects.requireNonNull(beanType, "Bean type cannot be null");
        return getBean(Argument.of(beanType), null);
    }

    @NonNull
    @Override
    public <T> T getBean(@NonNull Argument<T> beanType, @Nullable Qualifier<T> qualifier) {
        Objects.requireNonNull(beanType, "Bean type cannot be null");
        try {
            return getBean(null, beanType, qualifier);
        } catch (DisabledBeanException e) {
            if (AbstractBeanContextConditional.LOG.isDebugEnabled()) {
                AbstractBeanContextConditional.LOG.debug("Bean of type [{}] disabled for reason: {}", beanType.getSimpleName(), e.getMessage());
            }
            throw new NoSuchBeanException(beanType, qualifier);
        }
    }

    @Override
    public <T> Optional<T> findBean(Class<T> beanType, Qualifier<T> qualifier) {
        return findBean(null, beanType, qualifier);
    }

    @Override
    public <T> Optional<T> findBean(Argument<T> beanType, Qualifier<T> qualifier) {
        return findBean(null, beanType, qualifier);
    }

    @Override
    public <T> Collection<T> getBeansOfType(Class<T> beanType) {
        return getBeansOfType(null, Argument.of(beanType));
    }

    @Override
    public <T> Collection<T> getBeansOfType(Class<T> beanType, Qualifier<T> qualifier) {
        return getBeansOfType(Argument.of(beanType), qualifier);
    }

    @Override
    public <T> Collection<T> getBeansOfType(Argument<T> beanType) {
        return getBeansOfType(null, beanType);
    }

    @Override
    public <T> Collection<T> getBeansOfType(Argument<T> beanType, Qualifier<T> qualifier) {
        return getBeansOfType(null, beanType, qualifier);
    }

    @Override
    public <T> Stream<T> streamOfType(Class<T> beanType, Qualifier<T> qualifier) {
        return streamOfType(null, beanType, qualifier);
    }

    @Override
    public <T> Stream<T> streamOfType(Argument<T> beanType, Qualifier<T> qualifier) {
        return streamOfType(null, beanType, qualifier);
    }

    /**
     * Obtains a stream of beans of the given type and qualifier.
     *
     * @param resolutionContext The bean resolution context
     * @param beanType          The bean type
     * @param qualifier         The qualifier
     * @param <T>               The bean concrete type
     * @return A stream
     */
    protected <T> Stream<T> streamOfType(BeanResolutionContext resolutionContext, Class<T> beanType, Qualifier<T> qualifier) {
        return streamOfType(resolutionContext, Argument.of(beanType), qualifier);
    }

    /**
     * Obtains a stream of beans of the given type and qualifier.
     *
     * @param resolutionContext The bean resolution context
     * @param beanType          The bean type
     * @param qualifier         The qualifier
     * @param <T>               The bean concrete type
     * @return A stream
     */
    @Internal
    public <T> Stream<T> streamOfType(BeanResolutionContext resolutionContext, Argument<T> beanType, Qualifier<T> qualifier) {
        Objects.requireNonNull(beanType, "Bean type cannot be null");
        return getBeanRegistrations(resolutionContext, beanType, qualifier).stream()
                .map(BeanRegistration::getBean);
    }

    @NonNull
    @Override
    public <T> T inject(@NonNull T instance) {
        Objects.requireNonNull(instance, "Instance cannot be null");

        Collection<BeanDefinition> candidates = findBeanCandidatesForInstance(instance);
        if (candidates.size() == 1) {
            BeanDefinition<T> beanDefinition = candidates.iterator().next();
            try (BeanResolutionContext resolutionContext = newResolutionContext(beanDefinition, null)) {
                final BeanKey<T> beanKey = new BeanKey<>(beanDefinition.getBeanType(), null);
                resolutionContext.addInFlightBean(
                        beanKey,
                        new BeanRegistration<>(beanKey, beanDefinition, instance)
                );
                doInject(
                        resolutionContext,
                        instance,
                        beanDefinition
                );
            }

        } else if (!candidates.isEmpty()) {
            final Iterator iterator = candidates.iterator();
            throw new NonUniqueBeanException(instance.getClass(), iterator);
        }
        return instance;
    }

    @NonNull
    @Override
    public <T> T createBean(@NonNull Class<T> beanType, @Nullable Qualifier<T> qualifier) {
        return createBean(null, beanType, qualifier);
    }

    @NonNull
    @Override
    public <T> T createBean(@NonNull Class<T> beanType, @Nullable Qualifier<T> qualifier, @Nullable Map<String, Object> argumentValues) {
        ArgumentUtils.requireNonNull("beanType", beanType);
        Optional<BeanDefinition<T>> candidate = findBeanDefinition(Argument.of(beanType), qualifier);
        if (candidate.isPresent()) {
            try (BeanResolutionContext resolutionContext = newResolutionContext(candidate.get(), null)) {
                return doCreateBean(resolutionContext, candidate.get(), qualifier, argumentValues);
            }
        }
        throw new NoSuchBeanException(beanType);
    }

    @NonNull
    @Override
    public <T> T createBean(@NonNull Class<T> beanType, @Nullable Qualifier<T> qualifier, @Nullable Object... args) {
        ArgumentUtils.requireNonNull("beanType", beanType);
        final Argument<T> beanArg = Argument.of(beanType);
        Optional<BeanDefinition<T>> candidate = findBeanDefinition(beanArg, qualifier);
        if (candidate.isPresent()) {
            BeanDefinition<T> definition = candidate.get();
            try (BeanResolutionContext resolutionContext = newResolutionContext(definition, null)) {
                return doCreateBean(resolutionContext, definition, beanArg, qualifier, args);
            }
        }
        throw new NoSuchBeanException(beanType);
    }

    /**
     * @param resolutionContext The bean resolution context
     * @param definition        The bean definition
     * @param beanType          The bean type
     * @param qualifier         The qualifier
     * @param args              The argument values
     * @param <T>               the bean generic type
     * @return The instance
     */
    @NonNull
    protected <T> T doCreateBean(@NonNull BeanResolutionContext resolutionContext,
                                 @NonNull BeanDefinition<T> definition,
                                 @NonNull Argument<T> beanType,
                                 @Nullable Qualifier<T> qualifier,
                                 @Nullable Object... args) {
        Map<String, Object> argumentValues = resolveArgumentValues(resolutionContext, definition, args);
        if (LOG.isTraceEnabled()) {
            LOG.trace("Computed bean argument values: {}", argumentValues);
        }
        return doCreateBean(resolutionContext, definition, qualifier, argumentValues);
    }

    @NotNull
    private <T> Map<String, Object> resolveArgumentValues(BeanResolutionContext resolutionContext, BeanDefinition<T> definition, Object[] args) {
        if (!(definition instanceof ParametrizedBeanFactory)) {
            return Collections.emptyMap();
        }
        if (LOG.isTraceEnabled()) {
            LOG.trace("Creating bean for parameters: {}", ArrayUtils.toString(args));
        }
        Argument[] requiredArguments = ((ParametrizedBeanFactory) definition).getRequiredArguments();
        Map<String, Object> argumentValues = new LinkedHashMap<>(requiredArguments.length);
        BeanResolutionContext.Path currentPath = resolutionContext.getPath();
        for (int i = 0; i < requiredArguments.length; i++) {
            Argument<?> requiredArgument = requiredArguments[i];
            try (BeanResolutionContext.Path ignored = currentPath.pushConstructorResolve(definition, requiredArgument)) {
                Class<?> argumentType = requiredArgument.getType();
                if (args.length > i) {
                    Object val = args[i];
                    if (val != null) {
                        if (argumentType.isInstance(val) && !CollectionUtils.isIterableOrMap(argumentType)) {
                            argumentValues.put(requiredArgument.getName(), val);
                        } else {
                            argumentValues.put(requiredArgument.getName(), ConversionService.SHARED.convert(val, requiredArgument).orElseThrow(() ->
                                    new BeanInstantiationException(resolutionContext, "Invalid bean @Argument [" + requiredArgument + "]. Cannot convert object [" + val + "] to required type: " + argumentType)
                            ));
                        }
                    } else if (!requiredArgument.isDeclaredNullable()) {
                        throw new BeanInstantiationException(resolutionContext, "Invalid bean @Argument [" + requiredArgument + "]. Argument cannot be null");
                    }
                } else {
                    // attempt resolve from context
                    Optional<?> existingBean = findBean(resolutionContext, argumentType, null);
                    if (existingBean.isPresent()) {
                        argumentValues.put(requiredArgument.getName(), existingBean.get());
                    } else if (!requiredArgument.isDeclaredNullable()) {
                        throw new BeanInstantiationException(resolutionContext, "Invalid bean @Argument [" + requiredArgument + "]. No bean found for type: " + argumentType);
                    }
                }
            }
        }
        return argumentValues;
    }

    @Nullable
    @Override
    public <T> T destroyBean(@NonNull Argument<T> beanType, Qualifier<T> qualifier) {
        ArgumentUtils.requireNonNull("beanType", beanType);
        return findBeanDefinition(beanType, qualifier)
                .map(this::destroyBean)
                .orElse(null);
    }

    @Override
    @NonNull
    public <T> T destroyBean(@NonNull T bean) {
        ArgumentUtils.requireNonNull("bean", bean);
        Optional<BeanRegistration<T>> beanRegistration = findBeanRegistration(bean);
        if (beanRegistration.isPresent()) {
            destroyBean(beanRegistration.get());
        } else {
            Optional<BeanDefinition<T>> beanDefinition = findBeanDefinition((Class<T>) bean.getClass());
            if (beanDefinition.isPresent()) {
                BeanDefinition<T> definition = beanDefinition.get();
                BeanKey<T> key = new BeanKey<>(definition, definition.getDeclaredQualifier());
                destroyBean(new BeanDisposingRegistration<>(this, key, definition, bean));
            }
        }
        return bean;
    }

    @Override
    @Nullable
    public <T> T destroyBean(@NonNull Class<T> beanType) {
        ArgumentUtils.requireNonNull("beanType", beanType);
        return destroyBean(Argument.of(beanType), null);
    }

    @Nullable
    private <T> T destroyBean(@NonNull BeanDefinition<T> beanDefinition) {
        if (beanDefinition.isSingleton()) {
            BeanRegistration<T> beanRegistration = singletonScope.findBeanRegistration(beanDefinition);
            if (beanRegistration != null) {
                destroyBean(beanRegistration);
                return beanRegistration.bean;
            }
        }
        return null;
    }

    @Nullable
    @Override
    public <T> void destroyBean(@NonNull BeanRegistration<T> registration) {
        if (LOG_LIFECYCLE.isDebugEnabled()) {
            LOG_LIFECYCLE.debug("Destroying bean [{}] with identifier [{}]", registration.bean, registration.identifier);
        }
        if (registration.bean != null) {
            purgeCacheForBeanInstance(registration.bean);
            if (registration.beanDefinition.isSingleton()) {
                singletonScope.purgeCacheForBeanInstance(registration.beanDefinition, registration.bean);
            }
        }
        BeanDefinition<T> definition = registration.getBeanDefinition();
        Argument<T> beanType = definition.asArgument();
        final List<BeanPreDestroyEventListener> preDestroyEventListeners = resolveListeners(BeanPreDestroyEventListener.class, beanType);
        T beanToDestroy = registration.getBean();
        if (CollectionUtils.isNotEmpty(preDestroyEventListeners)) {
            for (BeanPreDestroyEventListener<T> listener : preDestroyEventListeners) {
                try {
                    final BeanPreDestroyEvent<T> event = new BeanPreDestroyEvent<>(this, definition, beanToDestroy);
                    beanToDestroy = Objects.requireNonNull(
                            listener.onPreDestroy(event),
                            "PreDestroy event listener illegally returned null: " + listener.getClass()
                    );
                } catch (Exception e) {
                    throw new BeanDestructionException(definition, e);
                }
            }
        }

        try {
            registration.close();
        } catch (Exception e) {
            throw new BeanDestructionException(definition, e);
        }

        final List<BeanDestroyedEventListener> postDestroyListeners = resolveListeners(BeanDestroyedEventListener.class, beanType);
        if (CollectionUtils.isNotEmpty(postDestroyListeners)) {
            for (BeanDestroyedEventListener<T> listener : postDestroyListeners) {
                try {
                    final BeanDestroyedEvent<T> event = new BeanDestroyedEvent<>(this, definition, beanToDestroy);
                    listener.onDestroyed(event);
                } catch (Exception e) {
                    throw new BeanDestructionException(definition, e);
                }
            }
        }
    }

    @NonNull
    private <T extends EventListener> List<T> resolveListeners(Class<T> type, Argument<?> genericType) {
        return streamOfType(Argument.of(type, genericType))
                .sorted(OrderUtil.COMPARATOR)
                .collect(Collectors.toList());
    }

    /**
     * Find an active singleton bean for the given definition and qualifier.
     *
     * @param beanDefinition The bean definition
     * @param qualifier      The qualifier
     * @param <T>            The bean generic type
     * @return The bean registration
     */
    @Nullable
    protected <T> BeanRegistration<T> getActiveBeanRegistration(BeanDefinition<T> beanDefinition, Qualifier qualifier) {
        if (beanDefinition == null) {
            return null;
        }
        return singletonScope.findBeanRegistration(beanDefinition, qualifier);
    }

    /**
     * Creates a bean.
     *
     * @param resolutionContext The bean resolution context
     * @param beanType          The bean type
     * @param qualifier         The qualifier
     * @param <T>               The bean generic type
     * @return The instance
     */
    @NonNull
    protected <T> T createBean(@Nullable BeanResolutionContext resolutionContext,
                               @NonNull Class<T> beanType,
                               @Nullable Qualifier<T> qualifier) {
        ArgumentUtils.requireNonNull("beanType", beanType);

        Optional<BeanDefinition<T>> concreteCandidate = findBeanDefinition(beanType, qualifier);
        if (concreteCandidate.isPresent()) {
            BeanDefinition<T> candidate = concreteCandidate.get();
            try (BeanResolutionContext context = newResolutionContext(candidate, resolutionContext)) {
                return doCreateBean(context, candidate, qualifier);
            }
        }
        throw new NoSuchBeanException(beanType);
    }

    /**
     * Injects a bean.
     *
     * @param resolutionContext        The bean resolution context
     * @param requestingBeanDefinition The requesting bean definition
     * @param instance                 The instance
     * @param <T>                      The instance type
     * @return The instance
     */
    @Internal
    @NonNull
    protected <T> T inject(@NonNull BeanResolutionContext resolutionContext,
                           @Nullable BeanDefinition<?> requestingBeanDefinition,
                           @NonNull T instance) {
        @SuppressWarnings("unchecked") Class<T> beanType = (Class<T>) instance.getClass();
        Optional<BeanDefinition<T>> concreteCandidate = findBeanDefinition(beanType, null);
        if (concreteCandidate.isPresent()) {
            BeanDefinition definition = concreteCandidate.get();
            if (requestingBeanDefinition != null && requestingBeanDefinition.equals(definition)) {
                // bail out, don't inject for bean definition in creation
                return instance;
            }
            doInject(resolutionContext, instance, definition);
        }
        return instance;
    }

    /**
     * Get all beans of the given type.
     *
     * @param resolutionContext The bean resolution context
     * @param beanType          The bean type
     * @param <T>               The bean type parameter
     * @return The found beans
     */
    @NonNull
    protected <T> Collection<T> getBeansOfType(@Nullable BeanResolutionContext resolutionContext, @NonNull Argument<T> beanType) {
        return getBeansOfType(resolutionContext, beanType, null);
    }

    /**
     * Get all beans of the given type and qualifier.
     *
     * @param resolutionContext The bean resolution context
     * @param beanType          The bean type
     * @param qualifier         The qualifier
     * @param <T>               The bean type parameter
     * @return The found beans
     */
    @Internal
    @NonNull
    public <T> Collection<T> getBeansOfType(@Nullable BeanResolutionContext resolutionContext,
                                            @NonNull Argument<T> beanType,
                                            @Nullable Qualifier<T> qualifier) {
        Collection<BeanRegistration<T>> beanRegistrations = getBeanRegistrations(resolutionContext, beanType, qualifier);
        List<T> list = new ArrayList<>(beanRegistrations.size());
        for (BeanRegistration<T> beanRegistration : beanRegistrations) {
            list.add(beanRegistration.getBean());
        }
        return list;
    }

    @SuppressWarnings("unchecked")
    @Override
    @NonNull
    public <T> T getProxyTargetBean(@NonNull Class<T> beanType, @Nullable Qualifier<T> qualifier) {
        ArgumentUtils.requireNonNull("beanType", beanType);
        return getProxyTargetBean(Argument.of(beanType), qualifier);
    }

    @NonNull
    @Override
    public <T> T getProxyTargetBean(@NonNull Argument<T> beanType, @Nullable Qualifier<T> qualifier) {
        BeanDefinition<T> definition = getProxyTargetBeanDefinition(beanType, qualifier);
        @SuppressWarnings("unchecked")
        Qualifier<T> proxyQualifier = qualifier != null ? Qualifiers.byQualifiers(qualifier, PROXY_TARGET_QUALIFIER) : PROXY_TARGET_QUALIFIER;
        return resolveBeanRegistration(null, definition, beanType, proxyQualifier).bean;
    }

    /**
     * Resolves the proxy target for a given bean type. If the bean has no proxy then the original bean is returned.
     *
     * @param resolutionContext The bean resolution context
     * @param beanType          The bean type
     * @param qualifier         The bean qualifier
     * @param <T>               The generic type
     * @return The proxied instance
     * @since 3.1.0
     */
    @NonNull
    @UsedByGeneratedCode
    public <T> T getProxyTargetBean(@Nullable BeanResolutionContext resolutionContext,
                                    @NonNull Argument<T> beanType,
                                    @Nullable Qualifier<T> qualifier) {
        BeanDefinition<T> definition = getProxyTargetBeanDefinition(beanType, qualifier);
        @SuppressWarnings("unchecked")
        Qualifier<T> proxyQualifier = qualifier != null ? Qualifiers.byQualifiers(qualifier, PROXY_TARGET_QUALIFIER) : PROXY_TARGET_QUALIFIER;
        return resolveBeanRegistration(
                resolutionContext,
                definition, beanType, proxyQualifier
        ).bean;
    }

    @NonNull
    @Override
    public <T, R> Optional<ExecutableMethod<T, R>> findProxyTargetMethod(@NonNull Class<T> beanType, @NonNull String method, @NonNull Class[] arguments) {
        ArgumentUtils.requireNonNull("beanType", beanType);
        ArgumentUtils.requireNonNull("method", method);
        BeanDefinition<T> definition = getProxyTargetBeanDefinition(beanType, null);
        return definition.findMethod(method, arguments);
    }

    @NonNull
    @Override
    public <T, R> Optional<ExecutableMethod<T, R>> findProxyTargetMethod(@NonNull Class<T> beanType, Qualifier<T> qualifier, @NonNull String method, Class... arguments) {
        ArgumentUtils.requireNonNull("beanType", beanType);
        ArgumentUtils.requireNonNull("method", method);
        BeanDefinition<T> definition = getProxyTargetBeanDefinition(beanType, qualifier);
        return definition.findMethod(method, arguments);
    }

    @Override
    public <T, R> Optional<ExecutableMethod<T, R>> findProxyTargetMethod(@NonNull Argument<T> beanType, Qualifier<T> qualifier, @NonNull String method, Class... arguments) {
        ArgumentUtils.requireNonNull("beanType", beanType);
        ArgumentUtils.requireNonNull("method", method);
        BeanDefinition<T> definition = getProxyTargetBeanDefinition(beanType, qualifier);
        return definition.findMethod(method, arguments);
    }

    @NonNull
    @Override
    public <T> Optional<BeanDefinition<T>> findProxyTargetBeanDefinition(@NonNull Class<T> beanType, @Nullable Qualifier<T> qualifier) {
        return findProxyTargetBeanDefinition(Argument.of(beanType), qualifier);
    }

    @Override
    public <T> Optional<BeanDefinition<T>> findProxyTargetBeanDefinition(@NonNull Argument<T> beanType, @Nullable Qualifier<T> qualifier) {
        ArgumentUtils.requireNonNull("beanType", beanType);
        @SuppressWarnings("unchecked")
        Qualifier<T> proxyQualifier = qualifier != null ? Qualifiers.byQualifiers(qualifier, PROXY_TARGET_QUALIFIER) : PROXY_TARGET_QUALIFIER;
        BeanCandidateKey<T> key = new BeanCandidateKey<>(beanType, proxyQualifier, true);

        Optional beanDefinition = beanConcreteCandidateCache.get(key);
        //noinspection OptionalAssignedToNull
        if (beanDefinition == null) {
            BeanRegistration<T> beanRegistration = singletonScope.findCachedSingletonBeanRegistration(beanType, qualifier);
            if (beanRegistration != null) {
                if (LOG.isDebugEnabled()) {
                    LOG.debug("Resolved existing bean [{}] for type [{}] and qualifier [{}]", beanRegistration.bean, beanType, qualifier);
                }
                beanDefinition = Optional.of(beanRegistration.beanDefinition);
            } else {
                beanDefinition = findConcreteCandidateNoCache(null, beanType, proxyQualifier, true, false);
            }

            beanConcreteCandidateCache.put(key, beanDefinition);
        }
        return beanDefinition;
    }

    @SuppressWarnings("unchecked")
    @NonNull
    @Override
    public Collection<BeanDefinition<?>> getBeanDefinitions(@Nullable Qualifier<Object> qualifier) {
        if (qualifier == null) {
            return Collections.emptyList();
        }
        if (LOG.isDebugEnabled()) {
            LOG.debug("Finding candidate beans for qualifier: {}", qualifier);
        }
        // first traverse component definition classes and load candidates
        Collection candidates;
        if (!beanDefinitionsClasses.isEmpty()) {
            Stream<BeanDefinitionReference> reduced = qualifier.reduce(Object.class, beanDefinitionsClasses.stream());
            Stream<BeanDefinition> candidateStream = qualifier.reduce(Object.class,
                    reduced
                            .map(ref -> ref.load(this))
                            .filter(candidate -> candidate.isEnabled(this))
            );
            candidates = candidateStream.collect(Collectors.toList());

        } else {
            return Collections.emptyList();
        }
        if (CollectionUtils.isNotEmpty(candidates)) {
            filterProxiedTypes(candidates, true, true, null);
            filterReplacedBeans(null, candidates);
        }
        return candidates;
    }

    @SuppressWarnings("unchecked")
    @NonNull
    @Override
    public Collection<BeanDefinition<?>> getAllBeanDefinitions() {
        if (LOG.isDebugEnabled()) {
            LOG.debug("Finding all bean definitions");
        }

        if (!beanDefinitionsClasses.isEmpty()) {
            List collection = beanDefinitionsClasses
                    .stream()
                    .map(ref -> ref.load(this))
                    .filter(candidate -> candidate.isEnabled(this))
                    .collect(Collectors.toList());
            return collection;
        }

        return (Collection<BeanDefinition<?>>) Collections.emptyMap();
    }

    @SuppressWarnings("unchecked")
    @NonNull
    @Override
    public Collection<BeanDefinitionReference<?>> getBeanDefinitionReferences() {
        if (!beanDefinitionsClasses.isEmpty()) {
            final List refs = beanDefinitionsClasses.stream().filter(ref -> ref.isEnabled(this))
                    .collect(Collectors.toList());

            return Collections.unmodifiableList(refs);
        }
        return Collections.emptyList();
    }

    /**
     * Get a bean of the given type.
     *
     * @param resolutionContext The bean context resolution
     * @param beanType          The bean type
     * @param <T>               The bean type parameter
     * @return The found bean
     */
    @UsedByGeneratedCode
    @NonNull
    public <T> T getBean(@Nullable BeanResolutionContext resolutionContext, @NonNull Class<T> beanType) {
        ArgumentUtils.requireNonNull("beanType", beanType);
        return getBean(resolutionContext, Argument.of(beanType), null);
    }

    @NonNull
    @Override
    public <T> T getBean(@NonNull BeanDefinition<T> definition) {
        ArgumentUtils.requireNonNull("definition", definition);
        return resolveBeanRegistration(null, definition).bean;
    }

    /**
     * Get a bean of the given type and qualifier.
     *
     * @param resolutionContext The bean context resolution
     * @param beanType          The bean type
     * @param qualifier         The qualifier
     * @param <T>               The bean type parameter
     * @return The found bean
     */
    @NonNull
    public <T> T getBean(@Nullable BeanResolutionContext resolutionContext,
                         @NonNull Class<T> beanType,
                         @Nullable Qualifier<T> qualifier) {
        return getBean(resolutionContext, Argument.of(beanType), qualifier);
    }

    /**
     * Get a bean of the given type and qualifier.
     *
     * @param resolutionContext The bean context resolution
     * @param beanType          The bean type
     * @param qualifier         The qualifier
     * @param <T>               The bean type parameter
     * @return The found bean
     * @since 3.0.0
     */
    @NonNull
    public <T> T getBean(@Nullable BeanResolutionContext resolutionContext,
                         @NonNull Argument<T> beanType,
                         @Nullable Qualifier<T> qualifier) {
        ArgumentUtils.requireNonNull("beanType", beanType);
        return resolveBeanRegistration(resolutionContext, beanType, qualifier, true).bean;
    }

    /**
     * Get a bean of the given bean definition, type and qualifier.
     *
     * @param resolutionContext The bean context resolution
     * @param beanDefinition    The bean definition
     * @param beanType          The bean type
     * @param qualifier         The qualifier
     * @param <T>               The bean type parameter
     * @return The found bean
     * @since 3.5.0
     */
    @Internal
    @NonNull
    public <T> T getBean(@Nullable BeanResolutionContext resolutionContext,
                         @NonNull BeanDefinition<T> beanDefinition,
                         @NonNull Argument<T> beanType,
                         @Nullable Qualifier<T> qualifier) {
        ArgumentUtils.requireNonNull("beanDefinition", beanDefinition);
        ArgumentUtils.requireNonNull("beanType", beanType);
        return resolveBeanRegistration(resolutionContext, beanDefinition, beanType, qualifier).bean;
    }

    /**
     * Find an optional bean of the given type and qualifier.
     *
     * @param resolutionContext The bean context resolution
     * @param beanType          The bean type
     * @param qualifier         The qualifier
     * @param <T>               The bean type parameter
     * @return The found bean wrapped as an {@link Optional}
     */
    @NonNull
    public <T> Optional<T> findBean(@Nullable BeanResolutionContext resolutionContext,
                                    @NonNull Class<T> beanType,
                                    @Nullable Qualifier<T> qualifier) {
        return findBean(resolutionContext, Argument.of(beanType), qualifier);
    }

    /**
     * Find an optional bean of the given type and qualifier.
     *
     * @param resolutionContext The bean context resolution
     * @param beanType          The bean type
     * @param qualifier         The qualifier
     * @param <T>               The bean type parameter
     * @return The found bean wrapped as an {@link Optional}
     * @since 3.0.0
     */
    @Internal
    @NonNull
    public <T> Optional<T> findBean(@Nullable BeanResolutionContext resolutionContext,
                                    @NonNull Argument<T> beanType,
                                    @Nullable Qualifier<T> qualifier) {
        ArgumentUtils.requireNonNull("beanType", beanType);
        // allow injection the bean context
        if (thisInterfaces.contains(beanType.getType())) {
            return Optional.of((T) this);
        }

        try {
            BeanRegistration<T> beanRegistration = resolveBeanRegistration(resolutionContext, beanType, qualifier, false);
            if (beanRegistration == null || beanRegistration.bean == null) {
                return Optional.empty();
            } else {
                return Optional.of(beanRegistration.bean);
            }
        } catch (DisabledBeanException e) {
            if (AbstractBeanContextConditional.LOG.isDebugEnabled()) {
                AbstractBeanContextConditional.LOG.debug("Bean of type [{}] disabled for reason: {}", beanType.getSimpleName(), e.getMessage());
            }
            return Optional.empty();
        }
    }

    @Override
    public BeanContextConfiguration getContextConfiguration() {
        return this.beanContextConfiguration;
    }

    @SuppressWarnings("unchecked")
    @Override
    public void publishEvent(@NonNull Object event) {
        if (event != null) {
            getBean(Argument.of(ApplicationEventPublisher.class, event.getClass())).publishEvent(event);
        }
    }

    @Override
    public @NonNull
    Future<Void> publishEventAsync(@NonNull Object event) {
        Objects.requireNonNull(event, "Event cannot be null");
        return getBean(Argument.of(ApplicationEventPublisher.class, event.getClass())).publishEventAsync(event);
    }

    @NonNull
    @Override
    public <T> Optional<BeanDefinition<T>> findProxyBeanDefinition(@NonNull Class<T> beanType, @Nullable Qualifier<T> qualifier) {
        ArgumentUtils.requireNonNull("beanType", beanType);
        return findProxyBeanDefinition(Argument.of(beanType), qualifier);
    }

    @NonNull
    @Override
    public <T> Optional<BeanDefinition<T>> findProxyBeanDefinition(@NonNull Argument<T> beanType, @Nullable Qualifier<T> qualifier) {
        ArgumentUtils.requireNonNull("beanType", beanType);
        for (BeanDefinition<T> beanDefinition : getBeanDefinitions(beanType, qualifier)) {
            if (beanDefinition.isProxy()) {
                return Optional.of(beanDefinition);
            }
        }
        return Optional.empty();
    }

    /**
     * Invalidates the bean caches. For testing only.
     */
    @Internal
    protected void invalidateCaches() {
        beanCandidateCache.clear();
        beanConcreteCandidateCache.clear();
        singletonBeanRegistrations.clear();
    }

    /**
     * Resolves the {@link BeanDefinitionReference} class instances. Default implementation uses ServiceLoader pattern.
     *
     * @return The bean definition classes
     */
    @NonNull
    protected List<BeanDefinitionReference> resolveBeanDefinitionReferences() {
        if (beanDefinitionReferences == null) {
            final SoftServiceLoader<BeanDefinitionReference> definitions = SoftServiceLoader.load(BeanDefinitionReference.class, classLoader);
            beanDefinitionReferences = new ArrayList<>(300);
            definitions.collectAll(beanDefinitionReferences, BeanDefinitionReference::isPresent);
        }
        return beanDefinitionReferences;
    }

    /**
     * Resolves the {@link BeanDefinitionReference} class instances. Default implementation uses ServiceLoader pattern.
     *
     * @param predicate The filter predicate, can be null
     * @return The bean definition classes
     */
    @NonNull
    @Deprecated
    protected List<BeanDefinitionReference> resolveBeanDefinitionReferences(@Nullable Predicate<BeanDefinitionReference> predicate) {
        if (predicate != null) {
            List<BeanDefinitionReference> allRefs = resolveBeanDefinitionReferences();
            List<BeanDefinitionReference> newRefs = new ArrayList<>(allRefs.size());
            for (BeanDefinitionReference reference : allRefs) {
                if (predicate.test(reference)) {
                    newRefs.add(reference);
                }
            }
            return newRefs;
        }
        return resolveBeanDefinitionReferences();
    }

    /**
     * Resolves the {@link BeanConfiguration} class instances. Default implementation uses ServiceLoader pattern.
     *
     * @return The bean definition classes
     */
    @NonNull
    protected Iterable<BeanConfiguration> resolveBeanConfigurations() {
        if (beanConfigurationsList == null) {
            final SoftServiceLoader<BeanConfiguration> definitions = SoftServiceLoader.load(BeanConfiguration.class, classLoader);
            beanConfigurationsList = new ArrayList<>(300);
            definitions.collectAll(beanConfigurationsList, null);
        }
        return beanConfigurationsList;
    }

    /**
     * Initialize the event listeners.
     */
    @SuppressWarnings("java:S3740")
    protected void initializeEventListeners() {
        final Collection<BeanDefinition<BeanCreatedEventListener>> beanCreatedDefinitions = getBeanDefinitions(BeanCreatedEventListener.class);
        final HashMap<Class<?>, List<BeanCreatedEventListener<?>>> beanCreatedListeners = new HashMap<>(beanCreatedDefinitions.size());
        final HashMap<BeanDefinition<?>, List<List<Argument<?>>>> invalidListeners = new HashMap<>();

        final HashMap<BeanDefinition<?>, Argument<?>> beanCreationTargets = new HashMap<>();
        for (BeanDefinition<BeanCreatedEventListener> beanCreatedDefinition: beanCreatedDefinitions) {
            List<Argument<?>> typeArguments = beanCreatedDefinition.getTypeArguments(BeanCreatedEventListener.class);
            Argument<?> argument = CollectionUtils.last(typeArguments);
            if (argument == null) {
                argument = Argument.OBJECT_ARGUMENT;
            }
            beanCreationTargets.put(beanCreatedDefinition, argument);
        }
        //noinspection ArraysAsListWithZeroOrOneArgument
        beanCreatedListeners.put(AnnotationProcessor.class, Arrays.asList(new AnnotationProcessorListener()));
        for (BeanDefinition<BeanCreatedEventListener> beanCreatedDefinition : beanCreatedDefinitions) {
<<<<<<< HEAD
            try (ScanningBeanResolutionContext context = new ScanningBeanResolutionContext(beanCreatedDefinition, beanCreationTargets)) {
                final Qualifier<BeanCreatedEventListener> qualifier = beanCreatedDefinition.getDeclaredQualifier();
                final BeanCreatedEventListener<?> listener = createListener(beanCreatedDefinition, qualifier, context, Argument.of(BeanCreatedEventListener.class));

                beanCreatedListeners.computeIfAbsent(beanCreationTargets.get(beanCreatedDefinition).getType(), aClass -> new ArrayList<>(10))
                        .add(listener);
                Map<BeanDefinition<?>, List<List<Argument<?>>>> foundTargets = context.getFoundTargets();
                for (Map.Entry<BeanDefinition<?>, List<List<Argument<?>>>> entry: foundTargets.entrySet()) {
                        invalidListeners.computeIfAbsent(entry.getKey(), key -> new ArrayList<>())
                                        .addAll(entry.getValue());
                }
=======
            try (BeanResolutionContext context = newResolutionContext(beanCreatedDefinition, null)) {
                BeanCreatedEventListener<?> listener = resolveBeanRegistration(context, beanCreatedDefinition).bean;
                List<Argument<?>> typeArguments = beanCreatedDefinition.getTypeArguments(BeanCreatedEventListener.class);
                Argument<?> argument = CollectionUtils.last(typeArguments);
                if (argument == null) {
                    argument = Argument.OBJECT_ARGUMENT;
                }
                beanCreatedListeners.computeIfAbsent(argument.getType(), aClass -> new ArrayList<>(10))
                        .add(listener);
>>>>>>> 4f958869
            }
        }
        for (List<BeanCreatedEventListener<?>> listeners: beanCreatedListeners.values()) {
            OrderUtil.sort(listeners);
        }
        for (Map.Entry<BeanDefinition<?>, List<List<Argument<?>>>> entry: invalidListeners.entrySet()) {
            handleEagerInitializedDependencies(entry.getKey(), beanCreationTargets.get(entry.getKey()), entry.getValue());
        }

        final HashMap<Class, List<BeanInitializedEventListener>> beanInitializedListeners = new HashMap<>(beanCreatedDefinitions.size());
        final Collection<BeanDefinition<BeanInitializedEventListener>> beanInitializedDefinitions = getBeanDefinitions(BeanInitializedEventListener.class);
        for (BeanDefinition<BeanInitializedEventListener> definition : beanInitializedDefinitions) {
            try (BeanResolutionContext context = newResolutionContext(definition, null)) {
<<<<<<< HEAD
                final Qualifier<BeanInitializedEventListener> qualifier = definition.getDeclaredQualifier();
                final BeanInitializedEventListener<?> listener = createListener(definition, qualifier, context, Argument.of(BeanInitializedEventListener.class));
=======
                BeanInitializedEventListener<?> listener = resolveBeanRegistration(context, definition).bean;
>>>>>>> 4f958869
                List<Argument<?>> typeArguments = definition.getTypeArguments(BeanInitializedEventListener.class);
                Argument<?> argument = CollectionUtils.last(typeArguments);
                if (argument == null) {
                    argument = Argument.OBJECT_ARGUMENT;
                }
                beanInitializedListeners.computeIfAbsent(argument.getType(), aClass -> new ArrayList<>(10))
                        .add(listener);
            }
        }
        for (List<BeanInitializedEventListener> listenerList : beanInitializedListeners.values()) {
            OrderUtil.sort(listenerList);
        }

        this.beanCreationEventListeners = beanCreatedListeners.entrySet();
        this.beanInitializedEventListeners = beanInitializedListeners.entrySet();
    }

    private <T> T createListener(BeanDefinition<T> definition,
                               Qualifier<T> qualifier,
                               BeanResolutionContext context,
                               Argument<T> argument) {
        if (definition.isSingleton()) {
            return createAndRegisterSingleton(
                    context,
                    definition,
                    definition.getBeanType(),
                    qualifier
            );
        } else {
            return doCreateBean(
                    context,
                    definition,
                    argument,
                    qualifier
            );
        }
    }

    /**
     * Initialize the context with the given {@link io.micronaut.context.annotation.Context} scope beans.
     *
     * @param contextScopeBeans The context scope beans
     * @param processedBeans    The beans that require {@link ExecutableMethodProcessor} handling
     * @param parallelBeans     The parallel bean definitions
     */
    protected void initializeContext(
            @NonNull List<BeanDefinitionReference> contextScopeBeans,
            @NonNull List<BeanDefinitionReference> processedBeans,
            @NonNull List<BeanDefinitionReference> parallelBeans) {

        if (CollectionUtils.isNotEmpty(contextScopeBeans)) {
            final Collection<BeanDefinition> contextBeans = new ArrayList<>(contextScopeBeans.size());

            for (BeanDefinitionReference contextScopeBean : contextScopeBeans) {
                try {
                    loadContextScopeBean(contextScopeBean, contextBeans::add);
                } catch (Throwable e) {
                    throw new BeanInstantiationException("Bean definition [" + contextScopeBean.getName() + "] could not be loaded: " + e.getMessage(), e);
                }
            }
            filterProxiedTypes((Collection) contextBeans, true, false, null);
            filterReplacedBeans(null, (Collection) contextBeans);

            for (BeanDefinition contextScopeDefinition : contextBeans) {
                try {
                    loadContextScopeBean(contextScopeDefinition);
                } catch (DisabledBeanException e) {
                    if (AbstractBeanContextConditional.LOG.isDebugEnabled()) {
                        AbstractBeanContextConditional.LOG.debug("Bean of type [{}] disabled for reason: {}", contextScopeDefinition.getBeanType().getSimpleName(), e.getMessage());
                    }
                } catch (Throwable e) {
                    throw new BeanInstantiationException("Bean definition [" + contextScopeDefinition.getName() + "] could not be loaded: " + e.getMessage(), e);
                }
            }
        }

        if (!processedBeans.isEmpty()) {

            @SuppressWarnings("unchecked") Stream<BeanDefinitionMethodReference<?, ?>> methodStream = processedBeans
                    .stream()
                    // is the bean reference enabled
                    .filter(ref -> ref.isEnabled(this))
                    // ok - continue and load it
                    .map((Function<BeanDefinitionReference, BeanDefinition<?>>) reference -> {
                        try {
                            return reference.load(this);
                        } catch (Exception e) {
                            throw new BeanInstantiationException("Bean definition [" + reference.getName() + "] could not be loaded: " + e.getMessage(), e);
                        }
                    })
                    // is the bean itself enabled
                    .filter(bean -> bean.isEnabled(this))
                    // ok continue and get all of the ExecutableMethod references
                    .flatMap(beanDefinition ->
                            beanDefinition.getExecutableMethods()
                                    .parallelStream()
                                    .filter(method -> method.hasStereotype(Executable.class))
                                    .map((Function<ExecutableMethod<?, ?>, BeanDefinitionMethodReference<?, ?>>) executableMethod ->
                                            BeanDefinitionMethodReference.of((BeanDefinition) beanDefinition, executableMethod)
                                    )
                    );

            // group the method references by annotation type such that we have a map of Annotation -> MethodReference
            // ie. Class<Scheduled> -> @Scheduled void someAnnotation()
            Map<Class<? extends Annotation>, List<BeanDefinitionMethodReference<?, ?>>> byAnnotation = new HashMap<>(processedBeans.size());
            methodStream.forEach(reference -> {
                List<Class<? extends Annotation>> annotations = reference.getAnnotationTypesByStereotype(Executable.class);
                annotations.forEach(annotation -> byAnnotation.compute(annotation, (ann, list) -> {
                    if (list == null) {
                        list = new ArrayList<>(10);
                    }
                    list.add(reference);
                    return list;
                }));
            });

            // Find ExecutableMethodProcessor for each annotation and process the BeanDefinitionMethodReference
            byAnnotation.forEach((annotationType, methods) ->
                    streamOfType(ExecutableMethodProcessor.class, Qualifiers.byTypeArguments(annotationType))
                            .forEach(processor -> {
                                if (processor instanceof LifeCycle<?>) {
                                    ((LifeCycle<?>) processor).start();
                                }
                                for (BeanDefinitionMethodReference<?, ?> method : methods) {

                                    BeanDefinition<?> beanDefinition = method.getBeanDefinition();

                                    // Only process the method if the the annotation is not declared at the class level
                                    // If declared at the class level it will already have been processed by AnnotationProcessorListener
                                    if (!beanDefinition.hasStereotype(annotationType)) {
                                        //noinspection unchecked
                                        if (method.hasDeclaredStereotype(Parallel.class)) {
                                            ForkJoinPool.commonPool().execute(() -> {
                                                try {
                                                    processor.process(beanDefinition, method);
                                                } catch (Throwable e) {
                                                    if (LOG.isErrorEnabled()) {
                                                        LOG.error("Error processing bean method " + beanDefinition + "." + method + " with processor (" + processor + "): " + e.getMessage(), e);
                                                    }
                                                    Boolean shutdownOnError = method.booleanValue(Parallel.class, "shutdownOnError").orElse(true);
                                                    if (shutdownOnError) {
                                                        stop();
                                                    }
                                                }
                                            });
                                        } else {
                                            processor.process(beanDefinition, method);
                                        }
                                    }
                                }

                                if (processor instanceof LifeCycle<?>) {
                                    ((LifeCycle<?>) processor).stop();
                                }

                            }));
        }

        if (CollectionUtils.isNotEmpty(parallelBeans)) {
            processParallelBeans(parallelBeans);
        }
        final Runnable runnable = () ->
                beanDefinitionsClasses.removeIf((BeanDefinitionReference beanDefinitionReference) ->
                        !beanDefinitionReference.isEnabled(this));
        ForkJoinPool.commonPool().execute(runnable);
    }

    /**
     * Find bean candidates for the given type.
     *
     * @param <T>      The bean generic type
     * @param beanType The bean type
     * @param filter   A bean definition to filter out
     * @return The candidates
     */
    @NonNull
    protected <T> Collection<BeanDefinition<T>> findBeanCandidates(@NonNull Class<T> beanType, @Nullable BeanDefinition<?> filter) {
        return findBeanCandidates(null, Argument.of(beanType), filter, true);
    }

    /**
     * Find bean candidates for the given type.
     *
     * @param <T>               The bean generic type
     * @param resolutionContext The current resolution context
     * @param beanType          The bean type
     * @param filter            A bean definition to filter out
     * @param filterProxied     Whether to filter out bean proxy targets
     * @return The candidates
     */
    @SuppressWarnings("unchecked")
    @NonNull
    protected <T> Collection<BeanDefinition<T>> findBeanCandidates(@Nullable BeanResolutionContext resolutionContext,
                                                                   @NonNull Argument<T> beanType,
                                                                   @Nullable BeanDefinition<?> filter,
                                                                   boolean filterProxied) {
        Predicate<BeanDefinition<T>> predicate = filter == null ? null : definition -> !definition.equals(filter);
        return findBeanCandidates(resolutionContext, beanType, filterProxied, predicate);
    }

    /**
     * Find bean candidates for the given type.
     *
     * @param <T>               The bean generic type
     * @param resolutionContext The current resolution context
     * @param beanType          The bean type
     * @param filterProxied     Whether to filter out bean proxy targets
     * @param predicate         The predicate to filter candidates
     * @return The candidates
     */
    @SuppressWarnings("unchecked")
    @NonNull
    protected <T> Collection<BeanDefinition<T>> findBeanCandidates(@Nullable BeanResolutionContext resolutionContext,
                                                                   @NonNull Argument<T> beanType,
                                                                   boolean filterProxied,
                                                                   Predicate<BeanDefinition<T>> predicate) {
        ArgumentUtils.requireNonNull("beanType", beanType);
        final Class<T> beanClass = beanType.getType();
        if (LOG.isDebugEnabled()) {
            LOG.debug("Finding candidate beans for type: {}", beanType);
        }
        // first traverse component definition classes and load candidates

        Collection<BeanDefinitionReference> beanDefinitionsClasses;

        if (indexedTypes.contains(beanClass)) {
            beanDefinitionsClasses = beanIndex.get(beanClass);
            if (beanDefinitionsClasses == null) {
                beanDefinitionsClasses = Collections.emptyList();
            }
        } else {
            beanDefinitionsClasses = this.beanDefinitionsClasses;
        }

        Set<BeanDefinition<T>> candidates;
        if (!beanDefinitionsClasses.isEmpty()) {

            candidates = new HashSet<>();
            for (BeanDefinitionReference reference : beanDefinitionsClasses) {
                if (!reference.isCandidateBean(beanType) || !reference.isEnabled(this, resolutionContext)) {
                    continue;
                }
                BeanDefinition<T> loadedBean;
                try {
                    loadedBean = reference.load(this);
                } catch (Throwable e) {
                    throw new BeanContextException("Error loading bean [" + reference.getName() + "]: " + e.getMessage(), e);
                }
                if (!loadedBean.isCandidateBean(beanType)) {
                    continue;
                }
                if (predicate != null && !predicate.test(loadedBean)) {
                    continue;
                }
                if (!loadedBean.isEnabled(this, resolutionContext)) {
                    continue;
                }
                candidates.add(loadedBean);
            }

            if (!candidates.isEmpty()) {
                if (filterProxied) {
                    filterProxiedTypes(candidates, true, false, null);
                }
                filterReplacedBeans(resolutionContext, candidates);
            }
        } else {
            candidates = Collections.emptySet();
        }

        if (LOG.isDebugEnabled()) {
            if (candidates.isEmpty()) {
                LOG.debug("No bean candidates found for type: {}", beanType);
            } else {
                for (BeanDefinition<?> candidate : candidates) {
                    LOG.debug("  {} {} {}", candidate.getBeanType(), candidate.getDeclaredQualifier(), candidate);
                }
            }
        }
        return candidates;
    }

    /**
     * Method that transforms iterable candidates if possible.
     *
     * @param resolutionContext The resolution context
     * @param candidates        The candidates.
     * @param filterProxied     Whether to filter proxied.
     * @param <T>               The bean type
     * @return The candidates
     */
    protected <T> Collection<BeanDefinition<T>> transformIterables(BeanResolutionContext resolutionContext, Collection<BeanDefinition<T>> candidates, boolean filterProxied) {
        return candidates;
    }

    /**
     * Find bean candidates for the given type.
     *
     * @param instance The bean instance
     * @param <T>      The bean generic type
     * @return The candidates
     */
    @NonNull
    protected <T> Collection<BeanDefinition> findBeanCandidatesForInstance(@NonNull T instance) {
        ArgumentUtils.requireNonNull("instance", instance);
        if (LOG.isDebugEnabled()) {
            LOG.debug("Finding candidate beans for instance: {}", instance);
        }
        Collection<BeanDefinitionReference> beanDefinitionsClasses = this.beanDefinitionsClasses;
        final Class<?> beanClass = instance.getClass();
        Argument<?> beanType = Argument.of(beanClass);
        Collection<BeanDefinition> beanDefinitions = beanCandidateCache.get(beanType);
        if (beanDefinitions == null) {
            // first traverse component definition classes and load candidates
            if (!beanDefinitionsClasses.isEmpty()) {
                List<BeanDefinition> candidates = new ArrayList<>();
                for (BeanDefinitionReference<?> reference : beanDefinitionsClasses) {
                    if (!reference.isEnabled(this)) {
                        continue;
                    }
                    Class<?> candidateType = reference.getBeanType();
                    if (candidateType == null || !candidateType.isInstance(instance)) {
                        continue;
                    }
                    BeanDefinition<?> candidate = reference.load(this);
                    if (!candidate.isEnabled(this)) {
                        continue;
                    }
                    candidates.add(candidate);
                }

                if (candidates.size() > 1) {
                    // try narrow to exact type
                    candidates = candidates
                            .stream()
                            .filter(candidate ->
                                    !(candidate instanceof NoInjectionBeanDefinition) &&
                                            candidate.getBeanType() == beanClass
                            )
                            .collect(Collectors.toList());
                }
                if (LOG.isDebugEnabled()) {
                    LOG.debug("Resolved bean candidates {} for instance: {}", candidates, instance);
                }
                beanDefinitions = candidates;
            } else {
                if (LOG.isDebugEnabled()) {
                    LOG.debug("No bean candidates found for instance: {}", instance);
                }
                beanDefinitions = Collections.emptySet();
            }
            beanCandidateCache.put(beanType, beanDefinitions);
        }
        return beanDefinitions;
    }

    /**
     * Registers an active configuration.
     *
     * @param configuration The configuration to register
     */
    protected synchronized void registerConfiguration(@NonNull BeanConfiguration configuration) {
        ArgumentUtils.requireNonNull("configuration", configuration);
        beanConfigurations.put(configuration.getName(), configuration);
    }

    /**
     * Execution the creation of a bean. The returned value can be null if a
     * factory method returned null.
     *
     * @param resolutionContext The {@link BeanResolutionContext}
     * @param beanDefinition    The {@link BeanDefinition}
     * @param qualifier         The {@link Qualifier}
     * @param argumentValues    Any argument values passed to create the bean
     * @param <T>               The bean generic type
     * @return The created bean
     */
    @Internal
    @NonNull
    private <T> T doCreateBean(@NonNull BeanResolutionContext resolutionContext,
                               @NonNull BeanDefinition<T> beanDefinition,
                               @Nullable Qualifier<T> qualifier,
                               @Nullable Map<String, Object> argumentValues) {
        return doCreateBean(resolutionContext, beanDefinition, qualifier, Argument.of(beanDefinition.getBeanType()), false, argumentValues);
    }

    /**
     * Execution the creation of a bean. The returned value can be null if a
     * factory method returned null.
     *
     * @param resolutionContext The {@link BeanResolutionContext}
     * @param beanDefinition    The {@link BeanDefinition}
     * @param qualifier         The {@link Qualifier}
     * @param <T>               The bean generic type
     * @return The created bean
     */
    @Internal
    @NonNull
    final <T> T doCreateBean(@NonNull BeanResolutionContext resolutionContext,
                             @NonNull BeanDefinition<T> beanDefinition,
                             @Nullable Qualifier<T> qualifier) {
        return doCreateBean(resolutionContext, beanDefinition, qualifier, Argument.of(beanDefinition.getBeanType()), false, null);
    }

    /**
     * Execution the creation of a bean. The returned value can be null if a
     * factory method returned null.
     *
     * @param resolutionContext The {@link BeanResolutionContext}
     * @param beanDefinition    The {@link BeanDefinition}
     * @param qualifier         The {@link Qualifier}
     * @param isSingleton       Whether the bean is a singleton
     * @param argumentValues    Any argument values passed to create the bean
     * @param <T>               The bean generic type
     * @return The created bean
     * @deprecated Use {@link #doCreateBean(BeanResolutionContext, BeanDefinition, Qualifier, Map)} instead.
     */
    @Internal
    @NonNull
    @Deprecated
    protected <T> T doCreateBean(@NonNull BeanResolutionContext resolutionContext,
                                 @NonNull BeanDefinition<T> beanDefinition,
                                 @Nullable Qualifier<T> qualifier,
                                 boolean isSingleton,
                                 @Nullable Map<String, Object> argumentValues) {
        return doCreateBean(resolutionContext, beanDefinition, qualifier, Argument.of(beanDefinition.getBeanType()), isSingleton, argumentValues);
    }

    /**
     * Execution the creation of a bean. The returned value can be null if a
     * factory method returned null.
     * <p>
     * Method is deprecated since it doesn't do anything related to the singleton.
     *
     * @param resolutionContext The {@link BeanResolutionContext}
     * @param beanDefinition    The {@link BeanDefinition}
     * @param qualifier         The {@link Qualifier}
     * @param qualifierBeanType The bean type used in the qualifier
     * @param isSingleton       Whether the bean is a singleton
     * @param argumentValues    Any argument values passed to create the bean
     * @param <T>               The bean generic type
     * @return The created bean
     * @deprecated Use {@link #doCreateBean(BeanResolutionContext, BeanDefinition, Qualifier, Map)} instead.
     */
    @Internal
    @NonNull
    @Deprecated
    protected <T> T doCreateBean(@NonNull BeanResolutionContext resolutionContext,
                                 @NonNull BeanDefinition<T> beanDefinition,
                                 @Nullable Qualifier<T> qualifier,
                                 @Nullable Argument<T> qualifierBeanType,
                                 boolean isSingleton,
                                 @Nullable Map<String, Object> argumentValues) {
        T bean;
        if (beanDefinition instanceof BeanFactory) {
            bean = resolveByBeanFactory(resolutionContext, beanDefinition, qualifier, argumentValues);
        } else {
            bean = resolveByBeanDefinition(resolutionContext, beanDefinition);
        }
        return postBeanCreated(resolutionContext, beanDefinition, qualifier, bean);
    }

    @NotNull
    private <T> T resolveByBeanDefinition(@NonNull BeanResolutionContext resolutionContext,
                                          @NonNull BeanDefinition<T> beanDefinition) {
        ConstructorInjectionPoint<T> constructor = beanDefinition.getConstructor();
        Argument<?>[] requiredConstructorArguments = constructor.getArguments();
        T bean;
        if (requiredConstructorArguments.length == 0) {
            bean = constructor.invoke();
        } else {
            Object[] constructorArgs = new Object[requiredConstructorArguments.length];
            for (int i = 0; i < requiredConstructorArguments.length; i++) {
                Class<?> argument = requiredConstructorArguments[i].getType();
                constructorArgs[i] = getBean(resolutionContext, argument);
            }
            bean = constructor.invoke(constructorArgs);
        }

        inject(resolutionContext, null, bean);
        return bean;
    }

    @NonNull
    private <T> T resolveByBeanFactory(@NonNull BeanResolutionContext resolutionContext,
                                       @NonNull BeanDefinition<T> beanDefinition,
                                       @Nullable Qualifier<T> qualifier,
                                       @Nullable Map<String, Object> argumentValues) {
        BeanFactory<T> beanFactory = (BeanFactory<T>) beanDefinition;
        Qualifier<T> declaredQualifier = beanDefinition.getDeclaredQualifier();
        boolean propagateQualifier = beanDefinition.isProxy() && declaredQualifier instanceof Named;
        try {
            if (propagateQualifier) {
                resolutionContext.setAttribute(BeanDefinition.NAMED_ATTRIBUTE, ((Named) declaredQualifier).getName());
            }
            resolutionContext.setCurrentQualifier(declaredQualifier != null ? declaredQualifier : qualifier);
            T bean;
            if (beanFactory instanceof ParametrizedBeanFactory) {
                ParametrizedBeanFactory<T> parametrizedBeanFactory = (ParametrizedBeanFactory<T>) beanDefinition;
                Map<String, Object> convertedValues = getRequiredArgumentValues(resolutionContext, parametrizedBeanFactory.getRequiredArguments(),
                        argumentValues, beanDefinition);
                bean = (parametrizedBeanFactory).build(resolutionContext, this, beanDefinition, convertedValues);
            } else {
                bean = beanFactory.build(resolutionContext, this, beanDefinition);
            }
            if (bean == null) {
                throw new BeanInstantiationException(resolutionContext, "Bean Factory [" + beanFactory + "] returned null");
            }
            if (bean instanceof Qualified) {
                ((Qualified) bean).$withBeanQualifier(declaredQualifier);
            }
            return bean;
        } catch (DependencyInjectionException | DisabledBeanException | BeanInstantiationException e) {
            throw e;
        } catch (Throwable e) {
            if (!resolutionContext.getPath().isEmpty()) {
                throw new BeanInstantiationException(resolutionContext, e);
            }
            throw new BeanInstantiationException(beanDefinition, e);
        } finally {
            resolutionContext.setCurrentQualifier(null);
            if (propagateQualifier) {
                resolutionContext.removeAttribute(BeanDefinition.NAMED_ATTRIBUTE);
            }
        }
    }

<<<<<<< HEAD
        if (bean != null) {
            Qualifier<T> finalQualifier = qualifier != null ? qualifier : declaredQualifier;
            if (!(bean instanceof BeanCreatedEventListener) && CollectionUtils.isNotEmpty(beanCreationEventListeners)) {
                for (Map.Entry<Class<?>, List<BeanCreatedEventListener<?>>> entry : beanCreationEventListeners) {
                    if (entry.getKey().isAssignableFrom(beanType)) {
                        BeanKey<T> beanKey = new BeanKey<>(beanDefinition, finalQualifier);
                        for (BeanCreatedEventListener<?> listener : entry.getValue()) {
                            bean = (T) listener.onCreated(new BeanCreatedEvent(this, beanDefinition, beanKey, bean));
                            if (bean == null) {
                                throw new BeanInstantiationException(resolutionContext, "Listener [" + listener + "] returned null from onCreated event");
                            }
=======
    @NonNull
    private <T> T postBeanCreated(@NonNull BeanResolutionContext resolutionContext,
                                  @NonNull BeanDefinition<T> beanDefinition,
                                  @Nullable Qualifier<T> qualifier,
                                  @NonNull T bean) {
        Class<T> beanType = beanDefinition.getBeanType();
        Qualifier<T> finalQualifier = qualifier != null ? qualifier : beanDefinition.getDeclaredQualifier();
        if (!(bean instanceof BeanCreatedEventListener) && CollectionUtils.isNotEmpty(beanCreationEventListeners)) {
            for (Map.Entry<Class, List<BeanCreatedEventListener>> entry : beanCreationEventListeners) {
                if (entry.getKey().isAssignableFrom(beanType)) {
                    BeanKey<T> beanKey = new BeanKey<>(beanDefinition, finalQualifier);
                    for (BeanCreatedEventListener<?> listener : entry.getValue()) {
                        bean = (T) listener.onCreated(new BeanCreatedEvent(this, beanDefinition, beanKey, bean));
                        if (bean == null) {
                            throw new BeanInstantiationException(resolutionContext, "Listener [" + listener + "] returned null from onCreated event");
>>>>>>> 4f958869
                        }
                    }
                }
            }
        }
        if (beanDefinition instanceof ValidatedBeanDefinition) {
            bean = ((ValidatedBeanDefinition<T>) beanDefinition).validate(resolutionContext, bean);
        }
        if (LOG_LIFECYCLE.isDebugEnabled()) {
            LOG_LIFECYCLE.debug("Created bean [{}] from definition [{}] with qualifier [{}]", bean, beanDefinition, finalQualifier);
        }
        return bean;
    }

    @NotNull
    private <T> Map<String, Object> getRequiredArgumentValues(@NonNull BeanResolutionContext resolutionContext,
                                                              @NonNull  Argument<?>[] requiredArguments,
                                                              @Nullable Map<String, Object> argumentValues,
                                                              @NonNull BeanDefinition<T> beanDefinition) {
        Map<String, Object> convertedValues;
        if (argumentValues == null) {
            convertedValues = Collections.emptyMap();
            argumentValues = Collections.emptyMap();
        } else {
            convertedValues = new LinkedHashMap<>();
        }
        for (Argument<?> requiredArgument : requiredArguments) {
            String argumentName = requiredArgument.getName();
            Object val = argumentValues.get(argumentName);
            if (val == null) {
                if (!requiredArgument.isDeclaredNullable()) {
                    throw new BeanInstantiationException(resolutionContext, "Missing bean argument [" + requiredArgument + "] for type: " + beanDefinition.getBeanType().getName() + ". Required arguments: " + ArrayUtils.toString(requiredArguments));
                }
            } else {
                Object convertedValue;
                if (requiredArgument.getType().isInstance(val)) {
                    convertedValue = val;
                } else {
                    convertedValue = ConversionService.SHARED.convert(val, requiredArgument).orElseThrow(() ->
                            new BeanInstantiationException(resolutionContext, "Invalid bean argument [" + requiredArgument + "]. Cannot convert object [" + val + "] to required type: " + requiredArgument.getType())
                    );
                }
                convertedValues.put(argumentName, convertedValue);
            }
        }
        return convertedValues;
    }

    /**
     * Fall back method to attempt to find a candidate for the given definitions.
     *
     * @param beanType   The bean type
     * @param qualifier  The qualifier
     * @param candidates The candidates, always more than 1
     * @param <T>        The generic time
     * @return The concrete bean definition
     */
    @NonNull
    protected <T> BeanDefinition<T> findConcreteCandidate(@NonNull Class<T> beanType,
                                                          @Nullable Qualifier<T> qualifier,
                                                          @NonNull Collection<BeanDefinition<T>> candidates) {
        if (qualifier instanceof AnyQualifier) {
            return candidates.iterator().next();
        } else {
            throw new NonUniqueBeanException(beanType, candidates.iterator());
        }
    }

    /**
     * Processes parallel bean definitions.
     *
     * @param parallelBeans The parallel beans
     */
    protected void processParallelBeans(List<BeanDefinitionReference> parallelBeans) {
        if (!parallelBeans.isEmpty()) {
            List<BeanDefinitionReference> finalParallelBeans = parallelBeans.stream().filter(bdr -> bdr.isEnabled(this)).collect(Collectors.toList());
            if (!finalParallelBeans.isEmpty()) {
                new Thread(() -> {
                    Collection<BeanDefinition> parallelDefinitions = new ArrayList<>();
                    finalParallelBeans.forEach(beanDefinitionReference -> {
                        try {
                            loadContextScopeBean(beanDefinitionReference, parallelDefinitions::add);
                        } catch (Throwable e) {
                            LOG.error("Parallel Bean definition [" + beanDefinitionReference.getName() + "] could not be loaded: " + e.getMessage(), e);
                            Boolean shutdownOnError = beanDefinitionReference.getAnnotationMetadata().booleanValue(Parallel.class, "shutdownOnError").orElse(true);
                            if (shutdownOnError) {
                                stop();
                            }
                        }
                    });

                    filterProxiedTypes((Collection) parallelDefinitions, true, false, null);
                    filterReplacedBeans(null, (Collection) parallelDefinitions);

                    parallelDefinitions.forEach(beanDefinition -> ForkJoinPool.commonPool().execute(() -> {
                        try {
                            loadContextScopeBean(beanDefinition);
                        } catch (Throwable e) {
                            LOG.error("Parallel Bean definition [" + beanDefinition.getName() + "] could not be loaded: " + e.getMessage(), e);
                            Boolean shutdownOnError = beanDefinition.getAnnotationMetadata().booleanValue(Parallel.class, "shutdownOnError").orElse(true);
                            if (shutdownOnError) {
                                stop();
                            }
                        }
                    }));
                    parallelDefinitions.clear();

                }).start();
            }
        }
    }

    private <T> void filterReplacedBeans(BeanResolutionContext resolutionContext, Collection<? extends BeanType<T>> candidates) {
        if (candidates.size() > 1) {
            List<BeanType<T>> replacementTypes = new ArrayList<>(2);

            for (BeanType<T> candidate : candidates) {
                if (candidate.getAnnotationMetadata().hasStereotype(REPLACES_ANN)) {
                    replacementTypes.add(candidate);
                }
            }
            if (!replacementTypes.isEmpty()) {

                candidates.removeIf(definition -> {
                    if (!definition.isEnabled(this, resolutionContext)) {
                        return true;
                    }
                    final AnnotationMetadata annotationMetadata = definition.getAnnotationMetadata();
                    if (annotationMetadata.hasDeclaredStereotype(Infrastructure.class)) {
                        return false;
                    }

                    Optional<Class<?>> declaringType = Optional.empty();

                    if (definition instanceof BeanDefinition) {
                        declaringType = ((BeanDefinition<?>) definition).getDeclaringType();
                    }
                    Function<Class, Boolean> comparisonFunction = null;

                    for (BeanType<T> replacingCandidate : replacementTypes) {
                        if (definition == replacingCandidate) {
                            // don't replace yourself
                            continue;
                        }
                        if (replacingCandidate instanceof ProxyBeanDefinition && ((ProxyBeanDefinition<T>) replacingCandidate).getTargetDefinitionType() == definition.getClass()) {
                            continue;
                        }

                        final AnnotationValue<Replaces> replacesAnn = replacingCandidate.getAnnotation(Replaces.class);
                        Class beanType = replacesAnn.classValue().orElse(getCanonicalBeanType(replacingCandidate));
                        if (replacesAnn.contains(NAMED_MEMBER)) {
                            final String qualifier = replacesAnn.stringValue(NAMED_MEMBER).orElse(null);
                            if (qualifier != null) {
                                final Optional qualified = Qualifiers.<T>byName(qualifier)
                                        .qualify(beanType, Stream.of(definition));
                                if (qualified.isPresent()) {
                                    return true;
                                }
                                continue;
                            }
                        }

                        Optional<Class<?>> factory = replacesAnn.classValue("factory");
                        if (LOG.isDebugEnabled()) {
                            if (factory.isPresent()) {
                                LOG.debug("Bean [{}] replaces existing bean of type [{}] in factory type [{}]", replacingCandidate.getBeanType(), beanType, factory.get());
                            } else {
                                LOG.debug("Bean [{}] replaces existing bean of type [{}]", replacingCandidate.getBeanType(), beanType);
                            }
                        }
                        if (comparisonFunction == null) {
                            comparisonFunction = typeMatches(definition, annotationMetadata);
                        }
                        if (factory.isPresent() && declaringType.isPresent()) {
                            if (factory.get() == declaringType.get()) {
                                if (comparisonFunction.apply(beanType)) {
                                    return true;
                                }
                            }
                        } else {
                            if (comparisonFunction.apply(beanType)) {
                                return true;
                            }
                        }
                    }
                    return false;
                });
            }
        }
    }

    private <T> Class<T> getCanonicalBeanType(BeanType<T> beanType) {
        if (beanType instanceof AdvisedBeanType) {
            return (Class<T>) ((AdvisedBeanType<T>) beanType).getInterceptedType();
        } else if (beanType instanceof ProxyBeanDefinition) {
            return ((ProxyBeanDefinition<T>) beanType).getTargetType();
        } else {
            AnnotationMetadata annotationMetadata = beanType.getAnnotationMetadata();
            Class<T> bt = beanType.getBeanType();
            if (annotationMetadata.hasStereotype(INTRODUCTION_TYPE)) {
                Class<? super T> superclass = bt.getSuperclass();
                if (superclass == Object.class || superclass == null) {
                    // interface introduction
                    return bt;
                } else {
                    // abstract class introduction
                    return (Class<T>) superclass;
                }
            } else if (annotationMetadata.hasStereotype(AnnotationUtil.ANN_AROUND)) {
                Class<? super T> superclass = bt.getSuperclass();
                if (superclass != null) {
                    return (Class<T>) superclass;
                } else {
                    return bt;
                }
            }
            return bt;
        }
    }

    private <T> Function<Class, Boolean> typeMatches(BeanType<T> definition, AnnotationMetadata annotationMetadata) {
        Class<T> bt;

        if (definition instanceof ProxyBeanDefinition) {
            bt = ((ProxyBeanDefinition<T>) definition).getTargetType();
        } else if (definition instanceof AdvisedBeanType) {
            //noinspection unchecked
            bt = (Class<T>) ((AdvisedBeanType<T>) definition).getInterceptedType();
        } else {
            bt = definition.getBeanType();
            if (annotationMetadata.hasStereotype(INTRODUCTION_TYPE)) {
                Class<? super T> superclass = bt.getSuperclass();
                if (superclass == Object.class) {
                    // interface introduction
                    return clazz -> clazz.isAssignableFrom(bt);
                } else {
                    // abstract class introduction
                    return clazz -> clazz == superclass;
                }
            }
            if (annotationMetadata.hasStereotype(AnnotationUtil.ANN_AROUND)) {
                Class<? super T> superclass = bt.getSuperclass();
                return clazz -> clazz == superclass || clazz == bt;
            }
        }

        if (annotationMetadata.hasAnnotation(DefaultImplementation.class)) {
            Optional<Class> defaultImpl = annotationMetadata.classValue(DefaultImplementation.class);
            if (!defaultImpl.isPresent()) {
                defaultImpl = annotationMetadata.classValue(DefaultImplementation.class, "name");
            }
            if (defaultImpl.filter(impl -> impl == bt).isPresent()) {
                return clazz -> clazz.isAssignableFrom(bt);
            } else {
                return clazz -> clazz == bt;
            }
        }

        return clazz -> clazz != Object.class && clazz.isAssignableFrom(bt);
    }

    private <T> void doInject(BeanResolutionContext resolutionContext, T instance, BeanDefinition definition) {
        definition.inject(resolutionContext, this, instance);
        if (definition instanceof InitializingBeanDefinition) {
            ((InitializingBeanDefinition) definition).initialize(resolutionContext, this, instance);
        }
    }

    private void loadContextScopeBean(BeanDefinitionReference contextScopeBean, Consumer<BeanDefinition> beanDefinitionConsumer) {
        if (contextScopeBean.isEnabled(this)) {
            BeanDefinition beanDefinition = contextScopeBean.load(this);
            try (BeanResolutionContext resolutionContext = newResolutionContext(beanDefinition, null)) {
                if (beanDefinition.isEnabled(this, resolutionContext)) {
                    beanDefinitionConsumer.accept(beanDefinition);
                }
            }
        }
    }

    private void loadContextScopeBean(BeanDefinition beanDefinition) {
        if (beanDefinition.isIterable() || beanDefinition.hasStereotype(ConfigurationReader.class.getName())) {
            Collection<BeanDefinition> beanCandidates = (Collection<BeanDefinition>) transformIterables(null, Collections.singleton(beanDefinition), true);
            for (BeanDefinition beanCandidate : beanCandidates) {
                findOrCreateSingletonBeanRegistration(
                        null,
                        beanCandidate,
                        beanCandidate.asArgument(),
                        beanCandidate.hasAnnotation(Context.class) ? null : beanDefinition.getDeclaredQualifier()
                );
            }

        } else {
            findOrCreateSingletonBeanRegistration(null, beanDefinition, beanDefinition.asArgument(), null);
        }
    }

    /**
     * Resolve the {@link BeanRegistration} by an argument and a qualifier.
     *
     * @param resolutionContext The resolution context
     * @param beanType          The bean type
     * @param qualifier         The qualifier
     * @param throwNoSuchBean   Throw if it doesn't exist
     * @param <T>               The type
     * @return The bean registration
     */
    @Nullable
    private <T> BeanRegistration<T> resolveBeanRegistration(@Nullable BeanResolutionContext resolutionContext,
                                                            @NonNull Argument<T> beanType,
                                                            @Nullable Qualifier<T> qualifier,
                                                            boolean throwNoSuchBean) {
        // allow injection the bean context
        final Class<T> beanClass = beanType.getType();
        if (thisInterfaces.contains(beanClass)) {
            return new BeanRegistration<>(BeanIdentifier.of(beanClass.getName()), null, (T) this);
        }
        if (InjectionPoint.class.isAssignableFrom(beanClass)) {
            return provideInjectionPoint(resolutionContext, beanType, qualifier, throwNoSuchBean);
        }
        BeanKey<T> beanKey = new BeanKey<>(beanType, qualifier);

        if (LOG.isTraceEnabled()) {
            LOG.trace("Looking up existing bean for key: {}", beanKey);
        }

        BeanRegistration<T> inFlightBeanRegistration = resolutionContext != null ? resolutionContext.getInFlightBean(beanKey) : null;
        if (inFlightBeanRegistration != null) {
            return inFlightBeanRegistration;
        }

        // Fast singleton lookup
        BeanRegistration<T> beanRegistration = singletonScope.findCachedSingletonBeanRegistration(beanType, qualifier);
        if (beanRegistration != null) {
            return beanRegistration;
        }

        Optional<BeanDefinition<T>> concreteCandidate = findBeanDefinition(beanType, qualifier);

        BeanRegistration<T> registration;

        if (concreteCandidate.isPresent()) {
            BeanDefinition<T> definition = concreteCandidate.get();

            if (definition.isContainerType() && beanClass != definition.getBeanType()) {
                throw new NonUniqueBeanException(beanClass, Collections.singletonList(definition).iterator());
            }
            registration = resolveBeanRegistration(resolutionContext, definition, beanType, qualifier);
        } else {
            registration = null;
        }
        if ((registration == null || registration.bean == null) && throwNoSuchBean) {
            throw new NoSuchBeanException(beanType, qualifier);
        }
        return registration;
    }

    @Nullable
    private <T> BeanRegistration<T> provideInjectionPoint(BeanResolutionContext resolutionContext,
                                                          Argument<T> beanType,
                                                          Qualifier<T> qualifier,
                                                          boolean throwNoSuchBean) {
        final BeanResolutionContext.Path path = resolutionContext != null ? resolutionContext.getPath() : null;
        BeanResolutionContext.Segment<?> injectionPointSegment = null;
        if (CollectionUtils.isNotEmpty(path)) {
            final Iterator<BeanResolutionContext.Segment<?>> i = path.iterator();
            injectionPointSegment = i.next();
            BeanResolutionContext.Segment<?> segment = null;
            if (i.hasNext()) {
                segment = i.next();
                if (segment.getDeclaringType().hasStereotype(INTRODUCTION_TYPE)) {
                    segment = i.hasNext() ? i.next() : null;
                }
            }
            if (segment != null) {
                T ip = (T) segment.getInjectionPoint();
                if (ip != null && beanType.isInstance(ip)) {
                    return new BeanRegistration<>(BeanIdentifier.of(InjectionPoint.class.getName()), null, ip);
                }
            }
        }
        if (injectionPointSegment == null || !injectionPointSegment.getArgument().isNullable()) {
            throw new BeanContextException("Failed to obtain injection point. No valid injection path present in path: " + path);
        } else if (throwNoSuchBean) {
            throw new NoSuchBeanException(beanType, qualifier);
        }
        return null;
    }

    /**
     * Resolve the {@link BeanRegistration} by a {@link BeanDefinition}.
     *
     * @param resolutionContext The resolution context
     * @param definition        The bean type
     * @param <T>               The type
     * @return The bean registration or {@link NoSuchBeanException}
     */
    @NonNull
    private <T> BeanRegistration<T> resolveBeanRegistration(@Nullable BeanResolutionContext resolutionContext,
                                                            @NonNull BeanDefinition<T> definition) {
        return resolveBeanRegistration(resolutionContext, definition, definition.asArgument(), definition.getDeclaredQualifier());
    }

    /**
     * Resolve the {@link BeanRegistration} by a {@link BeanDefinition}.
     *
     * @param resolutionContext The resolution context
     * @param definition        The bean type
     * @param beanType          The bean type
     * @param qualifier         The qualifier
     * @param <T>               The type
     * @return The bean registration
     */
    @NonNull
    private <T> BeanRegistration<T> resolveBeanRegistration(@Nullable BeanResolutionContext resolutionContext,
                                                            @NonNull BeanDefinition<T> definition,
                                                            @NonNull Argument<T> beanType,
                                                            @Nullable Qualifier<T> qualifier) {
        if (definition.isSingleton() && !definition.hasStereotype(SCOPED_PROXY_ANN)) {
            return findOrCreateSingletonBeanRegistration(resolutionContext, definition, beanType, qualifier);
        }
        try (BeanResolutionContext context = newResolutionContext(definition, resolutionContext)) {
            final BeanResolutionContext.Path path = context.getPath();
            final boolean isNewPath = path.isEmpty();
            if (isNewPath) {
                path.pushBeanCreate(definition, beanType);
            }
            try {
                return getNotSingletonBeanForDefinition(context, beanType, qualifier, definition);
            } finally {
                if (isNewPath) {
                    path.pop();
                }
            }
        }
    }

    @NonNull
    private <T> BeanRegistration<T> findOrCreateSingletonBeanRegistration(@Nullable BeanResolutionContext resolutionContext,
                                                                          @NonNull BeanDefinition<T> definition,
                                                                          @NonNull Argument<T> beanType,
                                                                          @Nullable Qualifier<T> qualifier) {
        BeanRegistration<T> beanRegistration = singletonScope.findBeanRegistration(definition, beanType, qualifier);
        if (beanRegistration != null) {
            return beanRegistration;
        }
        synchronized (singletonScope) {
            // Check if have been added
            beanRegistration = singletonScope.findBeanRegistration(definition, beanType, qualifier);
            if (beanRegistration != null) {
                return beanRegistration;
            }
            try (BeanResolutionContext context = newResolutionContext(definition, resolutionContext)) {
                final BeanResolutionContext.Path path = context.getPath();
                final boolean isNewPath = path.isEmpty();
                if (isNewPath) {
                    path.pushBeanCreate(definition, beanType);
                }
                try {
                    T createdBean = doCreateBean(context, definition, qualifier);
                    return singletonScope.registerSingletonBean(
                            definition,
                            qualifier,
                            createdBean,
                            context.getAndResetDependentBeans()
                    );
                } finally {
                    if (isNewPath) {
                        path.pop();
                    }
                }
            }
        }
    }

    @NonNull
    private <T> BeanRegistration<T> getNotSingletonBeanForDefinition(@NonNull BeanResolutionContext resolutionContext,
                                                                     @NonNull Argument<T> beanType,
                                                                     @Nullable Qualifier<T> qualifier,
                                                                     @NonNull BeanDefinition<T> definition) {
        final boolean isProxy = definition.isProxy();
        final boolean isScopedProxyDefinition = definition.hasStereotype(SCOPED_PROXY_ANN);

        T bean;
        if (isProxy && isScopedProxyDefinition && qualifier != PROXY_TARGET_QUALIFIER
                && (definition.getDeclaredQualifier() == null)) {
            // With scopes proxies we have to inject a reference into the injection point
            return getScopedBeanInterceptorForDefinition(resolutionContext, beanType, qualifier, definition);
        }

        BeanKey<T> beanKey = new BeanKey<>(beanType, qualifier);
        BeanResolutionContext.Segment<?> currentSegment = resolutionContext
                .getPath()
                .currentSegment()
                .orElse(null);
        CustomScope<?> registeredScope = null;

        if (currentSegment != null) {
            Argument<?> argument = currentSegment.getArgument();
            registeredScope = customScopeRegistry.findDeclaredScope(argument).orElse(null);
        }

        if (registeredScope == null && (!isScopedProxyDefinition || !isProxy)) {
            registeredScope = customScopeRegistry.findDeclaredScope(definition).orElse(null);
        }
        if (registeredScope != null) {
            if (isProxy) {
                definition = getProxyTargetBeanDefinition(
                        beanType,
                        qualifier
                );
            }
            BeanDefinition<T> finalDefinition = definition;

            bean = registeredScope.getOrCreate(
                    new BeanCreationContext<T>() {
                        @NonNull
                        @Override
                        public BeanDefinition<T> definition() {
                            return finalDefinition;
                        }

                        @NonNull
                        @Override
                        public BeanIdentifier id() {
                            return beanKey;
                        }

                        @NonNull
                        @Override
                        public CreatedBean<T> create() throws BeanCreationException {
                            final T bean = doCreateBean(resolutionContext, finalDefinition, beanType, qualifier);
                            final List<BeanRegistration<?>> dependentBeans = resolutionContext.getAndResetDependentBeans();
                            if (dependentBeans.isEmpty()) {
                                return new BeanDisposingRegistration<>(DefaultBeanContext.this, beanKey, finalDefinition, bean);
                            } else {
                                return new BeanDisposingRegistration<>(
                                        DefaultBeanContext.this,
                                        beanKey,
                                        finalDefinition,
                                        bean,
                                        dependentBeans
                                );
                            }
                        }
                    }
            );
            return new BeanRegistration<>(beanKey, finalDefinition, bean);
        }
        return getUnknownScopeBean(resolutionContext, beanType, qualifier, definition);
    }

    @NotNull
    private <T> BeanRegistration<T> getUnknownScopeBean(@NonNull BeanResolutionContext resolutionContext,
                                                        @NonNull Argument<T> beanType,
                                                        @Nullable Qualifier<T> qualifier,
                                                        @NonNull BeanDefinition<T> definition) {
        BeanKey<T> beanKey = new BeanKey<>(beanType, qualifier);
        T bean = doCreateBean(resolutionContext, definition, qualifier);
        BeanRegistration<T> beanRegistration = new BeanRegistration<>(beanKey, definition, bean);
        if (definition instanceof DisposableBeanDefinition) {
            final String scopeName = definition.getScopeName().orElse(null);
            if (scopeName == null || scopeName.equals(Prototype.class.getName())) {
                resolutionContext.addDependentBean(beanRegistration);
            }
        }
        return beanRegistration;
    }

    @NotNull
    private <T> BeanRegistration<T> getScopedBeanInterceptorForDefinition(@NonNull BeanResolutionContext resolutionContext,
                                                                          @NonNull Argument<T> beanType,
                                                                          @Nullable Qualifier<T> qualifier,
                                                                          @NonNull BeanDefinition<T> definition) {
        Qualifier<T> q = qualifier;
        if (q == null) {
            q = definition.getDeclaredQualifier();
        }
        T bean = doCreateBean(resolutionContext, definition, q);
        if (bean instanceof Qualified) {
            ((Qualified<T>) bean).$withBeanQualifier(q);
        }
        return new BeanRegistration<>(new BeanKey<>(beanType, qualifier), definition, bean);
    }

    /**
     * Find a concrete candidate for the given qualifier.
     *
     * @param beanType       The bean type
     * @param qualifier      The qualifier
     * @param throwNonUnique Whether to throw an exception if the bean is not found
     * @param <T>            The bean generic type
     * @return The concrete bean definition candidate
     */
    @SuppressWarnings({"unchecked", "rawtypes"})
    private <T> Optional<BeanDefinition<T>> findConcreteCandidate(@Nullable BeanResolutionContext resolutionContext,
                                                                  @NonNull Argument<T> beanType,
                                                                  @Nullable Qualifier<T> qualifier,
                                                                  boolean throwNonUnique) {
        if (beanType.getType() == Object.class && qualifier == null) {
            return Optional.empty();
        }
        BeanCandidateKey bk = new BeanCandidateKey(beanType, qualifier, throwNonUnique);
        Optional beanDefinition = beanConcreteCandidateCache.get(bk);
        //noinspection OptionalAssignedToNull
        if (beanDefinition == null) {
            beanDefinition = findConcreteCandidateNoCache(
                    resolutionContext,
                    beanType,
                    qualifier,
                    throwNonUnique,
                    true
            );
            beanConcreteCandidateCache.put(bk, beanDefinition);
        }
        return beanDefinition;
    }

    private <T> Optional<BeanDefinition<T>> findConcreteCandidateNoCache(@Nullable BeanResolutionContext resolutionContext,
                                                                         @NonNull Argument<T> beanType,
                                                                         @Nullable Qualifier<T> qualifier,
                                                                         boolean throwNonUnique,
                                                                         boolean filterProxied) {

        Predicate<BeanDefinition<T>> predicate = new Predicate<BeanDefinition<T>>() {
            @Override
            public boolean test(BeanDefinition<T> candidate) {
                if (candidate.isAbstract()) {
                    return false;
                }
                if (qualifier != null) {
                    if (candidate instanceof NoInjectionBeanDefinition) {
                        NoInjectionBeanDefinition noInjectionBeanDefinition = (NoInjectionBeanDefinition) candidate;
                        return qualifier.contains(noInjectionBeanDefinition.getQualifier());
                    }
                }
                return true;

            }
        };

        Collection<BeanDefinition<T>> candidates = new ArrayList<>(findBeanCandidates(resolutionContext, beanType, filterProxied, predicate));
        if (candidates.isEmpty()) {
            return Optional.empty();
        }
        filterProxiedTypes(candidates, filterProxied, false, predicate);

        int size = candidates.size();
        BeanDefinition<T> definition = null;
        if (size > 0) {
            if (qualifier != null) {
                if (LOG.isDebugEnabled()) {
                    LOG.debug("Qualifying bean [{}] for qualifier: {} ", beanType.getName(), qualifier);
                }

                Stream<BeanDefinition<T>> candidateStream = candidates.stream().filter(c -> {
                    if (!c.isAbstract()) {
                        if (c instanceof NoInjectionBeanDefinition) {
                            NoInjectionBeanDefinition noInjectionBeanDefinition = (NoInjectionBeanDefinition) c;
                            return qualifier.contains(noInjectionBeanDefinition.getQualifier());
                        }
                        return true;
                    }
                    return false;
                });

                Stream<BeanDefinition<T>> qualified = qualifier.reduce(beanType.getType(), candidateStream);
                List<BeanDefinition<T>> beanDefinitionList = qualified.collect(Collectors.toList());
                if (beanDefinitionList.isEmpty()) {
                    if (LOG.isDebugEnabled()) {
                        LOG.debug("No qualifying beans of type [{}] found for qualifier: {} ", beanType.getName(), qualifier);
                    }
                    return Optional.empty();
                }

                definition = lastChanceResolve(
                        beanType,
                        qualifier,
                        throwNonUnique,
                        beanDefinitionList
                );
            } else {
                if (candidates.size() == 1) {
                    definition = candidates.iterator().next();
                } else {
                    if (LOG.isDebugEnabled()) {
                        LOG.debug("Searching for @Primary for type [{}] from candidates: {} ", beanType.getName(), candidates);
                    }
                    definition = lastChanceResolve(
                            beanType,
                            qualifier,
                            throwNonUnique,
                            candidates
                    );
                }
            }
        }
        if (LOG.isDebugEnabled() && definition != null) {
            if (qualifier != null) {
                LOG.debug("Found concrete candidate [{}] for type: {} {} ", definition, qualifier, beanType.getName());
            } else {
                LOG.debug("Found concrete candidate [{}] for type: {} ", definition, beanType.getName());
            }
        }
        return Optional.ofNullable(definition);
    }

    private <T> void filterProxiedTypes(Collection<BeanDefinition<T>> candidates, boolean filterProxied, boolean filterDelegates, Predicate<BeanDefinition<T>> predicate) {
        int count = candidates.size();
        Set<Class> proxiedTypes = new HashSet<>(count);
        Iterator<BeanDefinition<T>> i = candidates.iterator();
        Collection<BeanDefinition<T>> delegates = filterDelegates ? new ArrayList<>(count) : Collections.emptyList();
        while (i.hasNext()) {
            BeanDefinition<T> candidate = i.next();
            if (candidate instanceof ProxyBeanDefinition) {
                if (filterProxied) {
                    proxiedTypes.add(((ProxyBeanDefinition) candidate).getTargetDefinitionType());
                } else {
                    proxiedTypes.add(candidate.getClass());
                }
            } else if (candidate instanceof BeanDefinitionDelegate) {
                BeanDefinition<T> delegate = ((BeanDefinitionDelegate<T>) candidate).getDelegate();
                if (filterDelegates) {
                    i.remove();

                    if (!delegates.contains(delegate) && (predicate == null || predicate.test(delegate))) {
                        delegates.add(delegate);
                    }
                } else if (filterProxied && delegate instanceof ProxyBeanDefinition) {
                    proxiedTypes.add(((ProxyBeanDefinition) delegate).getTargetDefinitionType());
                }
            }
        }
        if (filterDelegates) {
            candidates.addAll(delegates);
        }
        if (!proxiedTypes.isEmpty()) {
            candidates.removeIf(candidate -> {
                if (candidate instanceof BeanDefinitionDelegate) {
                    return proxiedTypes.contains(((BeanDefinitionDelegate<T>) candidate).getDelegate().getClass());
                } else {
                    return proxiedTypes.contains(candidate.getClass());
                }
            });
        }
    }

    private <T> BeanDefinition<T> lastChanceResolve(Argument<T> beanType,
                                                    Qualifier<T> qualifier,
                                                    boolean throwNonUnique,
                                                    Collection<BeanDefinition<T>> candidates) {
        final Class<T> beanClass = beanType.getType();

        if (candidates.size() > 1) {
            List<BeanDefinition<T>> primary = candidates.stream()
                    .filter(BeanDefinition::isPrimary)
                    .collect(Collectors.toList());
            if (!primary.isEmpty()) {
                candidates = primary;
            }
        }
        if (candidates.size() == 1) {
            return candidates.iterator().next();
        }
        BeanDefinition<T> definition = null;
        candidates = candidates.stream().filter(candidate -> !candidate.hasDeclaredStereotype(Secondary.class)).collect(Collectors.toList());
        if (candidates.size() == 1) {
            return candidates.iterator().next();
        } else if (candidates.stream().anyMatch(candidate -> candidate.hasAnnotation(Order.class))) {
            // pick the bean with the highest priority
            final Iterator<BeanDefinition<T>> i = candidates.stream()
                    .sorted((bean1, bean2) -> {
                        int order1 = OrderUtil.getOrder(bean1.getAnnotationMetadata());
                        int order2 = OrderUtil.getOrder(bean2.getAnnotationMetadata());
                        return Integer.compare(order1, order2);
                    })
                    .iterator();
            if (i.hasNext()) {
                final BeanDefinition<T> bean = i.next();
                if (i.hasNext()) {
                    // check there are not 2 beans with the same order
                    final BeanDefinition<T> next = i.next();
                    if (OrderUtil.getOrder(bean.getAnnotationMetadata()) == OrderUtil.getOrder(next.getAnnotationMetadata())) {
                        throw new NonUniqueBeanException(beanType.getType(), candidates.iterator());
                    }
                }

                LOG.debug("Picked bean {} with the highest precedence for type {} and qualifier {}", bean, beanType, qualifier);
                return bean;
            }
            throw new NonUniqueBeanException(beanType.getType(), candidates.iterator());
        }

        Collection<BeanDefinition<T>> exactMatches = filterExactMatch(beanClass, candidates);
        if (exactMatches.size() == 1) {
            definition = exactMatches.iterator().next();
        } else if (throwNonUnique) {
            definition = findConcreteCandidate(beanClass, qualifier, candidates);
        }
        return definition;
    }

    private void readAllBeanConfigurations() {
        Iterable<BeanConfiguration> beanConfigurations = resolveBeanConfigurations();
        for (BeanConfiguration beanConfiguration : beanConfigurations) {
            registerConfiguration(beanConfiguration);
        }
    }

    private <T> Collection<BeanDefinition<T>> filterExactMatch(final Class<T> beanType, Collection<BeanDefinition<T>> candidates) {
        List<BeanDefinition<T>> list = new ArrayList<>(candidates.size());
        for (BeanDefinition<T> candidate : candidates) {
            if (candidate.getBeanType() == beanType) {
                list.add(candidate);
            }
        }
        return list;
    }

    private void readAllBeanDefinitionClasses() {
        List<BeanDefinitionReference> contextScopeBeans = new ArrayList<>(20);
        List<BeanDefinitionReference> processedBeans = new ArrayList<>(10);
        List<BeanDefinitionReference> parallelBeans = new ArrayList<>(10);

        List<BeanDefinitionReference> beanDefinitionReferences = resolveBeanDefinitionReferences();
        beanDefinitionsClasses.addAll(beanDefinitionReferences);

        Set<BeanConfiguration> configurationsDisabled = new HashSet<>();
        for (BeanConfiguration bc : beanConfigurations.values()) {
            if (!bc.isEnabled(this)) {
                configurationsDisabled.add(bc);
            }
        }

        reference:
        for (BeanDefinitionReference beanDefinitionReference : beanDefinitionReferences) {
            for (BeanConfiguration disableConfiguration : configurationsDisabled) {
                if (disableConfiguration.isWithin(beanDefinitionReference)) {
                    beanDefinitionsClasses.remove(beanDefinitionReference);
                    continue reference;
                }
            }
            final AnnotationMetadata annotationMetadata = beanDefinitionReference.getAnnotationMetadata();
            Class[] indexes = annotationMetadata.classValues(INDEXES_TYPE);
            if (indexes.length > 0) {
                //noinspection ForLoopReplaceableByForEach
                for (int i = 0; i < indexes.length; i++) {
                    Class indexedType = indexes[i];
                    resolveTypeIndex(indexedType).add(beanDefinitionReference);
                }
            } else {
                if (annotationMetadata.hasStereotype(ADAPTER_TYPE)) {
                    final Class aClass = annotationMetadata.classValue(ADAPTER_TYPE, AnnotationMetadata.VALUE_MEMBER).orElse(null);
                    if (indexedTypes.contains(aClass)) {
                        resolveTypeIndex(aClass).add(beanDefinitionReference);
                    }
                }
            }
            if (isEagerInit(beanDefinitionReference)) {
                contextScopeBeans.add(beanDefinitionReference);
            } else if (annotationMetadata.hasDeclaredStereotype(PARALLEL_TYPE)) {
                parallelBeans.add(beanDefinitionReference);
            }

            if (beanDefinitionReference.requiresMethodProcessing()) {
                processedBeans.add(beanDefinitionReference);
            }

        }

        beanDefinitionReferences = null;
        beanConfigurationsList = null;

        initializeEventListeners();
        initializeContext(contextScopeBeans, processedBeans, parallelBeans);
    }

    private boolean isEagerInit(BeanDefinitionReference beanDefinitionReference) {
        return beanDefinitionReference.isContextScope() ||
                (eagerInitSingletons && beanDefinitionReference.isSingleton()) ||
                (eagerInitStereotypesPresent && beanDefinitionReference.getAnnotationMetadata().hasDeclaredStereotype(eagerInitStereotypes));
    }

    @NonNull
    private Collection<BeanDefinitionReference> resolveTypeIndex(Class<?> indexedType) {
        return beanIndex.computeIfAbsent(indexedType, aClass -> {
            indexedTypes.add(indexedType);
            return new ArrayList<>(20);
        });
    }

    @SuppressWarnings("unchecked")
    private <T> Collection<BeanDefinition<T>> findBeanCandidatesInternal(BeanResolutionContext resolutionContext, Argument<T> beanType) {
        @SuppressWarnings("rawtypes")
        Collection beanDefinitions = beanCandidateCache.get(beanType);
        if (beanDefinitions == null) {
            beanDefinitions = findBeanCandidates(resolutionContext, beanType, true, null);
            beanCandidateCache.put(beanType, beanDefinitions);
        }
        return beanDefinitions;
    }

    /**
     * Obtains the bean registration for the given type and qualifier.
     *
     * @param resolutionContext The resolution context
     * @param beanType          The bean type
     * @param qualifier         The qualifier
     * @param <T>               The generic type
     * @return A {@link BeanRegistration}
     */
    @Internal
    public <T> BeanRegistration<T> getBeanRegistration(@Nullable BeanResolutionContext resolutionContext,
                                                       @NonNull Argument<T> beanType,
                                                       @Nullable Qualifier<T> qualifier) {
        return resolveBeanRegistration(resolutionContext, beanType, qualifier, true);
    }

    /**
     * Obtains the bean registrations for the given type and qualifier.
     *
     * @param resolutionContext The resolution context
     * @param beanType          The bean type
     * @param qualifier         The qualifier
     * @param <T>               The generic type
     * @return A collection of {@link BeanRegistration}
     */
    @SuppressWarnings("unchecked")
    @Internal
    public <T> Collection<BeanRegistration<T>> getBeanRegistrations(@Nullable BeanResolutionContext resolutionContext,
                                                                    @NonNull Argument<T> beanType,
                                                                    @Nullable Qualifier<T> qualifier) {
        boolean hasQualifier = qualifier != null;
        if (LOG.isDebugEnabled()) {
            if (hasQualifier) {
                LOG.debug("Resolving beans for type: {} {} ", qualifier, beanType.getTypeName());
            } else {
                LOG.debug("Resolving beans for type: {}", beanType.getTypeName());
            }
        }

        BeanKey<T> key = new BeanKey<>(beanType, qualifier);
        if (LOG.isTraceEnabled()) {
            LOG.trace("Looking up existing beans for key: {}", key);
        }
        Collection<BeanRegistration<T>> existing = singletonBeanRegistrations.get(key);
        if (existing != null) {
            logResolvedExistingBeanRegistrations(beanType, qualifier, existing);
            return existing;
        }

        Collection<BeanDefinition<T>> beanDefinitions = findBeanCandidatesInternal(resolutionContext, beanType);
        Stream<BeanDefinition<T>> candidateStream = applyBeanResolutionFilters(resolutionContext, beanDefinitions.stream());
        if (qualifier != null) {
            candidateStream = qualifier.reduce(beanType.getType(), candidateStream);
        }
        beanDefinitions = candidateStream.collect(Collectors.toList());

        Collection<BeanRegistration<T>> beanRegistrations;
        if (beanDefinitions.isEmpty()) {
            beanRegistrations = Collections.emptySet();
        } else {
            boolean allCandidatesAreSingleton = true;
            for (BeanDefinition<T> definition : beanDefinitions) {
                if (!definition.isSingleton()) {
                    allCandidatesAreSingleton = false;
                }
            }
            if (allCandidatesAreSingleton) {
                synchronized (singletonScope) {
                    existing = singletonBeanRegistrations.get(key);
                    if (existing != null) {
                        logResolvedExistingBeanRegistrations(beanType, qualifier, existing);
                        return existing;
                    }
                    beanRegistrations = resolveBeanRegistrations(resolutionContext, beanDefinitions, beanType, qualifier);
                    singletonBeanRegistrations.put(key, beanRegistrations);
                }
            } else {
                beanRegistrations = resolveBeanRegistrations(resolutionContext, beanDefinitions, beanType, qualifier);
            }
        }
        if (LOG.isDebugEnabled() && !beanRegistrations.isEmpty()) {
            if (hasQualifier) {
                LOG.debug("Found {} bean registrations for type [{} {}]", beanRegistrations.size(), qualifier, beanType.getName());
            } else {
                LOG.debug("Found {} bean registrations for type [{}]", beanRegistrations.size(), beanType.getName());
            }
            for (BeanRegistration<?> beanRegistration : beanRegistrations) {
                LOG.debug("  {} {}", beanRegistration.definition(), beanRegistration.definition().getDeclaredQualifier());
            }
        }
        return beanRegistrations;
    }

    private <T> Collection<BeanRegistration<T>> resolveBeanRegistrations(BeanResolutionContext resolutionContext,
                                                                         Collection<BeanDefinition<T>> beanDefinitions,
                                                                         Argument<T> beanType,
                                                                         Qualifier<T> qualifier) {
        boolean hasOrderAnnotation = false;
        Set<BeanRegistration<T>> beansOfTypeList = new HashSet<>();
        for (BeanDefinition<T> definition : beanDefinitions) {
            if (!hasOrderAnnotation && definition.hasAnnotation(Order.class)) {
                hasOrderAnnotation = true;
            }
            addCandidateToList(resolutionContext, definition, beanType, qualifier, beansOfTypeList);
        }
        Collection<BeanRegistration<T>> result = beansOfTypeList;
        if (beansOfTypeList != Collections.EMPTY_SET) {
            Stream<BeanRegistration<T>> stream = beansOfTypeList.stream();
            if (Ordered.class.isAssignableFrom(beanType.getType())) {
                result = stream
                        .sorted(OrderUtil.COMPARATOR)
                        .collect(StreamUtils.toImmutableCollection());
            } else {
                if (hasOrderAnnotation) {
                    stream = stream.sorted(BEAN_REGISTRATION_COMPARATOR);
                }
                result = stream.collect(StreamUtils.toImmutableCollection());
            }
        }
        return result;
    }

    private <T> void logResolvedExistingBeanRegistrations(Argument<T> beanType, Qualifier<T> qualifier, Collection<BeanRegistration<T>> existing) {
        if (LOG.isDebugEnabled()) {
            if (qualifier == null) {
                LOG.debug("Found {} existing beans for type [{}]: {} ", existing.size(), beanType.getName(), existing);
            } else {
                LOG.debug("Found {} existing beans for type [{} {}]: {} ", existing.size(), qualifier, beanType.getName(), existing);
            }
        }
    }

    private <T> Stream<BeanDefinition<T>> applyBeanResolutionFilters(@Nullable BeanResolutionContext resolutionContext, Stream<BeanDefinition<T>> candidateStream) {
        BeanResolutionContext.Segment<?> segment = resolutionContext != null ? resolutionContext.getPath().peek() : null;
        if (segment instanceof AbstractBeanResolutionContext.ConstructorSegment || segment instanceof AbstractBeanResolutionContext.MethodSegment) {
            BeanDefinition<?> declaringBean = segment.getDeclaringType();
            // if the currently injected segment is a constructor argument and the type to be constructed is the
            // same as the candidate, then filter out the candidate to avoid a circular injection problem
            candidateStream = candidateStream.filter(c -> {
                if (c.equals(declaringBean)) {
                    return false;
                } else if (declaringBean instanceof ProxyBeanDefinition) {
                    return !((ProxyBeanDefinition) declaringBean).getTargetDefinitionType().equals(c.getClass());
                }
                return true;
            });
        }
        return candidateStream;
    }

    private <T> void addCandidateToList(@Nullable BeanResolutionContext resolutionContext,
                                        @NonNull BeanDefinition<T> candidate,
                                        @NonNull Argument<T> beanType,
                                        @Nullable Qualifier<T> qualifier,
                                        @NonNull Collection<BeanRegistration<T>> beansOfTypeList) {
        BeanRegistration<T> beanRegistration = null;
        try {
            beanRegistration = resolveBeanRegistration(resolutionContext, candidate);
            if (LOG.isDebugEnabled()) {
                LOG.debug("Found a registration {} for candidate: {} with qualifier: {}", beanRegistration, candidate, qualifier);
            }
        } catch (DisabledBeanException e) {
            if (AbstractBeanContextConditional.LOG.isDebugEnabled()) {
                AbstractBeanContextConditional.LOG.debug("Bean of type [{}] disabled for reason: {}", beanType.getTypeName(), e.getMessage());
            }
        }

        if (beanRegistration != null) {
            if (candidate.isContainerType() && beanRegistration.bean instanceof Iterable) {
                Iterable<Object> iterable = (Iterable<Object>) beanRegistration.bean;
                int i = 0;
                for (Object o : iterable) {
                    if (o == null || !beanType.isInstance(o)) {
                        continue;
                    }
                    beansOfTypeList.add(new BeanRegistration(
                            new BeanKey(beanType, Qualifiers.byQualifiers(Qualifiers.byName(String.valueOf(i++)), qualifier)),
                            candidate,
                            o
                    ));
                }
            } else {
                beansOfTypeList.add(beanRegistration);
            }
        }
    }

    private <T> boolean isCandidatePresent(Argument<T> beanType, Qualifier<T> qualifier) {
        final Collection<BeanDefinition<T>> candidates = findBeanCandidates(null, beanType, true, null);
        if (!candidates.isEmpty()) {
            filterReplacedBeans(null, candidates);
            Stream<BeanDefinition<T>> stream = candidates.stream();
            if (qualifier != null && !(qualifier instanceof AnyQualifier)) {
                stream = qualifier.reduce(beanType.getType(), stream);
            }
            return stream.findAny().isPresent();
        }
        return false;
    }

    private static <T> List<T> nullSafe(List<T> list) {
        if (list == null) {
            return Collections.emptyList();
        }
        return list;
    }

    private List<BeanRegistration> topologicalSort(Collection<BeanRegistration> beans) {
        Map<Boolean, List<BeanRegistration>> initial = beans.stream()
                .sorted(Comparator.comparing(s -> s.getBeanDefinition().getRequiredComponents().size()))
                .collect(Collectors.groupingBy(b -> b.getBeanDefinition().getRequiredComponents().isEmpty()));
        List<BeanRegistration> sorted = new ArrayList<>(nullSafe(initial.get(true)));
        List<BeanRegistration> unsorted = new ArrayList<>(nullSafe(initial.get(false)));
        // Optimization which knows about types which are already in the sorted list
        Set<Class> satisfied = new HashSet<>();

        // Optimization for types which we know are already unsatisified
        // in a single iteration, allowing to skip the loop on unsorted elements
        Set<Class> unsatisfied = new HashSet<>();

        //loop until all items have been sorted
        while (!unsorted.isEmpty()) {
            boolean acyclic = false;

            unsatisfied.clear();
            Iterator<BeanRegistration> i = unsorted.iterator();
            while (i.hasNext()) {
                BeanRegistration bean = i.next();
                boolean found = false;

                //determine if any components are in the unsorted list
                Collection<Class> components = bean.getBeanDefinition().getRequiredComponents();
                for (Class<?> clazz : components) {
                    if (satisfied.contains(clazz)) {
                        continue;
                    }
                    if (unsatisfied.contains(clazz) || unsorted.stream()
                            .map(BeanRegistration::getBeanDefinition)
                            .map(BeanDefinition::getBeanType)
                            .anyMatch(clazz::isAssignableFrom)) {
                        found = true;
                        unsatisfied.add(clazz);
                        break;
                    }
                    satisfied.add(clazz);
                }

                //none of the required components are in the unsorted list
                //so it can be added to the sorted list
                if (!found) {
                    acyclic = true;
                    i.remove();
                    sorted.add(0, bean);
                }
            }

            //rather than throw an exception here because there is a cyclical dependency
            //just add the first item to the list and keep trying. It may be possible to
            //see a cycle here because qualifiers are not taken into account.
            if (!acyclic) {
                sorted.add(0, unsorted.remove(0));
            }
        }

        return sorted;
    }

    private void handleEagerInitializedDependencies(BeanDefinition<?> listener,
                                                    Argument<?> listensTo,
                                                    List<List<Argument<?>>> targets) {
        if (LOG.isWarnEnabled()) {
            List<String> paths = new ArrayList<>(targets.size());
            for (List<Argument<?>> line: targets) {
                paths.add("    " + line.stream()
                        .map(Argument::getType)
                        .map(Class::getName)
                        .collect(Collectors.joining(AbstractBeanResolutionContext.DefaultPath.RIGHT_ARROW)));
            }
            LOG.warn("The bean created event listener {} will not be executed because one or more other bean created event listeners inject {}:\n" +
                    "{}\n" +
                    "Change at least one point in the path to be lazy initialized by injecting a provider to avoid this issue", listener.getBeanType().getName(), listensTo.getType().getName(), String.join("\n", paths));
        }
    }

    @NonNull
    @Override
    public MutableConvertibleValues<Object> getAttributes() {
        return MutableConvertibleValues.of(attributes);
    }

    @NonNull
    @Override
    public Optional<Object> getAttribute(CharSequence name) {
        if (name != null) {
            return Optional.ofNullable(attributes.get(name));
        } else {
            return Optional.empty();
        }
    }

    @NonNull
    @Override
    public <T> Optional<T> getAttribute(CharSequence name, Class<T> type) {
        if (name != null) {
            final Object o = attributes.get(name);
            if (type.isInstance(o)) {
                return Optional.of((T) o);
            } else if (o != null) {
                return ConversionService.SHARED.convert(o, type);
            }
        }
        return Optional.empty();
    }

    @NonNull
    @Override
    public BeanContext setAttribute(@NonNull CharSequence name, @Nullable Object value) {
        if (name != null) {
            if (value != null) {
                attributes.put(name, value);
            } else {
                attributes.remove(name);
            }
        }
        return this;
    }

    @NonNull
    @Override
    public <T> Optional<T> removeAttribute(@NonNull CharSequence name, @NonNull Class<T> type) {
        final Object o = attributes.remove(name);
        if (type.isInstance(o)) {
            return Optional.of((T) o);
        }
        return Optional.empty();
    }

    @Override
    public void finalizeConfiguration() {
        readAllBeanConfigurations();
        readAllBeanDefinitionClasses();
    }

    /**
     * @param <T> The type
     * @param <R> The return type
     */
    private abstract static class AbstractExecutionHandle<T, R> implements MethodExecutionHandle<T, R> {
        protected final ExecutableMethod<T, R> method;

        /**
         * @param method The method
         */
        AbstractExecutionHandle(ExecutableMethod<T, R> method) {
            this.method = method;
        }

        @NonNull
        @Override
        public ExecutableMethod<?, R> getExecutableMethod() {
            return method;
        }

        @Override
        public Argument[] getArguments() {
            return method.getArguments();
        }

        @Override
        public String toString() {
            return method.toString();
        }

        @Override
        public String getMethodName() {
            return this.method.getMethodName();
        }

        @Override
        public ReturnType<R> getReturnType() {
            return method.getReturnType();
        }

        @Override
        public AnnotationMetadata getAnnotationMetadata() {
            return method.getAnnotationMetadata();
        }
    }

    /**
     * @param <T> The targe type
     * @param <R> The return type
     */
    private static final class ObjectExecutionHandle<T, R> extends AbstractExecutionHandle<T, R> {

        private final T target;

        /**
         * @param target The target type
         * @param method The method
         */
        ObjectExecutionHandle(T target, ExecutableMethod<T, R> method) {
            super(method);
            this.target = target;
        }

        @Override
        public T getTarget() {
            return target;
        }

        @Override
        public R invoke(Object... arguments) {
            return method.invoke(target, arguments);
        }

        @Override
        public Method getTargetMethod() {
            return method.getTargetMethod();
        }

        @Override
        public Class getDeclaringType() {
            return target.getClass();
        }

    }

    /**
     * @param <T>
     * @param <R>
     */
    private static final class BeanExecutionHandle<T, R> extends AbstractExecutionHandle<T, R> {
        private final BeanContext beanContext;
        private final Class<T> beanType;
        private final Qualifier<T> qualifier;
        private final boolean isSingleton;

        private T target;

        /**
         * @param beanContext The bean context
         * @param beanType    The bean type
         * @param qualifier   The qualifier
         * @param method      The method
         */
        BeanExecutionHandle(BeanContext beanContext, Class<T> beanType, Qualifier<T> qualifier, ExecutableMethod<T, R> method) {
            super(method);
            this.beanContext = beanContext;
            this.beanType = beanType;
            this.qualifier = qualifier;
            this.isSingleton = beanContext.findBeanDefinition(beanType, qualifier).map(BeanDefinition::isSingleton).orElse(false);
        }

        @Override
        public T getTarget() {
            T target = this.target;
            if (target == null) {
                synchronized (this) { // double check
                    target = this.target;
                    if (target == null) {
                        target = beanContext.getBean(beanType, qualifier);
                        this.target = target;
                    }
                }
            }
            return target;
        }

        @Override
        public Method getTargetMethod() {
            return method.getTargetMethod();
        }

        @Override
        public Class getDeclaringType() {
            return beanType;
        }

        @Override
        public R invoke(Object... arguments) {
            if (isSingleton) {
                T target = getTarget();

                return method.invoke(target, arguments);
            } else {
                return method.invoke(beanContext.getBean(beanType, qualifier), arguments);
            }
        }
    }

    /**
     * Class used as a bean key.
     *
     * @param <T> The bean type
     */
    static final class BeanKey<T> implements BeanIdentifier {
        final Argument<T> beanType;
        private final Qualifier<T> qualifier;
        private final int hashCode;

        /**
         * A bean key for the given bean definition.
         *
         * @param definition The definition
         * @param qualifier  The qualifier
         */
        BeanKey(BeanDefinition<T> definition, Qualifier<T> qualifier) {
            this(definition.asArgument(), qualifier);
        }

        /**
         * A bean key for the given bean definition.
         *
         * @param argument  The argument
         * @param qualifier The qualifier
         */
        BeanKey(Argument<T> argument, Qualifier<T> qualifier) {
            this.beanType = argument;
            this.qualifier = qualifier;
            this.hashCode = argument.typeHashCode();
        }

        /**
         * @param beanType      The bean type
         * @param qualifier     The qualifier
         * @param typeArguments The type arguments
         */
        BeanKey(Class<T> beanType, Qualifier<T> qualifier, @Nullable Class... typeArguments) {
            this(Argument.of(beanType, typeArguments), qualifier);
        }

        @Override
        public int length() {
            return toString().length();
        }

        @Override
        public char charAt(int index) {
            return toString().charAt(index);
        }

        @Override
        public CharSequence subSequence(int start, int end) {
            return toString().subSequence(start, end);
        }

        @Override
        public String toString() {
            return (qualifier != null ? qualifier + " " : "") + beanType.getName();
        }

        @Override
        public boolean equals(Object o) {
            if (this == o) {
                return true;
            }
            if (o == null || getClass() != o.getClass()) {
                return false;
            }
            BeanKey<?> beanKey = (BeanKey<?>) o;
            return beanType.equalsType(beanKey.beanType) &&
                    Objects.equals(qualifier, beanKey.qualifier);
        }

        @Override
        public int hashCode() {
            return hashCode;
        }

        @Override
        public String getName() {
            if (qualifier instanceof Named) {
                return ((Named) qualifier).getName();
            }
            return Primary.SIMPLE_NAME;
        }
    }

    /**
     * Class used as a bean candidate key.
     * @param <T> The bean candidate type
     */
    static final class BeanCandidateKey<T> {
        private final Argument<T> beanType;
        private final Qualifier<T> qualifier;
        private final boolean throwNonUnique;
        private final int hashCode;

        /**
         * A bean key for the given bean definition.
         *
         * @param argument       The argument
         * @param qualifier      The qualifier
         * @param throwNonUnique The throwNonUnique
         */
        BeanCandidateKey(Argument<T> argument, Qualifier<T> qualifier, boolean throwNonUnique) {
            this.beanType = argument;
            this.qualifier = qualifier;
            this.hashCode = argument.typeHashCode();
            this.throwNonUnique = throwNonUnique;
        }

        @Override
        public boolean equals(Object o) {
            if (this == o) {
                return true;
            }
            if (o == null || getClass() != o.getClass()) {
                return false;
            }
            BeanCandidateKey<?> beanKey = (BeanCandidateKey<?>) o;
            return beanType.equalsType(beanKey.beanType) &&
                    Objects.equals(qualifier, beanKey.qualifier) && throwNonUnique == beanKey.throwNonUnique;
        }

        @Override
        public int hashCode() {
            return hashCode;
        }

    }

    class SingletonBeanResolutionContext extends AbstractBeanResolutionContext {

        SingletonBeanResolutionContext(BeanDefinition<?> beanDefinition) {
            super(DefaultBeanContext.this, beanDefinition);
        }

        @Override
        public BeanResolutionContext copy() {
            SingletonBeanResolutionContext copy = new SingletonBeanResolutionContext(rootDefinition);
            copy.copyStateFrom(this);
            return copy;
        }

        @Override
        public <T> void addInFlightBean(BeanIdentifier beanIdentifier, BeanRegistration<T> beanRegistration) {
            singlesInCreation.put(beanIdentifier, beanRegistration);
        }

        @Override
        public void removeInFlightBean(BeanIdentifier beanIdentifier) {
            singlesInCreation.remove(beanIdentifier);
        }

        @Nullable
        @Override
        public <T> BeanRegistration<T> getInFlightBean(BeanIdentifier beanIdentifier) {
            return (BeanRegistration<T>) singlesInCreation.get(beanIdentifier);
        }
    }

    private final class ScanningBeanResolutionContext extends SingletonBeanResolutionContext {

        private final HashMap<BeanDefinition<?>, Argument<?>> beanCreationTargets;
        private final Map<BeanDefinition<?>, List<List<Argument<?>>>> foundTargets = new HashMap<>();

        private ScanningBeanResolutionContext(BeanDefinition<?> beanDefinition, HashMap<BeanDefinition<?>, Argument<?>> beanCreationTargets) {
            super(beanDefinition);
            this.beanCreationTargets = beanCreationTargets;
        }

        private List<Argument<?>> getHierarchy() {
            List<Argument<?>> hierarchy = new ArrayList<>(path.size() + 1);
            hierarchy.add(rootDefinition.asArgument());
            for (Iterator<BeanResolutionContext.Segment<?>> it = path.descendingIterator(); it.hasNext();) {
                BeanResolutionContext.Segment<?> segment = it.next();
                hierarchy.add(segment.getArgument());
            }
            return hierarchy;
        }

        @Override
        protected void onNewSegment(Segment<?> segment) {
            Argument<?> argument = segment.getArgument();
            if (argument.isContainerType()) {
                argument = argument.getFirstTypeVariable().orElse(null);
                if (argument == null) {
                    return;
                }
            }
            if (argument.isProvider()) {
                return;
            }
            for (Map.Entry<BeanDefinition<?>, Argument<?>> entry : beanCreationTargets.entrySet()) {
                if (argument.isAssignableFrom(entry.getValue())) {
                    foundTargets.computeIfAbsent(entry.getKey(), bd -> new ArrayList<>(5))
                            .add(getHierarchy());
                }
            }
        }

        @SuppressWarnings("java:S1452")
        Map<BeanDefinition<?>, List<List<Argument<?>>>> getFoundTargets() {
            return foundTargets;
        }
    }
}<|MERGE_RESOLUTION|>--- conflicted
+++ resolved
@@ -1668,20 +1668,7 @@
         //noinspection ArraysAsListWithZeroOrOneArgument
         beanCreatedListeners.put(AnnotationProcessor.class, Arrays.asList(new AnnotationProcessorListener()));
         for (BeanDefinition<BeanCreatedEventListener> beanCreatedDefinition : beanCreatedDefinitions) {
-<<<<<<< HEAD
             try (ScanningBeanResolutionContext context = new ScanningBeanResolutionContext(beanCreatedDefinition, beanCreationTargets)) {
-                final Qualifier<BeanCreatedEventListener> qualifier = beanCreatedDefinition.getDeclaredQualifier();
-                final BeanCreatedEventListener<?> listener = createListener(beanCreatedDefinition, qualifier, context, Argument.of(BeanCreatedEventListener.class));
-
-                beanCreatedListeners.computeIfAbsent(beanCreationTargets.get(beanCreatedDefinition).getType(), aClass -> new ArrayList<>(10))
-                        .add(listener);
-                Map<BeanDefinition<?>, List<List<Argument<?>>>> foundTargets = context.getFoundTargets();
-                for (Map.Entry<BeanDefinition<?>, List<List<Argument<?>>>> entry: foundTargets.entrySet()) {
-                        invalidListeners.computeIfAbsent(entry.getKey(), key -> new ArrayList<>())
-                                        .addAll(entry.getValue());
-                }
-=======
-            try (BeanResolutionContext context = newResolutionContext(beanCreatedDefinition, null)) {
                 BeanCreatedEventListener<?> listener = resolveBeanRegistration(context, beanCreatedDefinition).bean;
                 List<Argument<?>> typeArguments = beanCreatedDefinition.getTypeArguments(BeanCreatedEventListener.class);
                 Argument<?> argument = CollectionUtils.last(typeArguments);
@@ -1690,7 +1677,11 @@
                 }
                 beanCreatedListeners.computeIfAbsent(argument.getType(), aClass -> new ArrayList<>(10))
                         .add(listener);
->>>>>>> 4f958869
+                Map<BeanDefinition<?>, List<List<Argument<?>>>> foundTargets = context.getFoundTargets();
+                for (Map.Entry<BeanDefinition<?>, List<List<Argument<?>>>> entry: foundTargets.entrySet()) {
+                    invalidListeners.computeIfAbsent(entry.getKey(), key -> new ArrayList<>())
+                            .addAll(entry.getValue());
+                }
             }
         }
         for (List<BeanCreatedEventListener<?>> listeners: beanCreatedListeners.values()) {
@@ -1704,12 +1695,7 @@
         final Collection<BeanDefinition<BeanInitializedEventListener>> beanInitializedDefinitions = getBeanDefinitions(BeanInitializedEventListener.class);
         for (BeanDefinition<BeanInitializedEventListener> definition : beanInitializedDefinitions) {
             try (BeanResolutionContext context = newResolutionContext(definition, null)) {
-<<<<<<< HEAD
-                final Qualifier<BeanInitializedEventListener> qualifier = definition.getDeclaredQualifier();
-                final BeanInitializedEventListener<?> listener = createListener(definition, qualifier, context, Argument.of(BeanInitializedEventListener.class));
-=======
                 BeanInitializedEventListener<?> listener = resolveBeanRegistration(context, definition).bean;
->>>>>>> 4f958869
                 List<Argument<?>> typeArguments = definition.getTypeArguments(BeanInitializedEventListener.class);
                 Argument<?> argument = CollectionUtils.last(typeArguments);
                 if (argument == null) {
@@ -1725,27 +1711,6 @@
 
         this.beanCreationEventListeners = beanCreatedListeners.entrySet();
         this.beanInitializedEventListeners = beanInitializedListeners.entrySet();
-    }
-
-    private <T> T createListener(BeanDefinition<T> definition,
-                               Qualifier<T> qualifier,
-                               BeanResolutionContext context,
-                               Argument<T> argument) {
-        if (definition.isSingleton()) {
-            return createAndRegisterSingleton(
-                    context,
-                    definition,
-                    definition.getBeanType(),
-                    qualifier
-            );
-        } else {
-            return doCreateBean(
-                    context,
-                    definition,
-                    argument,
-                    qualifier
-            );
-        }
     }
 
     /**
@@ -2237,19 +2202,6 @@
         }
     }
 
-<<<<<<< HEAD
-        if (bean != null) {
-            Qualifier<T> finalQualifier = qualifier != null ? qualifier : declaredQualifier;
-            if (!(bean instanceof BeanCreatedEventListener) && CollectionUtils.isNotEmpty(beanCreationEventListeners)) {
-                for (Map.Entry<Class<?>, List<BeanCreatedEventListener<?>>> entry : beanCreationEventListeners) {
-                    if (entry.getKey().isAssignableFrom(beanType)) {
-                        BeanKey<T> beanKey = new BeanKey<>(beanDefinition, finalQualifier);
-                        for (BeanCreatedEventListener<?> listener : entry.getValue()) {
-                            bean = (T) listener.onCreated(new BeanCreatedEvent(this, beanDefinition, beanKey, bean));
-                            if (bean == null) {
-                                throw new BeanInstantiationException(resolutionContext, "Listener [" + listener + "] returned null from onCreated event");
-                            }
-=======
     @NonNull
     private <T> T postBeanCreated(@NonNull BeanResolutionContext resolutionContext,
                                   @NonNull BeanDefinition<T> beanDefinition,
@@ -2265,7 +2217,6 @@
                         bean = (T) listener.onCreated(new BeanCreatedEvent(this, beanDefinition, beanKey, bean));
                         if (bean == null) {
                             throw new BeanInstantiationException(resolutionContext, "Listener [" + listener + "] returned null from onCreated event");
->>>>>>> 4f958869
                         }
                     }
                 }
