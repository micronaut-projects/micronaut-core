/*
 * Copyright 2017-2022 original authors
 *
 * Licensed under the Apache License, Version 2.0 (the "License");
 * you may not use this file except in compliance with the License.
 * You may obtain a copy of the License at
 *
 * https://www.apache.org/licenses/LICENSE-2.0
 *
 * Unless required by applicable law or agreed to in writing, software
 * distributed under the License is distributed on an "AS IS" BASIS,
 * WITHOUT WARRANTIES OR CONDITIONS OF ANY KIND, either express or implied.
 * See the License for the specific language governing permissions and
 * limitations under the License.
 */
package io.micronaut.context;

import io.micronaut.context.annotation.ConfigurationReader;
import io.micronaut.context.annotation.Context;
import io.micronaut.context.annotation.DefaultImplementation;
import io.micronaut.context.annotation.Executable;
import io.micronaut.context.annotation.Infrastructure;
import io.micronaut.context.annotation.Parallel;
import io.micronaut.context.annotation.Primary;
import io.micronaut.context.annotation.Prototype;
import io.micronaut.context.annotation.Replaces;
import io.micronaut.context.annotation.Secondary;
import io.micronaut.context.condition.ConditionContext;
import io.micronaut.context.condition.Failure;
import io.micronaut.context.env.CachedEnvironment;
import io.micronaut.context.env.PropertyPlaceholderResolver;
import io.micronaut.context.event.ApplicationEventListener;
import io.micronaut.context.event.ApplicationEventPublisher;
import io.micronaut.context.event.BeanCreatedEvent;
import io.micronaut.context.event.BeanCreatedEventListener;
import io.micronaut.context.event.BeanDestroyedEvent;
import io.micronaut.context.event.BeanDestroyedEventListener;
import io.micronaut.context.event.BeanInitializedEventListener;
import io.micronaut.context.event.BeanPreDestroyEvent;
import io.micronaut.context.event.BeanPreDestroyEventListener;
import io.micronaut.context.event.ShutdownEvent;
import io.micronaut.context.event.StartupEvent;
import io.micronaut.context.exceptions.BeanContextException;
import io.micronaut.context.exceptions.BeanCreationException;
import io.micronaut.context.exceptions.BeanDestructionException;
import io.micronaut.context.exceptions.BeanInstantiationException;
import io.micronaut.context.exceptions.ConfigurationException;
import io.micronaut.context.exceptions.DependencyInjectionException;
import io.micronaut.context.exceptions.DisabledBeanException;
import io.micronaut.context.exceptions.NoSuchBeanException;
import io.micronaut.context.exceptions.NonUniqueBeanException;
import io.micronaut.context.processor.AnnotationProcessor;
import io.micronaut.context.processor.ExecutableMethodProcessor;
import io.micronaut.context.scope.BeanCreationContext;
import io.micronaut.context.scope.CreatedBean;
import io.micronaut.context.scope.CustomScope;
import io.micronaut.context.scope.CustomScopeRegistry;
import io.micronaut.core.annotation.AnnotationClassValue;
import io.micronaut.core.annotation.AnnotationMetadata;
import io.micronaut.core.annotation.AnnotationMetadataProvider;
import io.micronaut.core.annotation.AnnotationMetadataResolver;
import io.micronaut.core.annotation.AnnotationUtil;
import io.micronaut.core.annotation.AnnotationValue;
import io.micronaut.core.annotation.Indexes;
import io.micronaut.core.annotation.Internal;
import io.micronaut.core.annotation.NonNull;
import io.micronaut.core.annotation.Nullable;
import io.micronaut.core.annotation.UsedByGeneratedCode;
import io.micronaut.core.convert.MutableConversionService;
import io.micronaut.core.convert.TypeConverter;
import io.micronaut.core.convert.TypeConverterRegistrar;
import io.micronaut.core.convert.value.MutableConvertibleValues;
import io.micronaut.core.io.ResourceLoader;
import io.micronaut.core.io.scan.ClassPathResourceLoader;
import io.micronaut.core.io.service.SoftServiceLoader;
import io.micronaut.core.naming.NameResolver;
import io.micronaut.core.naming.NameUtils;
import io.micronaut.core.naming.Named;
import io.micronaut.core.order.OrderUtil;
import io.micronaut.core.reflect.ClassUtils;
import io.micronaut.core.type.Argument;
import io.micronaut.core.type.ReturnType;
import io.micronaut.core.type.UnsafeExecutable;
import io.micronaut.core.util.ArgumentUtils;
import io.micronaut.core.util.ArrayUtils;
import io.micronaut.core.util.CollectionUtils;
import io.micronaut.core.util.StringUtils;
import io.micronaut.core.util.clhm.ConcurrentLinkedHashMap;
import io.micronaut.core.value.PropertyResolver;
import io.micronaut.core.value.ValueResolver;
import io.micronaut.inject.AdvisedBeanType;
import io.micronaut.inject.BeanConfiguration;
import io.micronaut.inject.BeanDefinition;
import io.micronaut.inject.BeanDefinitionMethodReference;
import io.micronaut.inject.BeanDefinitionReference;
import io.micronaut.inject.BeanIdentifier;
import io.micronaut.inject.BeanType;
import io.micronaut.inject.DisposableBeanDefinition;
import io.micronaut.inject.ExecutableMethod;
import io.micronaut.inject.InitializingBeanDefinition;
import io.micronaut.inject.InjectableBeanDefinition;
import io.micronaut.inject.InjectionPoint;
import io.micronaut.inject.InstantiatableBeanDefinition;
import io.micronaut.inject.MethodExecutionHandle;
import io.micronaut.inject.ParametrizedInstantiatableBeanDefinition;
import io.micronaut.inject.ProxyBeanDefinition;
import io.micronaut.inject.QualifiedBeanType;
import io.micronaut.inject.UnsafeExecutionHandle;
import io.micronaut.inject.ValidatedBeanDefinition;
import io.micronaut.inject.provider.AbstractProviderDefinition;
import io.micronaut.inject.proxy.InterceptedBeanProxy;
import io.micronaut.inject.qualifiers.AnyQualifier;
import io.micronaut.inject.qualifiers.FilteringQualifier;
import io.micronaut.inject.qualifiers.Qualified;
import io.micronaut.inject.qualifiers.Qualifiers;
import io.micronaut.inject.validation.BeanDefinitionValidator;
import jakarta.inject.Singleton;
import org.slf4j.Logger;
import org.slf4j.LoggerFactory;

import java.lang.annotation.Annotation;
import java.lang.reflect.Method;
import java.util.AbstractMap;
import java.util.ArrayList;
import java.util.Arrays;
import java.util.Collection;
import java.util.Collections;
import java.util.Comparator;
import java.util.EventListener;
import java.util.HashMap;
import java.util.HashSet;
import java.util.IdentityHashMap;
import java.util.Iterator;
import java.util.LinkedHashSet;
import java.util.List;
import java.util.ListIterator;
import java.util.Map;
import java.util.Objects;
import java.util.Optional;
import java.util.Set;
import java.util.concurrent.ConcurrentHashMap;
import java.util.concurrent.CopyOnWriteArrayList;
import java.util.concurrent.ForkJoinPool;
import java.util.concurrent.Future;
import java.util.concurrent.atomic.AtomicBoolean;
import java.util.function.Predicate;
import java.util.stream.Collectors;
import java.util.stream.Stream;

import static io.micronaut.core.util.StringUtils.EMPTY_STRING_ARRAY;

/**
 * The default context implementations.
 *
 * @author Graeme Rocher
 * @since 1.0
 */
@SuppressWarnings("MagicNumber")
public class DefaultBeanContext implements InitializableBeanContext, ConfigurableBeanContext {

    protected static final Logger LOG = LoggerFactory.getLogger(DefaultBeanContext.class);
    protected static final Logger LOG_LIFECYCLE = LoggerFactory.getLogger(DefaultBeanContext.class.getPackage().getName() + ".lifecycle");
    private static final String SCOPED_PROXY_ANN = "io.micronaut.runtime.context.scope.ScopedProxy";
    private static final String INTRODUCTION_TYPE = "io.micronaut.aop.Introduction";
    private static final String ADAPTER_TYPE = "io.micronaut.aop.Adapter";
    private static final String PARALLEL_TYPE = Parallel.class.getName();
    private static final String INDEXES_TYPE = Indexes.class.getName();
    private static final String REPLACES_ANN = Replaces.class.getName();

    private static final String MSG_COULD_NOT_BE_LOADED = "] could not be loaded: ";
    public static final String MSG_BEAN_DEFINITION = "Bean definition [";

    protected final AtomicBoolean running = new AtomicBoolean(false);
    protected final AtomicBoolean configured = new AtomicBoolean(false);
    protected final AtomicBoolean initializing = new AtomicBoolean(false);
    protected final AtomicBoolean terminating = new AtomicBoolean(false);

    final Map<BeanIdentifier, BeanRegistration<?>> singlesInCreation = new ConcurrentHashMap<>(5);

    protected final SingletonScope singletonScope = new SingletonScope();

    private final BeanContextConfiguration beanContextConfiguration;

    // The collection should be modified only when new bean definition is added
    // That shouldn't happen that often, so we can use CopyOnWriteArrayList
    private final Collection<BeanDefinitionProducer> beanDefinitionsClasses = new CopyOnWriteArrayList<>();
    private final Collection<BeanDefinitionProducer> proxyTargetBeans = new CopyOnWriteArrayList<>();

    private final Map<BeanKey<?>, BeanDefinitionProducer> disabledBeans = new ConcurrentHashMap<>(20);
    private final Map<String, List<String>> disabledConfigurations = new ConcurrentHashMap<>(5);
    private final Map<String, BeanConfiguration> beanConfigurations = new HashMap<>(10);
    private final Map<BeanKey, Boolean> containsBeanCache = new ConcurrentHashMap<>(30);
    private final Map<CharSequence, Object> attributes = Collections.synchronizedMap(new HashMap<>(5));

    private final Map<BeanKey, CollectionHolder> singletonBeanRegistrations = new ConcurrentHashMap<>(50);

    private final Map<BeanCandidateKey, Optional<BeanDefinition>> beanConcreteCandidateCache =
            new ConcurrentLinkedHashMap.Builder<BeanCandidateKey, Optional<BeanDefinition>>().maximumWeightedCapacity(30).build();

    private final Map<BeanCandidateKey, Optional<BeanDefinition>> beanProxyTargetCache =
        new ConcurrentLinkedHashMap.Builder<BeanCandidateKey, Optional<BeanDefinition>>().maximumWeightedCapacity(30).build();

    private final Map<Argument, Collection<BeanDefinition>> beanCandidateCache = new ConcurrentLinkedHashMap.Builder<Argument, Collection<BeanDefinition>>().maximumWeightedCapacity(30).build();

    private final Map<Class<?>, Collection<BeanDefinitionProducer>> beanIndex = new ConcurrentHashMap<>(12);

    private final ClassLoader classLoader;
    private final Set<Class<?>> thisInterfaces = CollectionUtils.setOf(
            BeanDefinitionRegistry.class,
            BeanContext.class,
            AnnotationMetadataResolver.class,
            BeanLocator.class,
            ExecutionHandleLocator.class,
            ApplicationContext.class,
            PropertyResolver.class,
            ValueResolver.class,
            PropertyPlaceholderResolver.class
    );
    private final Set<Class<?>> indexedTypes = CollectionUtils.setOf(
            ResourceLoader.class,
            TypeConverter.class,
            TypeConverterRegistrar.class,
            ApplicationEventListener.class,
            BeanCreatedEventListener.class,
            BeanInitializedEventListener.class
    );
    private final CustomScopeRegistry customScopeRegistry;
    private final String[] eagerInitStereotypes;
    private final boolean eagerInitStereotypesPresent;
    private final boolean eagerInitSingletons;

    private BeanDefinitionValidator beanValidator;
    private List<BeanDefinitionReference> beanDefinitionReferences;
    private List<BeanConfiguration> beanConfigurationsList;

    private StartupBeans startupBeans;

    List<Map.Entry<Class<?>, ListenersSupplier<BeanInitializedEventListener>>> beanInitializedEventListeners;
    private List<Map.Entry<Class<?>, ListenersSupplier<BeanCreatedEventListener>>> beanCreationEventListeners;
    private List<Map.Entry<Class<?>, ListenersSupplier<BeanPreDestroyEventListener>>> beanPreDestroyEventListeners;
    private List<Map.Entry<Class<?>, ListenersSupplier<BeanDestroyedEventListener>>> beanDestroyedEventListeners;

    @Nullable
    private MutableConversionService conversionService;

    /**
     * Construct a new bean context using the same classloader that loaded this DefaultBeanContext class.
     */
    public DefaultBeanContext() {
        this(BeanContext.class.getClassLoader());
    }

    /**
     * Construct a new bean context with the given class loader.
     *
     * @param classLoader The class loader
     */
    public DefaultBeanContext(@NonNull ClassLoader classLoader) {
        this(new BeanContextConfiguration() {
            @NonNull
            @Override
            public ClassLoader getClassLoader() {
                ArgumentUtils.requireNonNull("classLoader", classLoader);
                return classLoader;
            }
        });
    }

    /**
     * Construct a new bean context with the given class loader.
     *
     * @param resourceLoader The resource loader
     */
    public DefaultBeanContext(@NonNull ClassPathResourceLoader resourceLoader) {
        this(new BeanContextConfiguration() {
            @NonNull
            @Override
            public ClassLoader getClassLoader() {
                ArgumentUtils.requireNonNull("resourceLoader", resourceLoader);
                return resourceLoader.getClassLoader();
            }
        });
    }

    /**
     * Creates a new bean context with the given configuration.
     *
     * @param contextConfiguration The context configuration
     */
    public DefaultBeanContext(@NonNull BeanContextConfiguration contextConfiguration) {
        ArgumentUtils.requireNonNull("contextConfiguration", contextConfiguration);
        // enable classloader logging
        System.setProperty(ClassUtils.PROPERTY_MICRONAUT_CLASSLOADER_LOGGING, "true");
        this.classLoader = contextConfiguration.getClassLoader();
        this.customScopeRegistry = Objects.requireNonNull(createCustomScopeRegistry(), "Scope registry cannot be null");
        Set<Class<? extends Annotation>> eagerInitAnnotated = contextConfiguration.getEagerInitAnnotated();
        List<String> configuredEagerSingletonAnnotations = new ArrayList<>(eagerInitAnnotated.size());
        for (Class<? extends Annotation> ann : eagerInitAnnotated) {
            configuredEagerSingletonAnnotations.add(ann.getName());
        }
        this.eagerInitStereotypes = configuredEagerSingletonAnnotations.toArray(EMPTY_STRING_ARRAY);
        this.eagerInitStereotypesPresent = !configuredEagerSingletonAnnotations.isEmpty();
        this.eagerInitSingletons = eagerInitStereotypesPresent && (configuredEagerSingletonAnnotations.contains(AnnotationUtil.SINGLETON) || configuredEagerSingletonAnnotations.contains(Singleton.class.getName()));
        this.beanContextConfiguration = contextConfiguration;
    }

    /**
     * Allows customizing the custom scope registry.
     *
     * @return The custom scope registry to use.
     * @since 3.0.0
     */
    @NonNull
    protected CustomScopeRegistry createCustomScopeRegistry() {
        return new DefaultCustomScopeRegistry(this);
    }

    /**
     * @return The custom scope registry
     */
    @Internal
    @NonNull
    CustomScopeRegistry getCustomScopeRegistry() {
        return customScopeRegistry;
    }

    @Override
    public boolean isRunning() {
        return running.get() && !initializing.get();
    }

    /**
     * The start method will read all bean definition classes found on the classpath and initialize any pre-required
     * state.
     */
    @Override
    public synchronized BeanContext start() {
        if (!isRunning()) {

            if (initializing.compareAndSet(false, true)) {
                if (LOG.isDebugEnabled()) {
                    LOG.debug("Starting BeanContext");
                }
                registerConversionService();
                configureAndStartContext();
                if (LOG.isDebugEnabled()) {
                    String activeConfigurations = beanConfigurations
                            .values()
                            .stream()
                            .filter(config -> config.isEnabled(this))
                            .map(BeanConfiguration::getName)
                            .collect(Collectors.joining(","));
                    if (StringUtils.isNotEmpty(activeConfigurations)) {
                        LOG.debug("Loaded active configurations: {}", activeConfigurations);
                    }
                }
                if (LOG.isDebugEnabled()) {
                    LOG.debug("BeanContext Started.");
                }
                publishEvent(new StartupEvent(this));
            }
            running.set(true);
            initializing.set(false);
        }
        return this;
    }

    /**
     * Registers conversion service.
     */
    protected void registerConversionService() {
        conversionService = MutableConversionService.create();
        //noinspection resource
        registerSingleton(MutableConversionService.class, conversionService,  null, false);
    }

    /**
     * Tracks when a bean or configuration is disabled.
     * @param conditionContext The conditional context
     * @param <C> The component type
     */
    @Internal
    <C extends AnnotationMetadataProvider> void trackDisabledComponent(@NonNull ConditionContext<C> conditionContext) {
        C component = conditionContext.getComponent();
        List<String> reasons = conditionContext.getFailures().stream().map(Failure::getMessage).toList();
        if (component instanceof QualifiedBeanType<?> beanType) {
            try {
                @SuppressWarnings("unchecked")
                Argument<Object> argument = (Argument<Object>) beanType.getGenericBeanType();
                @SuppressWarnings("unchecked")
                Qualifier<Object> declaredQualifier = (Qualifier<Object>) beanType.getDeclaredQualifier();
                this.disabledBeans.put(new BeanKey<>(argument, declaredQualifier), new BeanDefinitionProducer(new DisabledBean<>(
                    argument,
                    declaredQualifier,
                    reasons
                )));
            } catch (Exception | NoClassDefFoundError e) {
                // it is theoretically possible that resolving the generic type results in an error
                // in this case just ignore this as the maps built here are purely to aid error diagnosis
            }
        } else if (component instanceof BeanConfiguration configuration) {
            this.disabledConfigurations.put(configuration.getName(), reasons);
        }
    }

    /**
     * The close method will shut down the context calling {@link jakarta.annotation.PreDestroy} hooks on loaded
     * singletons.
     */
    @Override
    public synchronized BeanContext stop() {
        if (terminating.compareAndSet(false, true) && isRunning()) {
            if (LOG.isDebugEnabled()) {
                LOG.debug("Stopping BeanContext");
            }
            publishEvent(new ShutdownEvent(this));
            attributes.clear();

            // need to sort registered singletons so that beans with that require other beans appear first
            List<BeanRegistration> objects = topologicalSort(singletonScope.getBeanRegistrations());

            Map<Boolean, List<BeanRegistration>> result = objects.stream().collect(Collectors.groupingBy(br -> br.bean != null
                    && (br.bean instanceof BeanPreDestroyEventListener || br.bean instanceof BeanDestroyedEventListener)));

            List<BeanRegistration> listeners = result.get(true);
            if (listeners != null) {
                // destroy all bean destroy listeners at the end
                objects.clear();
                objects.addAll(result.get(false));
                objects.addAll(listeners);
            }

            Set<Integer> processed = new HashSet<>();
            for (BeanRegistration beanRegistration : objects) {
                Object bean = beanRegistration.bean;
                int sysId = System.identityHashCode(bean);
                if (processed.contains(sysId)) {
                    continue;
                }

                if (LOG_LIFECYCLE.isDebugEnabled()) {
                    LOG_LIFECYCLE.debug("Destroying bean [{}] with identifier [{}]", bean, beanRegistration.identifier);
                }

                processed.add(sysId);
                try {
                    destroyBean(beanRegistration);
                } catch (BeanDestructionException e) {
                    if (LOG.isErrorEnabled()) {
                        LOG.error(e.getMessage(), e);
                    }
                }
            }

            singlesInCreation.clear();
            singletonBeanRegistrations.clear();
            beanConcreteCandidateCache.clear();
            beanCandidateCache.clear();
            beanProxyTargetCache.clear();
            containsBeanCache.clear();
            beanConfigurations.clear();
            disabledConfigurations.clear();
            singletonScope.clear();
            beanDefinitionsClasses.clear();
            disabledBeans.clear();
            proxyTargetBeans.clear();
            attributes.clear();
            beanIndex.clear();
            beanConfigurationsList = null;
            beanDefinitionReferences = null;
            beanInitializedEventListeners = null;
            beanCreationEventListeners = null;
            beanPreDestroyEventListeners = null;
            beanDestroyedEventListeners = null;
            conversionService = null;
            startupBeans = null;
            terminating.set(false);
            running.set(false);
            configured.set(false);
        }
        return this;
    }

    @Override
    @NonNull
    public AnnotationMetadata resolveMetadata(Class<?> type) {
        if (type == null) {
            return AnnotationMetadata.EMPTY_METADATA;
        }
        return findBeanDefinitionInternal(Argument.of(type), null)
                .map(AnnotationMetadataProvider::getAnnotationMetadata)
                .orElse(AnnotationMetadata.EMPTY_METADATA);
    }

    @Override
    public <T> Optional<T> refreshBean(@Nullable BeanIdentifier identifier) {
        if (identifier == null) {
            return Optional.empty();
        }
        BeanRegistration<T> beanRegistration = singletonScope.findBeanRegistration(identifier);
        if (beanRegistration != null) {
            refreshBean(beanRegistration);
            return Optional.of(beanRegistration.bean);
        }
        return Optional.empty();
    }

    @Override
    public <T> void refreshBean(@NonNull BeanRegistration<T> beanRegistration) {
        Objects.requireNonNull(beanRegistration, "BeanRegistration cannot be null");
        T bean = beanRegistration.bean;
        if (bean != null) {
            BeanDefinition<T> definition = beanRegistration.definition();
            if (definition instanceof InjectableBeanDefinition<T> injectableBeanDefinition) {
                injectableBeanDefinition.inject(this, bean);
            }
        }
    }

    @Override
    public Collection<BeanRegistration<?>> getActiveBeanRegistrations(Qualifier<?> qualifier) {
        if (qualifier == null) {
            return Collections.emptyList();
        }
        return singletonScope.getBeanRegistrations(qualifier);
    }

    @Override
    public <T> Collection<BeanRegistration<T>> getActiveBeanRegistrations(Class<T> beanType) {
        if (beanType == null) {
            return Collections.emptyList();
        }
        return singletonScope.getBeanRegistrations(beanType);
    }

    @Override
    public <T> Collection<BeanRegistration<T>> getBeanRegistrations(Class<T> beanType) {
        if (beanType == null) {
            return Collections.emptyList();
        }
        return getBeanRegistrations(null, Argument.of(beanType), null);
    }

    @Override
    public <T> BeanRegistration<T> getBeanRegistration(Class<T> beanType, Qualifier<T> qualifier) {
        return getBeanRegistration(null, Argument.of(beanType), qualifier);
    }

    @Override
    public <T> Collection<BeanRegistration<T>> getBeanRegistrations(Class<T> beanType, Qualifier<T> qualifier) {
        if (beanType == null) {
            return Collections.emptyList();
        }
        return getBeanRegistrations(null, Argument.of(beanType), null);
    }

    @Override
    public <T> Collection<BeanRegistration<T>> getBeanRegistrations(Argument<T> beanType, Qualifier<T> qualifier) {
        return getBeanRegistrations(
                null,
                Objects.requireNonNull(beanType, "Bean type cannot be null"),
                qualifier
        );
    }

    @Override
    public <T> BeanRegistration<T> getBeanRegistration(Argument<T> beanType, Qualifier<T> qualifier) {
        return getBeanRegistration(
                null,
                Objects.requireNonNull(beanType, "Bean type cannot be null"),
                qualifier
        );
    }

    @Override
    public <T> BeanRegistration<T> getBeanRegistration(BeanDefinition<T> beanDefinition) {
        return resolveBeanRegistration(null, beanDefinition);
    }

    @Override
    public <T> Optional<BeanRegistration<T>> findBeanRegistration(T bean) {
        if (bean == null) {
            return Optional.empty();
        }
        BeanRegistration<T> beanRegistration = singletonScope.findBeanRegistration(bean);
        if (beanRegistration != null) {
            return Optional.of(beanRegistration);
        }
        return customScopeRegistry.findBeanRegistration(bean);
    }

    @Override
    public <T, R> Optional<MethodExecutionHandle<T, R>> findExecutionHandle(Class<T> beanType, String method, Class<?>... arguments) {
        return findExecutionHandle(beanType, null, method, arguments);
    }

    @Override
    public MethodExecutionHandle<?, Object> createExecutionHandle(BeanDefinition<?> beanDefinition, ExecutableMethod<Object, ?> method) {
        if (method instanceof UnsafeExecutable<?,?>) {
            return new BeanContextUnsafeExecutionHandle(method, beanDefinition, (UnsafeExecutable<Object, Object>) method);
        }
        return new BeanContextExecutionHandle(method, beanDefinition);
    }

    @SuppressWarnings("unchecked")
    @Override
    public <T, R> Optional<MethodExecutionHandle<T, R>> findExecutionHandle(Class<T> beanType, Qualifier<?> q, String method, Class<?>... arguments) {
        Qualifier<T> qualifier = (Qualifier<T>) q;
        Optional<BeanDefinition<T>> foundBean = findBeanDefinition(beanType, qualifier);
        if (foundBean.isEmpty()) {
            return Optional.empty();
        }
        BeanDefinition<T> beanDefinition = foundBean.get();
        Optional<ExecutableMethod<T, R>> foundMethod = beanDefinition.findMethod(method, arguments);
        if (foundMethod.isEmpty()) {
            foundMethod = beanDefinition.<R>findPossibleMethods(method)
                .findFirst()
                .filter(m -> {
                    Class<?>[] argTypes = m.getArgumentTypes();
                    if (argTypes.length == arguments.length) {
                        for (int i = 0; i < argTypes.length; i++) {
                            if (!arguments[i].isAssignableFrom(argTypes[i])) {
                                return false;
                            }
                        }
                        return true;
                    }
                    return false;
                });
        }
        return foundMethod.map(executableMethod -> new BeanExecutionHandle<>(this, beanType, qualifier, executableMethod));
    }

    @Override
    public <T, R> Optional<ExecutableMethod<T, R>> findExecutableMethod(Class<T> beanType, String method, Class<?>[] arguments) {
        if (beanType == null) {
            return Optional.empty();
        }
        Collection<BeanDefinition<T>> definitions = getBeanDefinitions(beanType);
        if (definitions.isEmpty()) {
            return Optional.empty();
        }
        BeanDefinition<T> beanDefinition = definitions.iterator().next();
        Optional<ExecutableMethod<T, R>> foundMethod = beanDefinition.findMethod(method, arguments);
        if (foundMethod.isPresent()) {
            return foundMethod;
        }
        return beanDefinition.<R>findPossibleMethods(method).findFirst();
    }

    @SuppressWarnings("unchecked")
    @Override
    public <T, R> Optional<MethodExecutionHandle<T, R>> findExecutionHandle(T bean, String method, Class<?>[] arguments) {
        if (bean != null) {
            Optional<? extends BeanDefinition<?>> foundBean = findBeanDefinition(bean.getClass());
            if (foundBean.isPresent()) {
                BeanDefinition<?> beanDefinition = foundBean.get();
                Optional<? extends ExecutableMethod<?, Object>> foundMethod = beanDefinition.findMethod(method, arguments);
                if (foundMethod.isPresent()) {
                    return foundMethod.map((ExecutableMethod executableMethod) -> new ObjectExecutionHandle<>(bean, executableMethod));
                } else {
                    return beanDefinition.findPossibleMethods(method)
                            .findFirst()
                            .map((ExecutableMethod executableMethod) -> new ObjectExecutionHandle<>(bean, executableMethod));
                }
            }
        }
        return Optional.empty();
    }

    @Override
    public <T> BeanContext registerSingleton(@NonNull Class<T> type, @NonNull T singleton, Qualifier<T> qualifier, boolean inject) {
        purgeCacheForBeanInstance(singleton);

        BeanDefinition<T> beanDefinition;
        if (inject && running.get()) {
            // Bean cannot be injected before the start of the context
            beanDefinition = findConcreteCandidate(null, Argument.of(type), qualifier, false).orElse(null);
            if (beanDefinition == null) {
                // Purge cache miss
                purgeCacheForBeanInstance(singleton);
            }
        } else {
            beanDefinition = null;
        }
        if (beanDefinition != null && !(beanDefinition instanceof RuntimeBeanDefinition<T>) && beanDefinition.getBeanType().isInstance(singleton)) {
            try (BeanResolutionContext context = newResolutionContext(beanDefinition, null)) {
                if (inject) {
                    doInjectAndInitialize(context, singleton, beanDefinition);
                }
                DefaultBeanContext.BeanKey<T> key = new DefaultBeanContext.BeanKey<>(beanDefinition.asArgument(), qualifier);
                singletonScope.registerSingletonBean(BeanRegistration.of(this, key, beanDefinition, singleton), qualifier);
            }
        } else {
            RuntimeBeanDefinition<T> runtimeBeanDefinition = RuntimeBeanDefinition.builder(type, () -> singleton)
                .singleton(true)
                .qualifier(qualifier)
                .build();

            var registration = BeanRegistration.of(
                this,
                new BeanKey<>(runtimeBeanDefinition, qualifier),
                runtimeBeanDefinition,
                singleton
            );
            singletonScope.registerSingletonBean(registration, qualifier);
            registerBeanDefinition(runtimeBeanDefinition);
        }
        return this;
    }

    private <T> void purgeCacheForBeanInstance(T singleton) {
        beanCandidateCache.entrySet().removeIf(entry -> entry.getKey().isInstance(singleton));
        beanConcreteCandidateCache.entrySet().removeIf(entry -> entry.getKey().beanType.isInstance(singleton));
        singletonBeanRegistrations.entrySet().removeIf(entry -> entry.getKey().beanType.isInstance(singleton));
        containsBeanCache.entrySet().removeIf(entry -> entry.getKey().beanType.isInstance(singleton));
    }

    @NonNull
    final BeanResolutionContext newResolutionContext(BeanDefinition<?> beanDefinition, @Nullable BeanResolutionContext currentContext) {
        if (currentContext == null) {
            return new SingletonBeanResolutionContext(beanDefinition);
        } else {
            return currentContext;
        }
    }

    @Override
    public ClassLoader getClassLoader() {
        return classLoader;
    }

    @Override
    public BeanDefinitionValidator getBeanValidator() {
        if (beanValidator == null) {
            this.beanValidator = findBean(BeanDefinitionValidator.class).orElse(BeanDefinitionValidator.DEFAULT);
        }
        return beanValidator;
    }

    @Override
    public Optional<BeanConfiguration> findBeanConfiguration(String configurationName) {
        BeanConfiguration configuration = this.beanConfigurations.get(configurationName);
        if (configuration != null) {
            return Optional.of(configuration);
        } else {
            return Optional.empty();
        }
    }

    @Override
    public <T> BeanDefinition<T> getBeanDefinition(Argument<T> beanType, Qualifier<T> qualifier) {
        return findBeanDefinition(beanType, qualifier)
                .orElseThrow(() -> newNoSuchBeanException(null, beanType, qualifier, null));
    }

    @Override
    public <T> Optional<BeanDefinition<T>> findBeanDefinition(Argument<T> beanType, Qualifier<T> qualifier) {
        BeanDefinition<T> beanDefinition = singletonScope.findCachedSingletonBeanDefinition(beanType, qualifier);
        if (beanDefinition != null) {
            return Optional.of(beanDefinition);
        }
        return findConcreteCandidate(null, beanType, qualifier, true);
    }

    private <T> Optional<BeanDefinition<T>> findBeanDefinitionInternal(Argument<T> beanType, Qualifier<T> qualifier) {
        return findConcreteCandidate(null, beanType, qualifier, false);
    }

    @Override
    public <T> Optional<BeanDefinition<T>> findBeanDefinition(Class<T> beanType, Qualifier<T> qualifier) {
        return findBeanDefinition(Argument.of(beanType), qualifier);
    }

    @Override
    public <T> Collection<BeanDefinition<T>> getBeanDefinitions(Class<T> beanType) {
        return getBeanDefinitions(Argument.of(beanType));
    }

    @Override
    public <T> Collection<BeanDefinition<T>> getBeanDefinitions(Argument<T> beanType) {
        Objects.requireNonNull(beanType, "Bean type cannot be null");
        Collection<BeanDefinition<T>> candidates = findBeanCandidatesInternal(null, beanType);
        return Collections.unmodifiableCollection(candidates);
    }

    @Override
    public <T> Collection<BeanDefinition<T>> getBeanDefinitions(Class<T> beanType, Qualifier<T> qualifier) {
        Objects.requireNonNull(beanType, "Bean type cannot be null");
        return getBeanDefinitions(Argument.of(beanType), qualifier);
    }

    @Override
    public <T> Collection<BeanDefinition<T>> getBeanDefinitions(Argument<T> beanType, Qualifier<T> qualifier) {
        Objects.requireNonNull(beanType, "Bean type cannot be null");
        Collection<BeanDefinition<T>> candidates = findBeanCandidatesInternal(null, beanType);
        if (qualifier != null) {
            candidates = qualifier.filter(beanType.getType(), candidates);
        }
        return Collections.unmodifiableCollection(candidates);
    }

    @Override
    public <T> boolean containsBean(@NonNull Class<T> beanType, Qualifier<T> qualifier) {
        return containsBean(Argument.of(beanType), qualifier);
    }

    @Override
    public <T> boolean containsBean(Argument<T> beanType, Qualifier<T> qualifier) {
        ArgumentUtils.requireNonNull("beanType", beanType);
        BeanKey<T> beanKey = new BeanKey<>(beanType, qualifier);
        if (containsBeanCache.containsKey(beanKey)) {
            return containsBeanCache.get(beanKey);
        } else {
            boolean result = singletonScope.containsBean(beanType, qualifier) ||
                    isCandidatePresent(beanKey.beanType, qualifier);

            containsBeanCache.put(beanKey, result);
            return result;
        }
    }

    @NonNull
    @Override
    public <T> T getBean(@NonNull Class<T> beanType, @Nullable Qualifier<T> qualifier) {
        Objects.requireNonNull(beanType, "Bean type cannot be null");
        return getBean(Argument.of(beanType), qualifier);
    }

    @NonNull
    @Override
    public <T> T getBean(@NonNull Class<T> beanType) {
        Objects.requireNonNull(beanType, "Bean type cannot be null");
        return getBean(Argument.of(beanType), null);
    }

    @NonNull
    @Override
    public <T> T getBean(@NonNull Argument<T> beanType, @Nullable Qualifier<T> qualifier) {
        Objects.requireNonNull(beanType, "Bean type cannot be null");
        try {
            return getBean(null, beanType, qualifier);
        } catch (DisabledBeanException e) {
            if (AbstractBeanContextConditional.ConditionLog.LOG.isDebugEnabled()) {
                AbstractBeanContextConditional.ConditionLog.LOG.debug("Bean of type [{}] disabled for reason: {}", beanType.getSimpleName(), e.getMessage(), e);
            }
            throw newNoSuchBeanException(
                null,
                beanType,
                qualifier,
                "Bean of type [" + beanType.getTypeString(true) + "] disabled for reason: " + e.getMessage()
            );
        }
    }

    @Override
    public <T> Optional<T> findBean(Class<T> beanType, Qualifier<T> qualifier) {
        return findBean(null, beanType, qualifier);
    }

    @Override
    public <T> Optional<T> findBean(Argument<T> beanType, Qualifier<T> qualifier) {
        return findBean(null, beanType, qualifier);
    }

    @Override
    public <T> Collection<T> getBeansOfType(Class<T> beanType) {
        return getBeansOfType(null, Argument.of(beanType));
    }

    @Override
    public <T> Collection<T> getBeansOfType(Class<T> beanType, Qualifier<T> qualifier) {
        return getBeansOfType(Argument.of(beanType), qualifier);
    }

    @Override
    public <T> Collection<T> getBeansOfType(Argument<T> beanType) {
        return getBeansOfType(null, beanType);
    }

    @Override
    public <T> Collection<T> getBeansOfType(Argument<T> beanType, Qualifier<T> qualifier) {
        return getBeansOfType(null, beanType, qualifier);
    }

    @Override
    public <T> Stream<T> streamOfType(Class<T> beanType, Qualifier<T> qualifier) {
        return streamOfType(null, beanType, qualifier);
    }

    @Override
    public <T> Stream<T> streamOfType(Argument<T> beanType, Qualifier<T> qualifier) {
        return streamOfType(null, beanType, qualifier);
    }

    @Override
    public <V> Map<String, V> mapOfType(Argument<V> beanType, Qualifier<V> qualifier) {
        return mapOfType(null, beanType, qualifier);
    }

    /**
     * Obtains a stream of beans of the given type and qualifier.
     *
     * @param resolutionContext The bean resolution context
     * @param beanType          The bean type
     * @param qualifier         The qualifier
     * @param <T>               The bean concrete type
     * @return A stream
     */
    protected <T> Stream<T> streamOfType(BeanResolutionContext resolutionContext, Class<T> beanType, Qualifier<T> qualifier) {
        return streamOfType(resolutionContext, Argument.of(beanType), qualifier);
    }

    /**
     * Obtains a map of beans of the given type and qualifier.
     * @param resolutionContext  The resolution context
     * @param beanType           The bean type
     * @param qualifier          The qualifier
     * @param <V>                The bean type
     * @return A map of beans, never {@code null}.
     * @since 4.0.0
     */
    protected <V> @NonNull Map<String, V> mapOfType(@Nullable BeanResolutionContext resolutionContext, @NonNull Argument<V> beanType, @Nullable Qualifier<V> qualifier) {
        // try and find a bean that implements the map with the generics
        Argument<Map<String, V>> mapType = Argument.mapOf(Argument.STRING, beanType);
        @SuppressWarnings("unchecked") Qualifier<Map<String, V>> mapQualifier = (Qualifier<Map<String, V>>) qualifier;
        BeanDefinition<Map<String, V>> existingBean = findBeanDefinitionInternal(mapType, mapQualifier).orElse(null);
        if (existingBean != null) {
            return getBean(existingBean);
        }
        Collection<BeanRegistration<V>> beanRegistrations = getBeanRegistrations(resolutionContext, beanType, qualifier);
        if (beanRegistrations.isEmpty()) {
            return Collections.emptyMap();
        }
        try {
            return beanRegistrations.stream().collect(Collectors.toUnmodifiableMap(
                DefaultBeanContext::resolveKey,
                reg -> reg.bean
            ));
        } catch (IllegalStateException e) { // occurs for duplicate keys
            throw new DependencyInjectionException(
                resolutionContext,
                "Injecting a map of beans requires `@Named` qualifier. Multiple beans were found missing a qualifier resulting in duplicate keys: " + e.getMessage(),
                new NonUniqueBeanException(
                    beanType.getType(),
                    beanRegistrations.stream().map(reg -> reg.beanDefinition).iterator()
                )
            );
        }
    }

    @NonNull
    private static String resolveKey(BeanRegistration<?> reg) {
        BeanDefinition<?> definition = reg.beanDefinition;
<<<<<<< HEAD
        BeanIdentifier identifier = reg.identifier;
        if (definition instanceof NameResolver resolver) {
            String name = resolver.resolveName().orElse(null);
=======
        if (definition instanceof NameResolver resolver && resolver.resolveName().isPresent()) {
            return resolver.resolveName().get();
        }
        Qualifier<?> declaredQualifier = definition.getDeclaredQualifier();
        if (declaredQualifier != null) {
            String name = Qualifiers.findName(declaredQualifier);
>>>>>>> d247e9d5
            if (name != null) {
                return name;
            }
        }
<<<<<<< HEAD
        String name = identifier.getName();
        if (name.equals(Primary.SIMPLE_NAME)) {
            Class<?> candidateType = reg.beanDefinition.getBeanType();
            String candidateSimpleName = candidateType.getSimpleName();
            return NameUtils.decapitalize(candidateSimpleName);
        }
        return name;
=======
        // Must be the primary or a single bean
        Class<?> candidateType = reg.beanDefinition.getBeanType();
        String candidateSimpleName = candidateType.getSimpleName();
        return NameUtils.decapitalize(candidateSimpleName);
>>>>>>> d247e9d5
    }

    /**
     * Obtains a stream of beans of the given type and qualifier.
     *
     * @param resolutionContext The bean resolution context
     * @param beanType          The bean type
     * @param qualifier         The qualifier
     * @param <T>               The bean concrete type
     * @return A stream
     */
    @Internal
    public <T> Stream<T> streamOfType(BeanResolutionContext resolutionContext, Argument<T> beanType, Qualifier<T> qualifier) {
        Objects.requireNonNull(beanType, "Bean type cannot be null");
        return getBeanRegistrations(resolutionContext, beanType, qualifier).stream()
                .map(BeanRegistration::getBean);
    }

    @NonNull
    @Override
    public <T> T inject(@NonNull T instance) {
        Objects.requireNonNull(instance, "Instance cannot be null");

        Collection<BeanDefinition<T>> candidates = findBeanCandidatesForInstance(instance);
        BeanDefinition<T> beanDefinition;
        if (candidates.size() == 1) {
            beanDefinition = candidates.iterator().next();
        } else if (!candidates.isEmpty()) {
            beanDefinition = lastChanceResolve(Argument.of((Class<T>) instance.getClass()), null, true, candidates);
        } else {
            beanDefinition = null;
        }

        if (beanDefinition != null && !(beanDefinition instanceof RuntimeBeanDefinition<T>)) {
            try (BeanResolutionContext resolutionContext = newResolutionContext(beanDefinition, null)) {
                final BeanKey<T> beanKey = new BeanKey<>(beanDefinition.getBeanType(), null);
                resolutionContext.addInFlightBean(
                    beanKey,
                    new BeanRegistration<>(beanKey, beanDefinition, instance)
                );
                doInjectAndInitialize(
                    resolutionContext,
                    instance,
                    beanDefinition
                );
            }
        }
        return instance;

    }

    @NonNull
    @Override
    public <T> T createBean(@NonNull Class<T> beanType, @Nullable Qualifier<T> qualifier) {
        return createBean(null, beanType, qualifier);
    }

    @NonNull
    @Override
    public <T> T createBean(@NonNull Class<T> beanType, @Nullable Qualifier<T> qualifier, @Nullable Map<String, Object> argumentValues) {
        ArgumentUtils.requireNonNull("beanType", beanType);
        Optional<BeanDefinition<T>> candidate = findBeanDefinition(Argument.of(beanType), qualifier);
        if (candidate.isPresent()) {
            try (BeanResolutionContext resolutionContext = newResolutionContext(candidate.get(), null)) {
                return doCreateBean(resolutionContext, candidate.get(), qualifier, argumentValues);
            }
        }
        throw newNoSuchBeanException(
            null,
            Argument.of(beanType),
            qualifier,
            null
        );
    }

    @NonNull
    @Override
    public <T> T createBean(@NonNull Class<T> beanType, @Nullable Qualifier<T> qualifier, @Nullable Object... args) {
        ArgumentUtils.requireNonNull("beanType", beanType);
        final Argument<T> beanArg = Argument.of(beanType);
        Optional<BeanDefinition<T>> candidate = findBeanDefinition(beanArg, qualifier);
        if (candidate.isPresent()) {
            BeanDefinition<T> definition = candidate.get();
            try (BeanResolutionContext resolutionContext = newResolutionContext(definition, null)) {
                return doCreateBean(resolutionContext, definition, qualifier, args);
            }
        }
        throw newNoSuchBeanException(
            null,
            Argument.of(beanType),
            qualifier,
            null
        );
    }

    @NonNull
    private <T> T doCreateBean(@NonNull BeanResolutionContext resolutionContext,
                               @NonNull BeanDefinition<T> definition,
                               @Nullable Qualifier<T> qualifier,
                               @Nullable Object... args) {
        Map<String, Object> argumentValues = resolveArgumentValues(resolutionContext, definition, args);
        if (LOG.isTraceEnabled()) {
            LOG.trace("Computed bean argument values: {}", argumentValues);
        }
        return doCreateBean(resolutionContext, definition, qualifier, argumentValues);
    }

    @NonNull
    private <T> Map<String, Object> resolveArgumentValues(BeanResolutionContext resolutionContext, BeanDefinition<T> definition, Object[] args) {
        Argument[] requiredArguments;
        if (definition instanceof ParametrizedInstantiatableBeanDefinition<T> parametrizedInstantiatableBeanDefinition) {
            requiredArguments = parametrizedInstantiatableBeanDefinition.getRequiredArguments();
        } else {
            return null;
        }
        if (LOG.isTraceEnabled()) {
            LOG.trace("Creating bean for parameters: {}", ArrayUtils.toString(args));
        }
        MutableConversionService conversionService = getConversionService();
        Map<String, Object> argumentValues = CollectionUtils.newLinkedHashMap(requiredArguments.length);
        BeanResolutionContext.Path currentPath = resolutionContext.getPath();
        for (int i = 0; i < requiredArguments.length; i++) {
            Argument<?> requiredArgument = requiredArguments[i];
            try (BeanResolutionContext.Path ignored = currentPath.pushConstructorResolve(definition, requiredArgument)) {
                Class<?> argumentType = requiredArgument.getType();
                if (args.length > i) {
                    Object val = args[i];
                    if (val != null) {
                        if (argumentType.isInstance(val) && !CollectionUtils.isIterableOrMap(argumentType)) {
                            argumentValues.put(requiredArgument.getName(), val);
                        } else {
                            argumentValues.put(requiredArgument.getName(), conversionService.convert(val, requiredArgument).orElseThrow(() ->
                                    new BeanInstantiationException(resolutionContext, "Invalid bean @Argument [" + requiredArgument + "]. Cannot convert object [" + val + "] to required type: " + argumentType)
                            ));
                        }
                    } else if (!requiredArgument.isDeclaredNullable()) {
                        throw new BeanInstantiationException(resolutionContext, "Invalid bean @Argument [" + requiredArgument + "]. Argument cannot be null");
                    }
                } else {
                    // attempt resolve from context
                    Optional<?> existingBean = findBean(resolutionContext, argumentType, null);
                    if (existingBean.isPresent()) {
                        argumentValues.put(requiredArgument.getName(), existingBean.get());
                    } else if (!requiredArgument.isDeclaredNullable()) {
                        throw new BeanInstantiationException(resolutionContext, "Invalid bean @Argument [" + requiredArgument + "]. No bean found for type: " + argumentType);
                    }
                }
            }
        }
        return argumentValues;
    }

    @Nullable
    @Override
    public <T> T destroyBean(@NonNull Argument<T> beanType, Qualifier<T> qualifier) {
        ArgumentUtils.requireNonNull("beanType", beanType);
        return findBeanDefinition(beanType, qualifier)
                .map(this::destroyBean)
                .orElse(null);
    }

    @Override
    @NonNull
    public <T> T destroyBean(@NonNull T bean) {
        ArgumentUtils.requireNonNull("bean", bean);
        Optional<BeanRegistration<T>> beanRegistration = findBeanRegistration(bean);
        if (beanRegistration.isPresent()) {
            destroyBean(beanRegistration.get());
        } else {
            Optional<BeanDefinition<T>> beanDefinition = findBeanDefinition((Class<T>) bean.getClass());
            if (beanDefinition.isPresent()) {
                BeanDefinition<T> definition = beanDefinition.get();
                BeanKey<T> key = new BeanKey<>(definition, definition.getDeclaredQualifier());
                destroyBean(BeanRegistration.of(this, key, definition, bean));
            }
        }
        return bean;
    }

    @Override
    @Nullable
    public <T> T destroyBean(@NonNull Class<T> beanType) {
        ArgumentUtils.requireNonNull("beanType", beanType);
        return destroyBean(Argument.of(beanType), null);
    }

    @Nullable
    private <T> T destroyBean(@NonNull BeanDefinition<T> beanDefinition) {
        if (beanDefinition.isSingleton()) {
            BeanRegistration<T> beanRegistration = singletonScope.findBeanRegistration(beanDefinition);
            if (beanRegistration != null) {
                destroyBean(beanRegistration);
                return beanRegistration.bean;
            }
        }
        throw new IllegalArgumentException("Cannot destroy non-singleton bean using bean definition! Use 'destroyBean(BeanRegistration)` or `destroyBean(<BeanInstance>)`.");
    }

    @Override
    public <T> void destroyBean(@NonNull BeanRegistration<T> registration) {
        destroyBean(registration, false);
    }

    private <T> void destroyBean(@NonNull BeanRegistration<T> registration, boolean dependent) {
        if (LOG_LIFECYCLE.isDebugEnabled()) {
            LOG_LIFECYCLE.debug("Destroying bean [{}] with identifier [{}]", registration.bean, registration.identifier);
        }
        if (registration.beanDefinition instanceof ProxyBeanDefinition) {
            if (registration.bean instanceof InterceptedBeanProxy) {
                // Ignore the proxy and destroy the target
                destroyProxyTargetBean(registration, dependent);
                return;
            }
            if (dependent && registration.beanDefinition.isSingleton()) {
                return;
            }
        }
        T beanToDestroy = registration.getBean();
        BeanDefinition<T> definition = registration.getBeanDefinition();
        if (beanToDestroy != null) {
            purgeCacheForBeanInstance(beanToDestroy);
            if (definition.isSingleton()) {
                singletonScope.purgeCacheForBeanInstance(definition, beanToDestroy);
            }
        }
        beanToDestroy = triggerPreDestroyListeners(definition, beanToDestroy);

        if (definition instanceof DisposableBeanDefinition) {
            try {
                ((DisposableBeanDefinition<T>) definition).dispose(this, beanToDestroy);
            } catch (Exception e) {
                if (LOG.isWarnEnabled()) {
                    LOG.warn("Error disposing bean [{}]... Continuing...", beanToDestroy, e);
                }
            }
        }
        if (beanToDestroy instanceof LifeCycle<?> cycle && !dependent) {
            destroyLifeCycleBean(cycle, definition);
        }
        if (registration instanceof BeanDisposingRegistration) {
            List<BeanRegistration<?>> dependents = ((BeanDisposingRegistration<T>) registration).getDependents();
            if (CollectionUtils.isNotEmpty(dependents)) {
                final ListIterator<BeanRegistration<?>> i = dependents.listIterator(dependents.size());
                while (i.hasPrevious()) {
                    destroyBean(i.previous(), true);
                }
            }
        } else {
            try {
                registration.close();
            } catch (Exception e) {
                throw new BeanDestructionException(definition, e);
            }
        }

        triggerBeanDestroyedListeners(definition, beanToDestroy);
    }

    /**
     * Destroy a lifecycle bean.
     * @param cycle The cycle
     * @param definition The definition
     * @param <T> The bean type
     */
    @Internal
    protected <T> void destroyLifeCycleBean(LifeCycle<?> cycle, BeanDefinition<T> definition) {
        try {
            cycle.stop();
        } catch (Exception e) {
            throw new BeanDestructionException(definition, e);
        }
    }

    @NonNull
    private <T> T triggerPreDestroyListeners(@NonNull BeanDefinition<T> beanDefinition, @NonNull T bean) {
        if (beanPreDestroyEventListeners == null) {
            beanPreDestroyEventListeners = loadListeners(BeanPreDestroyEventListener.class);
        }
        if (!beanPreDestroyEventListeners.isEmpty()) {
            Class<T> beanType = getBeanType(beanDefinition);
            for (Map.Entry<Class<?>, ListenersSupplier<BeanPreDestroyEventListener>> entry : beanPreDestroyEventListeners) {
                if (entry.getKey().isAssignableFrom(beanType)) {
                    final BeanPreDestroyEvent<T> event = new BeanPreDestroyEvent<>(this, beanDefinition, bean);
                    for (BeanPreDestroyEventListener<T> listener : entry.getValue().get(null)) {
                        try {
                            bean = Objects.requireNonNull(
                                    listener.onPreDestroy(event),
                                    "PreDestroy event listener illegally returned null: " + listener.getClass()
                            );
                        } catch (Exception e) {
                            throw new BeanDestructionException(beanDefinition, e);
                        }
                    }

                }
            }
        }
        return bean;
    }

    private <T> void destroyProxyTargetBean(@NonNull BeanRegistration<T> registration, boolean dependent) {
        Set<Object> destroyed = Collections.emptySet();
        if (registration instanceof BeanDisposingRegistration<?> disposingRegistration) {
            if (disposingRegistration.getDependents() != null) {
                destroyed = Collections.newSetFromMap(new IdentityHashMap<>());
                for (BeanRegistration<?> beanRegistration : disposingRegistration.getDependents()) {
                    destroyBean(beanRegistration, true);
                    destroyed.add(beanRegistration.bean);
                }
            }
        }
        BeanDefinition<T> proxyTargetBeanDefinition = findProxyTargetBeanDefinition(registration.beanDefinition)
                .orElseThrow(() -> new IllegalStateException("Cannot find a proxy target bean definition for: " + registration.beanDefinition));
        Optional<CustomScope<?>> declaredScope = customScopeRegistry.findDeclaredScope(proxyTargetBeanDefinition);
        if (declaredScope.isEmpty()) {
            if (proxyTargetBeanDefinition.isSingleton()) {
                return;
            }
            // Scope is not present, try to get the actual target bean and destroy it
            if (registration.bean instanceof InterceptedBeanProxy) {
                InterceptedBeanProxy<T> interceptedProxy = (InterceptedBeanProxy<T>) registration.bean;
                if (interceptedProxy.hasCachedInterceptedTarget()) {
                    T interceptedTarget = interceptedProxy.interceptedTarget();
                    if (destroyed.contains(interceptedTarget)) {
                        return;
                    }
                    destroyBean(BeanRegistration.of(this,
                            new BeanKey<>(proxyTargetBeanDefinition, proxyTargetBeanDefinition.getDeclaredQualifier()),
                            proxyTargetBeanDefinition,
                            interceptedTarget,
                            registration instanceof BeanDisposingRegistration ? ((BeanDisposingRegistration<T>) registration).getDependents() : null
                    ));
                }
            }
            return;
        }
        CustomScope<?> customScope = declaredScope.get();
        if (dependent) {
            return;
        }
        Optional<BeanRegistration<T>> targetBeanRegistration = customScope.findBeanRegistration(proxyTargetBeanDefinition);
        if (targetBeanRegistration.isPresent()) {
            BeanRegistration<T> targetRegistration = targetBeanRegistration.get();
            customScope.remove(targetRegistration.identifier);
        }
    }

    @NonNull
    private <T> void triggerBeanDestroyedListeners(@NonNull BeanDefinition<T> beanDefinition, @NonNull T bean) {
        if (beanDestroyedEventListeners == null) {
            beanDestroyedEventListeners = loadListeners(BeanDestroyedEventListener.class);
        }
        if (!beanDestroyedEventListeners.isEmpty()) {
            Class<T> beanType = getBeanType(beanDefinition);
            for (Map.Entry<Class<?>, ListenersSupplier<BeanDestroyedEventListener>> entry : beanDestroyedEventListeners) {
                if (entry.getKey().isAssignableFrom(beanType)) {
                    final BeanDestroyedEvent<T> event = new BeanDestroyedEvent<>(this, beanDefinition, bean);
                    for (BeanDestroyedEventListener<T> listener : entry.getValue().get(null)) {
                        try {
                            listener.onDestroyed(event);
                        } catch (Exception e) {
                            throw new BeanDestructionException(beanDefinition, e);
                        }
                    }
                }
            }
        }
    }

    @NonNull
    private <T> Class<T> getBeanType(@NonNull BeanDefinition<T> beanDefinition) {
        if (beanDefinition instanceof ProxyBeanDefinition) {
            return ((ProxyBeanDefinition<T>) beanDefinition).getTargetType();
        }
        return beanDefinition.getBeanType();
    }

    /**
     * Find an active singleton bean for the given definition and qualifier.
     *
     * @param beanDefinition The bean definition
     * @param qualifier      The qualifier
     * @param <T>            The bean generic type
     * @return The bean registration
     */
    @Nullable
    protected <T> BeanRegistration<T> getActiveBeanRegistration(BeanDefinition<T> beanDefinition, Qualifier qualifier) {
        if (beanDefinition == null) {
            return null;
        }
        return singletonScope.findBeanRegistration(beanDefinition, qualifier);
    }

    /**
     * Creates a bean.
     *
     * @param resolutionContext The bean resolution context
     * @param beanType          The bean type
     * @param qualifier         The qualifier
     * @param <T>               The bean generic type
     * @return The instance
     */
    @NonNull
    protected <T> T createBean(@Nullable BeanResolutionContext resolutionContext,
                               @NonNull Class<T> beanType,
                               @Nullable Qualifier<T> qualifier) {
        ArgumentUtils.requireNonNull("beanType", beanType);

        Optional<BeanDefinition<T>> concreteCandidate = findBeanDefinition(beanType, qualifier);
        if (concreteCandidate.isPresent()) {
            BeanDefinition<T> candidate = concreteCandidate.get();
            try (BeanResolutionContext context = newResolutionContext(candidate, resolutionContext)) {
                return doCreateBean(context, candidate, qualifier);
            }
        }
        throw newNoSuchBeanException(
            resolutionContext,
            Argument.of(beanType),
            qualifier,
            null
        );
    }

    /**
     * Injects a bean.
     *
     * @param resolutionContext        The bean resolution context
     * @param requestingBeanDefinition The requesting bean definition
     * @param instance                 The instance
     * @param <T>                      The instance type
     * @return The instance
     */
    @Internal
    @NonNull
    protected <T> T inject(@NonNull BeanResolutionContext resolutionContext,
                           @Nullable BeanDefinition<?> requestingBeanDefinition,
                           @NonNull T instance) {
        @SuppressWarnings("unchecked") Class<T> beanType = (Class<T>) instance.getClass();
        Optional<BeanDefinition<T>> concreteCandidate = findBeanDefinition(beanType, null);
        if (concreteCandidate.isPresent()) {
            BeanDefinition<T> definition = concreteCandidate.get();
            if (requestingBeanDefinition != null && requestingBeanDefinition.equals(definition)) {
                // bail out, don't inject for bean definition in creation
                return instance;
            }
            doInjectAndInitialize(resolutionContext, instance, definition);
        }
        return instance;
    }

    /**
     * Get all beans of the given type.
     *
     * @param resolutionContext The bean resolution context
     * @param beanType          The bean type
     * @param <T>               The bean type parameter
     * @return The found beans
     */
    @NonNull
    protected <T> Collection<T> getBeansOfType(@Nullable BeanResolutionContext resolutionContext, @NonNull Argument<T> beanType) {
        return getBeansOfType(resolutionContext, beanType, null);
    }

    /**
     * Get all beans of the given type and qualifier.
     *
     * @param resolutionContext The bean resolution context
     * @param beanType          The bean type
     * @param qualifier         The qualifier
     * @param <T>               The bean type parameter
     * @return The found beans
     */
    @Internal
    @NonNull
    public <T> Collection<T> getBeansOfType(@Nullable BeanResolutionContext resolutionContext,
                                            @NonNull Argument<T> beanType,
                                            @Nullable Qualifier<T> qualifier) {
        Collection<BeanRegistration<T>> beanRegistrations = getBeanRegistrations(resolutionContext, beanType, qualifier);
        List<T> list = new ArrayList<>(beanRegistrations.size());
        for (BeanRegistration<T> beanRegistration : beanRegistrations) {
            list.add(beanRegistration.getBean());
        }
        return list;
    }

    @Override
    @NonNull
    public <T> T getProxyTargetBean(@NonNull Class<T> beanType, @Nullable Qualifier<T> qualifier) {
        ArgumentUtils.requireNonNull("beanType", beanType);
        return getProxyTargetBean(null, Argument.of(beanType), qualifier);
    }

    @NonNull
    @Override
    public <T> T getProxyTargetBean(@NonNull Argument<T> beanType, @Nullable Qualifier<T> qualifier) {
        ArgumentUtils.requireNonNull("beanType", beanType);
        return getProxyTargetBean(null, beanType, qualifier);
    }

    /**
     * Resolves the proxy target for a given bean type. If the bean has no proxy then the original bean is returned.
     *
     * @param resolutionContext The bean resolution context
     * @param beanType          The bean type
     * @param qualifier         The bean qualifier
     * @param <T>               The generic type
     * @return The proxied instance
     * @since 3.1.0
     */
    @NonNull
    @UsedByGeneratedCode
    public <T> T getProxyTargetBean(@Nullable BeanResolutionContext resolutionContext,
                                    @NonNull Argument<T> beanType,
                                    @Nullable Qualifier<T> qualifier) {
        BeanDefinition<T> definition = getProxyTargetBeanDefinition(beanType, qualifier);
        return resolveBeanRegistration(resolutionContext, definition, beanType, qualifier).bean;
    }

    /**
     * Resolves the proxy target for a given proxy bean definition. If the bean has no proxy then the original bean is returned.
     *
     * @param resolutionContext The bean resolution context
     * @param definition        The proxy bean definition
     * @param beanType          The bean type
     * @param qualifier         The bean qualifier
     * @param <T>               The generic type
     * @return The proxied instance
     * @since 4.3.0
     */
    @Internal
    @NonNull
    @UsedByGeneratedCode
    public <T> T getProxyTargetBean(@Nullable BeanResolutionContext resolutionContext,
                                    @NonNull BeanDefinition<T> definition,
                                    @NonNull Argument<T> beanType,
                                    @Nullable Qualifier<T> qualifier) {
        return resolveBeanRegistration(resolutionContext, definition, beanType, qualifier).bean;
    }

    @NonNull
    @Override
    public <T, R> Optional<ExecutableMethod<T, R>> findProxyTargetMethod(@NonNull Class<T> beanType, @NonNull String method, @NonNull Class<?>[] arguments) {
        ArgumentUtils.requireNonNull("beanType", beanType);
        ArgumentUtils.requireNonNull("method", method);
        BeanDefinition<T> definition = getProxyTargetBeanDefinition(beanType, null);
        return definition.findMethod(method, arguments);
    }

    @NonNull
    @Override
    public <T, R> Optional<ExecutableMethod<T, R>> findProxyTargetMethod(@NonNull Class<T> beanType, Qualifier<T> qualifier, @NonNull String method, Class<?>... arguments) {
        ArgumentUtils.requireNonNull("beanType", beanType);
        ArgumentUtils.requireNonNull("method", method);
        BeanDefinition<T> definition = getProxyTargetBeanDefinition(beanType, qualifier);
        return definition.findMethod(method, arguments);
    }

    @Override
    public <T, R> Optional<ExecutableMethod<T, R>> findProxyTargetMethod(@NonNull Argument<T> beanType, Qualifier<T> qualifier, @NonNull String method, Class<?>... arguments) {
        ArgumentUtils.requireNonNull("beanType", beanType);
        ArgumentUtils.requireNonNull("method", method);
        BeanDefinition<T> definition = getProxyTargetBeanDefinition(beanType, qualifier);
        return definition.findMethod(method, arguments);
    }

    @NonNull
    @Override
    public <T> Optional<BeanDefinition<T>> findProxyTargetBeanDefinition(@NonNull Class<T> beanType, @Nullable Qualifier<T> qualifier) {
        return findProxyTargetBeanDefinition(Argument.of(beanType), qualifier);
    }

    @Override
    @SuppressWarnings("java:S2789") // performance optimization
    public <T> Optional<BeanDefinition<T>> findProxyTargetBeanDefinition(@NonNull Argument<T> beanType, @Nullable Qualifier<T> qualifier) {
        ArgumentUtils.requireNonNull("beanType", beanType);
        BeanCandidateKey<T> key = new BeanCandidateKey<>(beanType, qualifier, true);

        Optional beanDefinition = beanProxyTargetCache.get(key);
        if (beanDefinition == null) {
            beanDefinition = findProxyTargetNoCache(null, beanType, qualifier);
            beanProxyTargetCache.put(key, beanDefinition);
        }
        return beanDefinition;
    }

    @SuppressWarnings("unchecked")
    @NonNull
    @Override
    public Collection<BeanDefinition<?>> getBeanDefinitions(@Nullable Qualifier<Object> qualifier) {
        if (qualifier == null) {
            return Collections.emptyList();
        }
        if (LOG.isDebugEnabled()) {
            LOG.debug("Finding candidate beans for qualifier: {}", qualifier);
        }
        // first traverse component definition classes and load candidates
        if (beanDefinitionsClasses.isEmpty()) {
            return Collections.emptyList();
        }
        Collection<BeanDefinition<Object>> candidates;
        if (qualifier instanceof FilteringQualifier<Object> filteringQualifier) {
            List<BeanDefinition<Object>> bdCandidates = new ArrayList<>(20);
            for (BeanDefinitionProducer producer : beanDefinitionsClasses) {
                if (!producer.isReferenceEnabled(this)) {
                    continue;
                }
                BeanDefinitionReference<Object> reference = producer.getReference();
                if (!filteringQualifier.doesQualify(Object.class, reference)) {
                    continue;
                }
                BeanDefinition<Object> beanDefinition = reference.load(this);
                if (!beanDefinition.isEnabled(this)) {
                    continue;
                }
                if (!filteringQualifier.doesQualify(Object.class, beanDefinition)) {
                    continue;
                }
                bdCandidates.add(beanDefinition);
            }
            candidates = bdCandidates;
        } else {
            Stream<BeanDefinitionReference<Object>> reduced = qualifier.reduce(Object.class, beanDefinitionsClasses.stream()
                .filter(p -> p.isReferenceEnabled(this))
                .map(BeanDefinitionProducer::getReference));
            Stream<BeanDefinition<Object>> candidateStream = qualifier.reduce(Object.class,
                reduced
                    .map(ref -> ref.load(this))
                    .filter(candidate -> candidate.isEnabled(this))
            );
            candidates = candidateStream.collect(Collectors.toList());
        }

        if (!candidates.isEmpty()) {
            filterReplacedBeans(null, candidates);
        }
        return (Collection) candidates;
    }

    @SuppressWarnings("unchecked")
    @NonNull
    @Override
    public Collection<BeanDefinition<?>> getAllBeanDefinitions() {
        if (LOG.isDebugEnabled()) {
            LOG.debug("Finding all bean definitions");
        }

        if (!beanDefinitionsClasses.isEmpty()) {
            return beanDefinitionsClasses
                    .stream()
                    .filter(p -> p.isDefinitionEnabled(this))
                    .map(p -> p.getDefinition(this))
                    .collect(Collectors.toList());
        }

        return (Collection<BeanDefinition<?>>) Collections.emptyMap();
    }

    @Override
    public Collection<DisabledBean<?>> getDisabledBeans() {
        return disabledBeans.values().stream()
            .map(producer -> (DisabledBean<?>) producer.reference)
            .filter(Objects::nonNull)
            .collect(Collectors.toList());
    }

    @SuppressWarnings("unchecked")
    @NonNull
    @Override
    public Collection<BeanDefinitionReference<?>> getBeanDefinitionReferences() {
        if (!beanDefinitionsClasses.isEmpty()) {
            final List refs = beanDefinitionsClasses.stream()
                    .filter(p -> p.isReferenceEnabled(this))
                    .map(BeanDefinitionProducer::getReference)
                    .toList();

            return refs;
        }
        return Collections.emptyList();
    }

    @Override
    @NonNull
    public <B> BeanContext registerBeanDefinition(@NonNull RuntimeBeanDefinition<B> definition) {
        Objects.requireNonNull(definition, "Bean definition cannot be null");
        Class<B> beanType = definition.getBeanType();
        BeanDefinitionProducer producer = new BeanDefinitionProducer(definition);
        this.beanDefinitionsClasses.add(producer);
        for (Class<?> indexedType : indexedTypes) {
            if (indexedType == beanType || indexedType.isAssignableFrom(beanType)) {
                final Collection<BeanDefinitionProducer> indexed = resolveTypeIndex(indexedType);
                indexed.add(producer);
                break;
            }
        }
        purgeCacheForBeanType(beanType);
        return this;
    }

    private <B> void purgeCacheForBeanType(Class<B> beanType) {
        beanCandidateCache.entrySet().removeIf(entry -> entry.getKey().isAssignableFrom(beanType));
        beanConcreteCandidateCache.entrySet().removeIf(entry -> entry.getKey().beanType.isAssignableFrom(beanType));
        singletonBeanRegistrations.entrySet().removeIf(entry -> entry.getKey().beanType.isAssignableFrom(beanType));
        containsBeanCache.entrySet().removeIf(entry -> entry.getKey().beanType.isAssignableFrom(beanType));
    }

    /**
     * The definition to remove.
     * @param definition The definition to remove
     * @param <B> The bean type
     */
    @Internal
    <B> void removeBeanDefinition(RuntimeBeanDefinition<B> definition) {
        Class<B> beanType = definition.getBeanType();
        for (Class<?> indexedType : indexedTypes) {
            if (indexedType == beanType || indexedType.isAssignableFrom(beanType)) {
                resolveTypeIndex(indexedType).forEach(p -> p.disable(definition));
                break;
            }
        }
        beanDefinitionsClasses.forEach(p -> p.disable(definition));
        purgeCacheForBeanType(definition.getBeanType());
    }

    /**
     * Get a bean of the given type.
     *
     * @param resolutionContext The bean context resolution
     * @param beanType          The bean type
     * @param <T>               The bean type parameter
     * @return The found bean
     */
    @UsedByGeneratedCode
    @NonNull
    public <T> T getBean(@Nullable BeanResolutionContext resolutionContext, @NonNull Class<T> beanType) {
        ArgumentUtils.requireNonNull("beanType", beanType);
        return getBean(resolutionContext, Argument.of(beanType), null);
    }

    @NonNull
    @Override
    public <T> T getBean(@NonNull BeanDefinition<T> definition) {
        ArgumentUtils.requireNonNull("definition", definition);
        return resolveBeanRegistration(null, definition).bean;
    }

    /**
     * Get a bean of the given type and qualifier.
     *
     * @param resolutionContext The bean context resolution
     * @param beanType          The bean type
     * @param qualifier         The qualifier
     * @param <T>               The bean type parameter
     * @return The found bean
     */
    @NonNull
    public <T> T getBean(@Nullable BeanResolutionContext resolutionContext,
                         @NonNull Class<T> beanType,
                         @Nullable Qualifier<T> qualifier) {
        return getBean(resolutionContext, Argument.of(beanType), qualifier);
    }

    /**
     * Get a bean of the given type and qualifier.
     *
     * @param resolutionContext The bean context resolution
     * @param beanType          The bean type
     * @param qualifier         The qualifier
     * @param <T>               The bean type parameter
     * @return The found bean
     * @since 3.0.0
     */
    @NonNull
    public <T> T getBean(@Nullable BeanResolutionContext resolutionContext,
                         @NonNull Argument<T> beanType,
                         @Nullable Qualifier<T> qualifier) {
        ArgumentUtils.requireNonNull("beanType", beanType);
        return resolveBeanRegistration(resolutionContext, beanType, qualifier, true).bean;
    }

    /**
     * Get a bean of the given bean definition, type and qualifier.
     *
     * @param resolutionContext The bean context resolution
     * @param beanDefinition    The bean definition
     * @param beanType          The bean type
     * @param qualifier         The qualifier
     * @param <T>               The bean type parameter
     * @return The found bean
     * @since 3.5.0
     */
    @Internal
    @NonNull
    public <T> T getBean(@Nullable BeanResolutionContext resolutionContext,
                         @NonNull BeanDefinition<T> beanDefinition,
                         @NonNull Argument<T> beanType,
                         @Nullable Qualifier<T> qualifier) {
        ArgumentUtils.requireNonNull("beanDefinition", beanDefinition);
        ArgumentUtils.requireNonNull("beanType", beanType);
        return resolveBeanRegistration(resolutionContext, beanDefinition, beanType, qualifier).bean;
    }

    /**
     * Find an optional bean of the given type and qualifier.
     *
     * @param resolutionContext The bean context resolution
     * @param beanType          The bean type
     * @param qualifier         The qualifier
     * @param <T>               The bean type parameter
     * @return The found bean wrapped as an {@link Optional}
     */
    @NonNull
    public <T> Optional<T> findBean(@Nullable BeanResolutionContext resolutionContext,
                                    @NonNull Class<T> beanType,
                                    @Nullable Qualifier<T> qualifier) {
        return findBean(resolutionContext, Argument.of(beanType), qualifier);
    }

    /**
     * Find an optional bean of the given type and qualifier.
     *
     * @param resolutionContext The bean context resolution
     * @param beanType          The bean type
     * @param qualifier         The qualifier
     * @param <T>               The bean type parameter
     * @return The found bean wrapped as an {@link Optional}
     * @since 3.0.0
     */
    @Internal
    @NonNull
    public <T> Optional<T> findBean(@Nullable BeanResolutionContext resolutionContext,
                                    @NonNull Argument<T> beanType,
                                    @Nullable Qualifier<T> qualifier) {
        ArgumentUtils.requireNonNull("beanType", beanType);
        // allow injection the bean context
        if (thisInterfaces.contains(beanType.getType())) {
            return Optional.of((T) this);
        }

        try {
            BeanRegistration<T> beanRegistration = resolveBeanRegistration(resolutionContext, beanType, qualifier, false);
            if (beanRegistration == null || beanRegistration.bean == null) {
                return Optional.empty();
            } else {
                return Optional.of(beanRegistration.bean);
            }
        } catch (DisabledBeanException e) {
            if (AbstractBeanContextConditional.ConditionLog.LOG.isDebugEnabled()) {
                AbstractBeanContextConditional.ConditionLog.LOG.debug("Bean of type [{}] disabled for reason: {}", beanType.getSimpleName(), e.getMessage());
            }
            return Optional.empty();
        }
    }

    @Override
    public BeanContextConfiguration getContextConfiguration() {
        return this.beanContextConfiguration;
    }

    @SuppressWarnings("unchecked")
    @Override
    public void publishEvent(@NonNull Object event) {
        if (event != null) {
            getBean(Argument.of(ApplicationEventPublisher.class, event.getClass())).publishEvent(event);
        }
    }

    @Override
    public @NonNull
    Future<Void> publishEventAsync(@NonNull Object event) {
        Objects.requireNonNull(event, "Event cannot be null");
        return getBean(Argument.of(ApplicationEventPublisher.class, event.getClass())).publishEventAsync(event);
    }

    @NonNull
    @Override
    public <T> Optional<BeanDefinition<T>> findProxyBeanDefinition(@NonNull Class<T> beanType, @Nullable Qualifier<T> qualifier) {
        ArgumentUtils.requireNonNull("beanType", beanType);
        return findProxyBeanDefinition(Argument.of(beanType), qualifier);
    }

    @NonNull
    @Override
    public <T> Optional<BeanDefinition<T>> findProxyBeanDefinition(@NonNull Argument<T> beanType, @Nullable Qualifier<T> qualifier) {
        ArgumentUtils.requireNonNull("beanType", beanType);
        for (BeanDefinition<T> beanDefinition : getBeanDefinitions(beanType, qualifier)) {
            if (beanDefinition.isProxy()) {
                return Optional.of(beanDefinition);
            }
        }
        return Optional.empty();
    }

    /**
     * Invalidates the bean caches. For testing only.
     */
    @Internal
    protected void invalidateCaches() {
        beanCandidateCache.clear();
        beanConcreteCandidateCache.clear();
        singletonBeanRegistrations.clear();
    }

    /**
     * Resolves the {@link BeanDefinitionReference} class instances. Default implementation uses ServiceLoader pattern.
     *
     * @return The bean definition classes
     */
    @NonNull
    protected List<BeanDefinitionReference> resolveBeanDefinitionReferences() {
        if (beanDefinitionReferences == null) {
            final SoftServiceLoader<BeanDefinitionReference> definitions = SoftServiceLoader.load(BeanDefinitionReference.class, classLoader);
            beanDefinitionReferences = new ArrayList<>(300);
            definitions.collectAll(beanDefinitionReferences, BeanDefinitionReference::isPresent);
        }
        return beanDefinitionReferences;
    }

    /**
     * Resolves the {@link BeanDefinitionReference} class instances. Default implementation uses ServiceLoader pattern.
     *
     * @param predicate The filter predicate, can be null
     * @return The bean definition classes
     */
    @NonNull
    @Deprecated
    protected List<BeanDefinitionReference> resolveBeanDefinitionReferences(@Nullable Predicate<BeanDefinitionReference> predicate) {
        if (predicate != null) {
            List<BeanDefinitionReference> allRefs = resolveBeanDefinitionReferences();
            List<BeanDefinitionReference> newRefs = new ArrayList<>(allRefs.size());
            for (BeanDefinitionReference reference : allRefs) {
                if (predicate.test(reference)) {
                    newRefs.add(reference);
                }
            }
            return newRefs;
        }
        return resolveBeanDefinitionReferences();
    }

    /**
     * Resolves the {@link BeanConfiguration} class instances. Default implementation uses ServiceLoader pattern.
     *
     * @return The bean definition classes
     */
    @NonNull
    protected Iterable<BeanConfiguration> resolveBeanConfigurations() {
        if (beanConfigurationsList == null) {
            final SoftServiceLoader<BeanConfiguration> definitions = SoftServiceLoader.load(BeanConfiguration.class, classLoader);
            beanConfigurationsList = new ArrayList<>(300);
            definitions.collectAll(beanConfigurationsList, null);
        }
        return beanConfigurationsList;
    }

    /**
     * Initialize the event listeners.
     */
    protected void initializeEventListeners() {
        this.beanCreationEventListeners = loadListeners(BeanCreatedEventListener.class);
        this.beanCreationEventListeners.add(new AbstractMap.SimpleEntry<>(AnnotationProcessor.class, new AnnotationProcessorListenersSupplier()));
        this.beanInitializedEventListeners = loadListeners(BeanInitializedEventListener.class);
    }

    @NonNull
    private <T extends EventListener> List<Map.Entry<Class<?>, ListenersSupplier<T>>> loadListeners(@NonNull Class<T> listenerType) {
        final Map<Class<?>, List<BeanDefinition<T>>> typeToListener = getTypeToListenerMap(listenerType);
        if (typeToListener.isEmpty()) {
            return new ArrayList<>(1);
        }
        List<Map.Entry<Class<?>, ListenersSupplier<T>>> eventToListeners = new ArrayList<>(typeToListener.size());
        for (Map.Entry<Class<?>, List<BeanDefinition<T>>> e : typeToListener.entrySet()) {
            eventToListeners.add(new AbstractMap.SimpleEntry<>(e.getKey(), new EventListenerListenersSupplier<>(e.getValue())));
        }
        return eventToListeners;
    }

    @NonNull
    private <T extends EventListener> Map<Class<?>, List<BeanDefinition<T>>> getTypeToListenerMap(@NonNull Class<T> listenerType) {
        final Collection<BeanDefinition<T>> beanDefinitions = getBeanDefinitions(listenerType);
        if (beanDefinitions.isEmpty()) {
            return Collections.emptyMap();
        }
        final HashMap<Class<?>, List<BeanDefinition<T>>> typeToListener = CollectionUtils.newHashMap(beanDefinitions.size());
        for (BeanDefinition<T> beanCreatedDefinition : beanDefinitions) {
            List<Argument<?>> typeArguments = beanCreatedDefinition.getTypeArguments(listenerType);
            Argument<?> argument = CollectionUtils.last(typeArguments);
            if (argument == null) {
                argument = Argument.OBJECT_ARGUMENT;
            }
            typeToListener.computeIfAbsent(argument.getType(), aClass -> new ArrayList<>(10))
                    .add(beanCreatedDefinition);
        }
        return typeToListener;
    }

    /**
     * Initialize the context with the given {@link io.micronaut.context.annotation.Context} scope beans.
     *
     * @param eagerInitBeans The context scope beans
     * @param processedBeans    The beans that require {@link ExecutableMethodProcessor} handling
     * @param parallelBeans     The parallel bean definitions
     */
    @Internal
    protected void initializeContext(
            @NonNull List<BeanDefinitionProducer> eagerInitBeans,
            @NonNull List<BeanDefinitionProducer> processedBeans,
            @NonNull List<BeanDefinitionProducer> parallelBeans) {

        if (CollectionUtils.isNotEmpty(eagerInitBeans)) {
            final List<BeanDefinition<Object>> eagerInit = new ArrayList<>(eagerInitBeans.size());
            for (BeanDefinitionProducer contextScopeBean : eagerInitBeans) {
                try {
                    loadEagerBeans(contextScopeBean, eagerInit);
                } catch (Throwable e) {
                    throw new BeanInstantiationException(MSG_BEAN_DEFINITION + contextScopeBean.getReference().getName() + MSG_COULD_NOT_BE_LOADED + e.getMessage(), e);
                }
            }
            filterReplacedBeans(null, eagerInit);
            OrderUtil.sortOrdered(eagerInit);
            for (BeanDefinition eagerInitDefinition : eagerInit) {
                try {
                    initializeEagerBean(eagerInitDefinition);
                } catch (DisabledBeanException e) {
                    if (AbstractBeanContextConditional.ConditionLog.LOG.isDebugEnabled()) {
                        AbstractBeanContextConditional.ConditionLog.LOG.debug("Bean of type [{}] disabled for reason: {}", eagerInitDefinition.getBeanType().getSimpleName(), e.getMessage());
                    }
                } catch (Throwable e) {
                    throw new BeanInstantiationException(MSG_BEAN_DEFINITION + eagerInitDefinition.getName() + MSG_COULD_NOT_BE_LOADED + e.getMessage(), e);
                }
            }
        }

        if (!processedBeans.isEmpty()) {
            List<BeanDefinitionMethodReference<Object, Object>> methodsToProcess = new ArrayList<>();
            for (BeanDefinitionProducer processedBeanProducer : processedBeans) {
                if (!processedBeanProducer.isDefinitionEnabled(this)) {
                    continue;
                }
                BeanDefinition<Object> definition = processedBeanProducer.getDefinition(this);
                for (ExecutableMethod<Object, ?> method : definition.getExecutableMethods()) {
                    if (method.hasStereotype(Executable.class)) {
                        methodsToProcess.add(BeanDefinitionMethodReference.of(definition, (ExecutableMethod<Object, Object>) method));
                    }
                }
            }

            Map<Class<? extends Annotation>, List<BeanDefinitionMethodReference<?, ?>>> byAnnotation = CollectionUtils.newHashMap(methodsToProcess.size());
            // group the method references by annotation type such that we have a map of Annotation -> MethodReference
            // ie. Class<Scheduled> -> @Scheduled void someAnnotation()
            for (BeanDefinitionMethodReference<?, ?> executableMethod : methodsToProcess) {
                List<Class<? extends Annotation>> annotations = executableMethod.getAnnotationTypesByStereotype(Executable.class);
                for (Class<? extends Annotation> annotation : annotations) {
                    List<BeanDefinitionMethodReference<?, ?>> references = byAnnotation.get(annotation);
                    if (references == null) {
                        references = new ArrayList<>(10);
                        byAnnotation.put(annotation, references);
                    }
                    references.add(executableMethod);
                }
            }

            // Find ExecutableMethodProcessor for each annotation and process the BeanDefinitionMethodReference
            for (Map.Entry<Class<? extends Annotation>, List<BeanDefinitionMethodReference<?, ?>>> entry : byAnnotation.entrySet()) {
                Class<? extends Annotation> annotationType = entry.getKey();
                List<BeanDefinitionMethodReference<?, ?>> methods = entry.getValue();
                streamOfType(ExecutableMethodProcessor.class, Qualifiers.byTypeArguments(annotationType))
                    .forEach(processor -> {
                        if (processor instanceof LifeCycle<?> cycle) {
                            cycle.start();
                        }
                        for (BeanDefinitionMethodReference<?, ?> method : methods) {

                            BeanDefinition<?> beanDefinition = method.getBeanDefinition();

                            // Only process the method if the annotation is not declared at the class level
                            // If declared at the class level it will already have been processed by AnnotationProcessorListener
                            if (!beanDefinition.hasStereotype(annotationType)) {
                                if (method.hasDeclaredStereotype(Parallel.class)) {
                                    ForkJoinPool.commonPool().execute(() -> {
                                        try {
                                            processor.process(beanDefinition, method);
                                        } catch (Throwable e) {
                                            if (LOG.isErrorEnabled()) {
                                                LOG.error("Error processing bean method {}.{} with processor ({}): {}", beanDefinition, method, processor, e.getMessage(), e);
                                            }
                                            Boolean shutdownOnError = method.booleanValue(Parallel.class, "shutdownOnError").orElse(true);
                                            if (shutdownOnError) {
                                                stop();
                                            }
                                        }
                                    });
                                } else {
                                    processor.process(beanDefinition, method);
                                }
                            }
                        }

                        if (processor instanceof LifeCycle<?> cycle) {
                            cycle.stop();
                        }

                    });
            }
        }

        if (CollectionUtils.isNotEmpty(parallelBeans)) {
            processParallelBeans(parallelBeans);
        }
        ForkJoinPool.commonPool().execute(() -> beanDefinitionsClasses.forEach(p -> p.isReferenceEnabled(this)));
    }

    /**
     * Find bean candidates for the given type.
     *
     * @param <T>               The bean generic type
     * @param resolutionContext The current resolution context
     * @param beanType          The bean type
     * @param filter            A bean definition to filter out
     * @return The candidates
     */
    @NonNull
    @Internal
    public final <T> Collection<BeanDefinition<T>> findBeanCandidates(@Nullable BeanResolutionContext resolutionContext,
                                                                   @NonNull Argument<T> beanType,
                                                                   @Nullable BeanDefinition<?> filter) {
        Predicate<BeanDefinition<T>> predicate = filter == null ? null : definition -> !definition.equals(filter);
        return findBeanCandidates(resolutionContext, beanType, true, predicate);
    }

    /**
     * Find bean candidates for the given type.
     *
     * @param <T>               The bean generic type
     * @param resolutionContext The current resolution context
     * @param beanType          The bean type
     * @param collectIterables  Whether iterables should be collected
     * @param predicate         The predicate to filter candidates
     * @return The candidates
     */
    @NonNull
    protected <T> Collection<BeanDefinition<T>> findBeanCandidates(@Nullable BeanResolutionContext resolutionContext,
                                                                   @NonNull Argument<T> beanType,
                                                                   boolean collectIterables,
                                                                   Predicate<BeanDefinition<T>> predicate) {
        ArgumentUtils.requireNonNull("beanType", beanType);
        final Class<T> beanClass = beanType.getType();
        if (LOG.isDebugEnabled()) {
            LOG.debug("Finding candidate beans for type: {}", beanType);
        }
        // first traverse component definition classes and load candidates

        Collection<BeanDefinitionProducer> beanDefinitionsClasses;

        if (indexedTypes.contains(beanClass)) {
            beanDefinitionsClasses = beanIndex.get(beanClass);
            if (beanDefinitionsClasses == null) {
                beanDefinitionsClasses = Collections.emptyList();
            }
        } else {
            beanDefinitionsClasses = this.beanDefinitionsClasses;
        }

        return collectBeanCandidates(
            resolutionContext,
            beanType,
            collectIterables,
            predicate,
            beanDefinitionsClasses
        );
    }

    @NonNull
    private <T> Set<BeanDefinition<T>> collectBeanCandidates(
        BeanResolutionContext resolutionContext,
        Argument<T> beanType,
        boolean collectIterables,
        @Nullable
        Predicate<BeanDefinition<T>> predicate,
        Collection<BeanDefinitionProducer> beanDefinitionProducers) {
        Set<BeanDefinition<T>> candidates;
        if (!beanDefinitionProducers.isEmpty()) {

            candidates = new HashSet<>();
            for (BeanDefinitionProducer producer : beanDefinitionProducers) {
                if (producer.isDisabled() || !producer.isReferenceCandidateBean(beanType) || !producer.isReferenceEnabled(this, resolutionContext)) {
                    continue;
                }
                BeanDefinition<T> loadedBean = producer.getDefinition(this);
                if (!loadedBean.isCandidateBean(beanType)) {
                    continue;
                }
                if (predicate != null && !predicate.test(loadedBean)) {
                    continue;
                }
                if (!producer.isDefinitionEnabled(this, resolutionContext)) {
                    continue;
                }

                if (collectIterables && loadedBean.isConfigurationProperties()) {
                    collectIterableBeans(resolutionContext, loadedBean, candidates);
                } else {
                    candidates.add(loadedBean);
                }
            }

            if (!candidates.isEmpty()) {
                filterReplacedBeans(resolutionContext, candidates);
            }
        } else {
            candidates = Collections.emptySet();
        }

        if (LOG.isDebugEnabled()) {
            if (candidates.isEmpty()) {
                LOG.debug("No bean candidates found for type: {}", beanType);
            } else {
                for (BeanDefinition<?> candidate : candidates) {
                    LOG.debug("  {} {} {}", candidate.getBeanType(), candidate.getDeclaredQualifier(), candidate);
                }
            }
        }
        return candidates;
    }

    /**
     * Collects iterable beans from a given iterable.
     * @param resolutionContext The resolution context
     * @param iterableBean The iterable
     * @param targetSet The target set
     * @param <T> The bean type
     */
    protected <T> void collectIterableBeans(@Nullable BeanResolutionContext resolutionContext, @NonNull BeanDefinition<T> iterableBean, Set<BeanDefinition<T>> targetSet) {
        // no-op
    }

    /**
     * Find bean candidates for the given type.
     *
     * @param instance The bean instance
     * @param <T>      The bean generic type
     * @return The candidates
     */
    @NonNull
    protected <T> Collection<BeanDefinition<T>> findBeanCandidatesForInstance(@NonNull T instance) {
        ArgumentUtils.requireNonNull("instance", instance);
        if (LOG.isDebugEnabled()) {
            LOG.debug("Finding candidate beans for instance: {}", instance);
        }
        Collection<BeanDefinitionProducer> beanProducers = this.beanDefinitionsClasses;
        final Class<?> beanClass = instance.getClass();
        Argument<?> beanType = Argument.of(beanClass);
        Collection<BeanDefinition<T>> beanDefinitions = (Collection<BeanDefinition<T>>) ((Map) beanCandidateCache).get(beanType);
        if (beanDefinitions != null) {
            return beanDefinitions;
        }
        // first traverse component definition classes and load candidates
        if (!beanDefinitionsClasses.isEmpty()) {
            List<BeanDefinition<T>> candidates = new ArrayList<>();
            for (BeanDefinitionProducer producer : beanProducers) {
                if (producer.isDisabled() || !producer.isReferenceEnabled(this)) {
                    continue;
                }
                BeanDefinitionReference<T> reference = producer.getReference();
                Class<?> candidateType = reference.getBeanType();
                if (candidateType == null || !candidateType.isInstance(instance)) {
                    continue;
                }
                BeanDefinition<T> candidate = reference.load(this);
                if (!candidate.isEnabled(this)) {
                    continue;
                }
                candidates.add(candidate);
            }

            if (candidates.size() > 1) {
                // try narrow to exact type
                List<BeanDefinition<T>> list = new ArrayList<>(2);
                for (BeanDefinition<T> candidate : candidates) {
                    if (candidate.getBeanType() == beanClass) {
                        list.add(candidate);
                    }
                }
                candidates = list;
            }
            if (LOG.isDebugEnabled()) {
                LOG.debug("Resolved bean candidates {} for instance: {}", candidates, instance);
            }
            beanDefinitions = candidates;
        } else {
            if (LOG.isDebugEnabled()) {
                LOG.debug("No bean candidates found for instance: {}", instance);
            }
            beanDefinitions = Collections.emptySet();
        }
        beanCandidateCache.put(beanType, (Collection) beanDefinitions);
        return beanDefinitions;
    }

    /**
     * Registers an active configuration.
     *
     * @param configuration The configuration to register
     */
    protected synchronized void registerConfiguration(@NonNull BeanConfiguration configuration) {
        ArgumentUtils.requireNonNull("configuration", configuration);
        beanConfigurations.put(configuration.getName(), configuration);
    }

    /**
     * Execution the creation of a bean. The returned value can be null if a
     * factory method returned null.
     *
     * @param resolutionContext The {@link BeanResolutionContext}
     * @param beanDefinition    The {@link BeanDefinition}
     * @param qualifier         The {@link Qualifier}
     * @param argumentValues    Any argument values passed to create the bean
     * @param <T>               The bean generic type
     * @return The created bean
     */
    @Internal
    @NonNull
    private <T> T doCreateBean(@NonNull BeanResolutionContext resolutionContext,
                               @NonNull BeanDefinition<T> beanDefinition,
                               @Nullable Qualifier<T> qualifier,
                               @Nullable Map<String, Object> argumentValues) {
        T bean;
        if (beanDefinition instanceof InstantiatableBeanDefinition<T> instantiatableBeanDefinition) {
            bean = resolveByBeanFactory(resolutionContext, instantiatableBeanDefinition, qualifier, argumentValues);
        } else {
            throw new BeanInstantiationException("BeanDefinition doesn't support creating a new instance of the bean");
        }
        return postBeanCreated(resolutionContext, beanDefinition, qualifier, bean);
    }

    @Internal
    @NonNull
    private <T> T doCreateBean(@NonNull BeanResolutionContext resolutionContext,
                               @NonNull BeanDefinition<T> beanDefinition,
                               @Nullable Qualifier<T> qualifier) {
        return doCreateBean(resolutionContext, beanDefinition, qualifier, Collections.emptyMap());
    }

    @NonNull
    private <T> T resolveByBeanFactory(@NonNull BeanResolutionContext resolutionContext,
                                       @NonNull BeanDefinition<T> beanDefinition,
                                       @Nullable Qualifier<T> qualifier,
                                       @Nullable Map<String, Object> argumentValues) {
        Qualifier<T> declaredQualifier = beanDefinition.getDeclaredQualifier();
        Qualifier<?> prevQualifier = resolutionContext.getCurrentQualifier();
        try {
            resolutionContext.setCurrentQualifier(declaredQualifier != null && !AnyQualifier.INSTANCE.equals(declaredQualifier) ? declaredQualifier : qualifier);
            T bean;
            if (beanDefinition instanceof ParametrizedInstantiatableBeanDefinition<T> parametrizedInstantiatableBeanDefinition) {
                Argument<Object>[] requiredArguments = parametrizedInstantiatableBeanDefinition.getRequiredArguments();
                Map<String, Object> convertedValues = getRequiredArgumentValues(resolutionContext, requiredArguments, argumentValues, beanDefinition);
                bean = parametrizedInstantiatableBeanDefinition.instantiate(resolutionContext, this, convertedValues);
            } else if (beanDefinition instanceof InstantiatableBeanDefinition<T> instantiatableBeanDefinition) {
                bean = instantiatableBeanDefinition.instantiate(resolutionContext, this);
            } else {
                throw new BeanInstantiationException(resolutionContext, "Expected InstantiatableBeanDefinition [" + beanDefinition + "]");
            }
            if (bean == null) {
                throw new BeanInstantiationException(resolutionContext, "InstantiatableBeanDefinition [" + beanDefinition + "] returned null");
            }
            if (bean instanceof Qualified qualified) {
                qualified.$withBeanQualifier(declaredQualifier);
            }
            return bean;
        } catch (DependencyInjectionException | DisabledBeanException | BeanInstantiationException e) {
            throw e;
        } catch (Throwable e) {
            if (!resolutionContext.getPath().isEmpty()) {
                throw new BeanInstantiationException(resolutionContext, e);
            }
            throw new BeanInstantiationException(beanDefinition, e);
        } finally {
            resolutionContext.setCurrentQualifier(prevQualifier);
        }
    }

    @NonNull
    private <T> T postBeanCreated(@NonNull BeanResolutionContext resolutionContext,
                                  @NonNull BeanDefinition<T> beanDefinition,
                                  @Nullable Qualifier<T> qualifier,
                                  @NonNull T bean) {
        Qualifier<T> finalQualifier = qualifier != null ? qualifier : beanDefinition.getDeclaredQualifier();

        bean = triggerBeanCreatedEventListener(resolutionContext, beanDefinition, bean, finalQualifier);

        if (beanDefinition instanceof ValidatedBeanDefinition<T> validatedBeanDefinition) {
            bean = validatedBeanDefinition.validate(resolutionContext, bean);
        }
        if (LOG_LIFECYCLE.isDebugEnabled()) {
            LOG_LIFECYCLE.debug("Created bean [{}] from definition [{}] with qualifier [{}]", bean, beanDefinition, finalQualifier);
        }
        return bean;
    }

    @NonNull
    private <T> T triggerBeanCreatedEventListener(@NonNull BeanResolutionContext resolutionContext,
                                                  @NonNull BeanDefinition<T> beanDefinition,
                                                  @NonNull T bean,
                                                  @Nullable Qualifier<T> finalQualifier) {
        if (!(beanDefinition instanceof AbstractProviderDefinition<?>)) {
            Class<T> beanType = beanDefinition.getBeanType();
            if (!(bean instanceof BeanCreatedEventListener) && CollectionUtils.isNotEmpty(beanCreationEventListeners)) {
                for (Map.Entry<Class<?>, ListenersSupplier<BeanCreatedEventListener>> entry : beanCreationEventListeners) {
                    if (entry.getKey().isAssignableFrom(beanType)) {
                        BeanKey<T> beanKey = new BeanKey<>(beanDefinition, finalQualifier);
                        for (BeanCreatedEventListener<?> listener : entry.getValue().get(resolutionContext)) {
                            bean = (T) listener.onCreated(new BeanCreatedEvent(this, beanDefinition, beanKey, bean));
                            if (bean == null) {
                                throw new BeanInstantiationException(resolutionContext, "Listener [" + listener + "] returned null from onCreated event");
                            }
                        }
                    }
                }
            }
        }
        return bean;
    }

    @NonNull
    private <T> Map<String, Object> getRequiredArgumentValues(@NonNull BeanResolutionContext resolutionContext,
                                                              @NonNull Argument<?>[] requiredArguments,
                                                              @Nullable Map<String, Object> argumentValues,
                                                              @NonNull BeanDefinition<T> beanDefinition) {
        Map<String, Object> convertedValues;
        if (argumentValues == null) {
            convertedValues = requiredArguments.length == 0 ? null : CollectionUtils.newLinkedHashMap(requiredArguments.length);
            argumentValues = Collections.emptyMap();
        } else {
            convertedValues = CollectionUtils.newLinkedHashMap(requiredArguments.length);
        }
        if (convertedValues == null) {
            return Collections.emptyMap();
        }
        MutableConversionService conversionService = getConversionService();
        for (Argument<?> requiredArgument : requiredArguments) {
            String argumentName = requiredArgument.getName();
            Object val = argumentValues.get(argumentName);
            if (val == null) {
                if (!requiredArgument.isDeclaredNullable()) {
                    throw new BeanInstantiationException(resolutionContext, "Missing bean argument [" + requiredArgument + "] for type: " + beanDefinition.getBeanType().getName() + ". Required arguments: " + ArrayUtils.toString(requiredArguments));
                }
            } else {
                Object convertedValue;
                if (requiredArgument.getType().isInstance(val)) {
                    convertedValue = val;
                } else {
                    convertedValue = conversionService.convert(val, requiredArgument).orElseThrow(() ->
                            new BeanInstantiationException(resolutionContext, "Invalid bean argument [" + requiredArgument + "]. Cannot convert object [" + val + "] to required type: " + requiredArgument.getType())
                    );
                }
                convertedValues.put(argumentName, convertedValue);
            }
        }
        return convertedValues;
    }

    /**
     * Fall back method to attempt to find a candidate for the given definitions.
     *
     * @param beanType   The bean type
     * @param qualifier  The qualifier
     * @param candidates The candidates, always more than 1
     * @param <T>        The generic time
     * @return The concrete bean definition
     */
    @NonNull
    protected <T> BeanDefinition<T> findConcreteCandidate(@NonNull Class<T> beanType,
                                                          @Nullable Qualifier<T> qualifier,
                                                          @NonNull Collection<BeanDefinition<T>> candidates) {
        if (qualifier instanceof AnyQualifier) {
            return candidates.iterator().next();
        } else {
            throw new NonUniqueBeanException(beanType, candidates.iterator());
        }
    }

    /**
     * Processes parallel bean definitions.
     *
     * @param parallelBeans The parallel beans
     */
    @Internal
    protected void processParallelBeans(List<BeanDefinitionProducer> parallelBeans) {
        if (!parallelBeans.isEmpty()) {
            List<BeanDefinitionProducer> finalParallelBeans = parallelBeans.stream()
                    .filter(p -> p.isReferenceEnabled(this))
                    .toList();
            if (!finalParallelBeans.isEmpty()) {
                new Thread(() -> {
                    Collection<BeanDefinition<Object>> parallelDefinitions = new ArrayList<>();
                    finalParallelBeans.forEach(producer -> {
                        try {
                            loadEagerBeans(producer, parallelDefinitions);
                        } catch (Throwable e) {
                            BeanDefinitionReference<Object> beanDefinitionReference = producer.getReference();
                            LOG.error("Parallel Bean definition [{}{}{}]", beanDefinitionReference.getName(), MSG_COULD_NOT_BE_LOADED, e.getMessage(), e);
                            Boolean shutdownOnError = beanDefinitionReference.getAnnotationMetadata().booleanValue(Parallel.class, "shutdownOnError").orElse(true);
                            if (shutdownOnError) {
                                stop();
                            }
                        }
                    });

                    filterReplacedBeans(null, parallelDefinitions);

                    parallelDefinitions.forEach(beanDefinition -> ForkJoinPool.commonPool().execute(() -> {
                        try {
                            initializeEagerBean(beanDefinition);
                        } catch (Throwable e) {
                            LOG.error("Parallel Bean definition [{}{}{}]", beanDefinition.getName(), MSG_COULD_NOT_BE_LOADED, e.getMessage(), e);
                            Boolean shutdownOnError = beanDefinition.getAnnotationMetadata().booleanValue(Parallel.class, "shutdownOnError").orElse(true);
                            if (shutdownOnError) {
                                stop();
                            }
                        }
                    }));
                    parallelDefinitions.clear();

                }).start();
            }
        }
    }

    private <T> void filterReplacedBeans(BeanResolutionContext resolutionContext, Collection<BeanDefinition<T>> candidates) {
        if (candidates.size() > 1) {
            List<BeanDefinition<T>> replacementTypes = new ArrayList<>(2);
            for (BeanDefinition<T> candidate : candidates) {
                if (candidate.getAnnotationMetadata().hasStereotype(REPLACES_ANN)) {
                    replacementTypes.add(candidate);
                }
            }
            if (!replacementTypes.isEmpty()) {
                candidates.removeIf(definition -> checkIfReplacementExists(resolutionContext, replacementTypes, definition));
            }
        }
    }

    private <T> boolean checkIfReplacementExists(BeanResolutionContext resolutionContext,
                                                 List<BeanDefinition<T>> replacementTypes,
                                                 BeanDefinition<T> definitionToBeReplaced) {
        if (!definitionToBeReplaced.isEnabled(this, resolutionContext)) {
            return true;
        }
        final AnnotationMetadata annotationMetadata = definitionToBeReplaced.getAnnotationMetadata();
        if (annotationMetadata.hasDeclaredStereotype(Infrastructure.class)) {
            return false;
        }
        for (BeanDefinition<T> replacementType : replacementTypes) {
            if (isNotTheSameDefinition(replacementType, definitionToBeReplaced) &&
                    isNotProxy(replacementType, definitionToBeReplaced) &&
                    checkIfReplaces(replacementType, definitionToBeReplaced, annotationMetadata)) {
                return true;
            }
        }
        return false;
    }

    private <T> boolean isNotTheSameDefinition(BeanDefinition<T> replacingCandidate, BeanDefinition<T> definitionToBeReplaced) {
        if (replacingCandidate instanceof BeanDefinitionDelegate<T> beanDefinitionDelegate) {
            replacingCandidate = beanDefinitionDelegate.getDelegate();
        }
        if (definitionToBeReplaced instanceof BeanDefinitionDelegate<T> beanDefinitionDelegate) {
            definitionToBeReplaced = beanDefinitionDelegate.getDelegate();
        }
        return replacingCandidate != definitionToBeReplaced;
    }

    private <T> boolean isNotProxy(BeanDefinition<T> replacingCandidate, BeanDefinition<T> definitionToBeReplaced) {
        return !(replacingCandidate instanceof ProxyBeanDefinition &&
                ((ProxyBeanDefinition<T>) replacingCandidate).getTargetDefinitionType() == definitionToBeReplaced.getClass());
    }

    private <T> boolean checkIfReplaces(BeanDefinition<T> replacingCandidate, BeanDefinition<T> definitionToBeReplaced, AnnotationMetadata annotationMetadata) {
        final AnnotationValue<Replaces> replacesAnnotation = replacingCandidate.getAnnotation(Replaces.class);
        final Class replacedBeanType = replacesAnnotation.classValue(Replaces.MEMBER_BEAN).orElse(getCanonicalBeanType(replacingCandidate));
        final Optional<String> named = replacesAnnotation.stringValue(Replaces.MEMBER_NAMED);
        final Optional<AnnotationClassValue<?>> qualifier = replacesAnnotation.annotationClassValue(Replaces.MEMBER_QUALIFIER);

        if (named.isPresent() && qualifier.isPresent()) {
            throw new ConfigurationException("Both \"named\" and \"qualifier\" should not be present: " + replacesAnnotation);
        }

        if (named.isPresent()) {
            final String name = named.get();
            if (qualifiedByNamed(definitionToBeReplaced, replacedBeanType, name)) {
                if (LOG.isDebugEnabled()) {
                    LOG.debug("Bean [{}] replaces existing bean of type [{}] qualified by name [{}]",
                            replacingCandidate.getBeanType(), definitionToBeReplaced.getBeanType(), name);
                }
                return true;
            }
            return false;
        }

        if (qualifier.isPresent()) {
            final AnnotationClassValue<?> qualifierClassValue = qualifier.get();
            if (qualifiedByQualifier(definitionToBeReplaced, replacedBeanType, qualifierClassValue)) {
                if (LOG.isDebugEnabled()) {
                    LOG.debug("Bean [{}] replaces existing bean of type [{}] qualified by qualifier [{}]",
                            replacingCandidate.getBeanType(), definitionToBeReplaced.getBeanType(), qualifierClassValue);
                }
                return true;
            }
            return false;
        }

        Optional<Class<?>> factory = replacesAnnotation.classValue(Replaces.MEMBER_FACTORY);
        if (factory.isPresent()) {
            Optional<Class<?>> declaringType = definitionToBeReplaced.getDeclaringType();
            if (declaringType.isPresent()) {
                Class<?> factoryClass = factory.get();
                final boolean factoryReplaces = factoryClass == declaringType.get() &&
                        checkIfTypeMatches(definitionToBeReplaced, annotationMetadata, replacedBeanType);
                if (factoryReplaces) {
                    if (LOG.isDebugEnabled()) {
                        LOG.debug("Bean [{}] replaces existing bean of type [{}] in factory type [{}]",
                                replacingCandidate.getBeanType(), replacedBeanType, factoryClass);
                    }
                    return true;
                }
            }
            return false;
        }

        final boolean isTypeMatches = checkIfTypeMatches(definitionToBeReplaced, annotationMetadata, replacedBeanType);
        if (isTypeMatches && LOG.isDebugEnabled()) {
            LOG.debug("Bean [{}] replaces existing bean of type [{}]", replacingCandidate.getBeanType(), replacedBeanType);
        }
        return isTypeMatches;
    }

    private <T> boolean qualifiedByQualifier(BeanDefinition<T> definitionToBeReplaced,
                                             Class<T> replacedBeanType,
                                             AnnotationClassValue<?> qualifier) {
        @SuppressWarnings("unchecked") final Class<? extends Annotation> qualifierClass =
                (Class<? extends Annotation>) qualifier.getType().orElse(null);
        if (qualifierClass != null && !qualifierClass.isAssignableFrom(Annotation.class)) {
            return Qualifiers.<T>byStereotype(qualifierClass).doesQualify(replacedBeanType, definitionToBeReplaced);
        } else {
            throw new ConfigurationException("Default qualifier value was used while replacing %s".formatted(replacedBeanType));
        }
    }

    private <T> boolean qualifiedByNamed(BeanType<T> definitionToBeReplaced, Class<T> replacedBeanType, String named) {
        return Qualifiers.<T>byName(named).doesQualify(replacedBeanType, definitionToBeReplaced);
    }

    private <T> Class<T> getCanonicalBeanType(BeanDefinition<T> beanDefinition) {
        if (beanDefinition instanceof BeanDefinitionDelegate<T> beanDefinitionDelegate) {
            beanDefinition = beanDefinitionDelegate.getDelegate();
        }
        if (beanDefinition instanceof AdvisedBeanType<?> advisedBeanType) {
            return (Class<T>) advisedBeanType.getInterceptedType();
        }
        if (beanDefinition instanceof ProxyBeanDefinition<T> proxyBeanDefinition) {
            return proxyBeanDefinition.getTargetType();
        }
        return beanDefinition.getBeanType();
    }

    private <T> boolean checkIfTypeMatches(BeanDefinition<T> definitionToBeReplaced,
                                           AnnotationMetadata annotationMetadata,
                                           Class replacingCandidate) {
        Class<T> bt = getCanonicalBeanType(definitionToBeReplaced);
        if (annotationMetadata.hasAnnotation(DefaultImplementation.class)) {
            Optional<Class> defaultImpl = annotationMetadata.classValue(DefaultImplementation.class);
            if (defaultImpl.isEmpty()) {
                defaultImpl = annotationMetadata.classValue(DefaultImplementation.class, "name");
            }
            if (defaultImpl.filter(impl -> impl == bt).isPresent()) {
                return replacingCandidate.isAssignableFrom(bt);
            } else {
                return replacingCandidate == bt;
            }
        }
        return replacingCandidate != Object.class && replacingCandidate.isAssignableFrom(bt);
    }

    private <T> void doInjectAndInitialize(BeanResolutionContext resolutionContext, T instance, BeanDefinition<T> beanDefinition) {
        if (beanDefinition instanceof InjectableBeanDefinition<T> injectableBeanDefinition) {
            injectableBeanDefinition.inject(resolutionContext, this, instance);
            if (beanDefinition instanceof InitializingBeanDefinition<T> initializingBeanDefinition) {
                initializingBeanDefinition.initialize(resolutionContext, this, instance);
            }
        } else {
            throw new BeanContextException(MSG_BEAN_DEFINITION + beanDefinition + "] doesn't support injection!");
        }
    }

    private void loadEagerBeans(BeanDefinitionProducer producer, Collection<BeanDefinition<Object>> collector) {
        if (producer.isReferenceEnabled(this)) {
            BeanDefinitionReference<Object> reference = producer.getReference();
            BeanDefinition<Object> beanDefinition = reference.load(this);
            try (BeanResolutionContext resolutionContext = newResolutionContext(beanDefinition, null)) {
                if (beanDefinition.isEnabled(this, resolutionContext)) {
                    collector.add(beanDefinition);
                }
            }
        }
    }

    private void initializeEagerBean(BeanDefinition<Object> beanDefinition) {
        if (beanDefinition.isIterable() || beanDefinition.hasStereotype(ConfigurationReader.class.getName())) {
            Set<BeanDefinition<Object>> beanCandidates = new HashSet<>(5);

            collectIterableBeans(
                null,
                beanDefinition,
                beanCandidates
            );
            for (BeanDefinition beanCandidate : beanCandidates) {
                findOrCreateSingletonBeanRegistration(
                        null,
                        beanCandidate,
                        beanCandidate.asArgument(),
                        beanCandidate.hasAnnotation(Context.class) ? null : beanDefinition.getDeclaredQualifier()
                );
            }

        } else {
            findOrCreateSingletonBeanRegistration(null, beanDefinition, beanDefinition.asArgument(), null);
        }
    }

    /**
     * Resolve the {@link BeanRegistration} by an argument and a qualifier.
     *
     * @param resolutionContext The resolution context
     * @param beanType          The bean type
     * @param qualifier         The qualifier
     * @param throwNoSuchBean   Throw if it doesn't exist
     * @param <T>               The type
     * @return The bean registration
     */
    @Nullable
    private <T> BeanRegistration<T> resolveBeanRegistration(@Nullable BeanResolutionContext resolutionContext,
                                                            @NonNull Argument<T> beanType,
                                                            @Nullable Qualifier<T> qualifier,
                                                            boolean throwNoSuchBean) {
        // allow injection the bean context
        final Class<T> beanClass = beanType.getType();
        if (thisInterfaces.contains(beanClass)) {
            return new BeanRegistration<>(BeanIdentifier.of(beanClass.getName()), null, (T) this);
        }
        if (InjectionPoint.class.isAssignableFrom(beanClass)) {
            return provideInjectionPoint(resolutionContext, beanType, qualifier, throwNoSuchBean);
        }
        BeanKey<T> beanKey = new BeanKey<>(beanType, qualifier);

        if (LOG.isTraceEnabled()) {
            LOG.trace("Looking up existing bean for key: {}", beanKey);
        }

        BeanRegistration<T> inFlightBeanRegistration = resolutionContext != null ? resolutionContext.getInFlightBean(beanKey) : null;
        if (inFlightBeanRegistration != null) {
            return inFlightBeanRegistration;
        }

        // Fast singleton lookup
        BeanRegistration<T> beanRegistration = singletonScope.findCachedSingletonBeanRegistration(beanType, qualifier);
        if (beanRegistration != null) {
            return beanRegistration;
        }

        Optional<BeanDefinition<T>> concreteCandidate = findBeanDefinition(resolutionContext, beanType, qualifier);

        BeanRegistration<T> registration;

        if (concreteCandidate.isPresent()) {
            BeanDefinition<T> definition = concreteCandidate.get();

            if (definition.isContainerType() && beanClass != definition.getBeanType()) {
                throw new NonUniqueBeanException(beanClass, Collections.singletonList(definition).iterator());
            }
            registration = resolveBeanRegistration(resolutionContext, definition, beanType, qualifier);
        } else {
            registration = null;
        }
        if ((registration == null || registration.bean == null) && throwNoSuchBean) {
            throw newNoSuchBeanException(resolutionContext, beanType, qualifier, null);
        }
        return registration;
    }

    private void assertContextState() {
        if (!this.running.get() && !this.initializing.get()) {
            throw new BeanContextException("Cannot resolve beans until the context is running");
        }
    }

    private <T> Optional<BeanDefinition<T>> findBeanDefinition(BeanResolutionContext resolutionContext, Argument<T> beanType, Qualifier<T> qualifier) {
        BeanDefinition<T> beanDefinition = singletonScope.findCachedSingletonBeanDefinition(beanType, qualifier);
        if (beanDefinition != null) {
            return Optional.of(beanDefinition);
        }
        return findConcreteCandidate(resolutionContext, beanType, qualifier, true);
    }

    /**
     * Trigger a no such bean exception. Subclasses can improve the exception with downstream diagnosis as necessary.
     *
     * @param <T>               The type of the bean
     * @param resolutionContext The resolution context
     * @param beanType          The bean type
     * @param qualifier         The qualifier
     * @param message           A message to use
     * @return A no such bean exception
     */
    @Internal
    @NonNull
    protected <T> NoSuchBeanException newNoSuchBeanException(
        @Nullable BeanResolutionContext resolutionContext,
        @NonNull Argument<T> beanType,
        @NonNull Qualifier<T> qualifier,
        @Nullable String message) {
        if (message != null) {
            return new NoSuchBeanException(beanType, qualifier, message);
        } else {
            String disabledMessage = resolveDisabledBeanMessage(resolutionContext, beanType, qualifier);

            if (disabledMessage != null) {
                return new NoSuchBeanException(beanType, qualifier, disabledMessage);
            } else {
                return new NoSuchBeanException(beanType, qualifier);
            }
        }
    }

    /**
     * Resolves the message to use for a disabled bean.
     * @param resolutionContext The resolution context
     * @param beanType The bean type
     * @param qualifier The qualifier
     * @return The message or null if none exists
     * @param <T> The bean type
     */
    @Nullable
    protected <T> String resolveDisabledBeanMessage(BeanResolutionContext resolutionContext, Argument<T> beanType, Qualifier<T> qualifier) {
        StringBuilder stringBuilder = new StringBuilder();
        resolveDisabledBeanMessage("", stringBuilder, CachedEnvironment.getProperty("line.separator"), resolutionContext, beanType, qualifier);
        return stringBuilder.isEmpty() ? null : stringBuilder.toString();
    }

    @Internal
    final <T> void resolveDisabledBeanMessage(String linePrefix,
                                              StringBuilder messageBuilder,
                                              String lineSeparator,
                                              @Nullable BeanResolutionContext resolutionContext,
                                              Argument<T> beanType,
                                              @Nullable Qualifier<T> qualifier) {
        if (linePrefix.length() == 10) {
            // Break possible cyclic dependencies
            return;
        }

        for (Map.Entry<String, List<String>> entry : disabledConfigurations.entrySet()) {
            String pkg = entry.getKey();
            if (beanType.getTypeName().startsWith(pkg + ".")) {
                messageBuilder.append(lineSeparator)
                    .append(linePrefix)
                    .append("* [")
                    .append(beanType.getTypeString(true))
                    .append("] is disabled because it is within the package [")
                    .append(pkg)
                    .append("] which is disabled due to bean requirements: ")
                    .append(lineSeparator);
                for (String failure : entry.getValue()) {
                    messageBuilder
                        .append(linePrefix)
                        .append(" - ")
                        .append(failure)
                        .append(lineSeparator);
                }
                messageBuilder.setLength(messageBuilder.length() - lineSeparator.length());
                return;
            }
        }

        Collection<BeanDefinition<T>> beanDefinitions = collectBeanCandidates(
            resolutionContext,
            beanType,
            false,
            null,
            disabledBeans.values()
        ).stream()
            .sorted(Comparator.comparing(BeanDefinition::getName))
            .toList();
        if (qualifier != null) {
            beanDefinitions = qualifier.filter(beanType.getType(), beanDefinitions);
        }

        if (!beanDefinitions.isEmpty()) {
            for (BeanDefinition<T> beanDefinition : beanDefinitions) {
                messageBuilder
                    .append(lineSeparator)
                    .append(linePrefix)
                    .append("* [").append(beanDefinition.asArgument().getTypeString(true));
                if (!beanDefinition.getBeanType().equals(beanType.getType())) {
                    messageBuilder.append("] a candidate of [")
                        .append(beanType.getTypeString(true));
                }
                messageBuilder.append("] is disabled because:")
                    .append(lineSeparator);
                if (beanDefinition instanceof DisabledBean<T> disabledBean) {
                    for (String failure : disabledBean.reasons()) {
                        messageBuilder
                            .append(linePrefix)
                            .append(" - ")
                            .append(failure)
                            .append(lineSeparator);
                        String prefix = "No bean of type [";
                        if (failure.startsWith(prefix)) {
                            ClassUtils.forName(failure.substring(prefix.length(), failure.indexOf("]")), classLoader)
                                .ifPresent(beanClass -> {
                                    messageBuilder.setLength(messageBuilder.length() - lineSeparator.length());
                                    resolveDisabledBeanMessage(linePrefix + " ",
                                            messageBuilder,
                                            lineSeparator,
                                            resolutionContext,
                                            Argument.of(beanClass),
                                            null);
                                    messageBuilder.append(lineSeparator);
                                });
                        }
                    }
                    messageBuilder.setLength(messageBuilder.length() - lineSeparator.length());
                }
            }
        }
    }

    @Nullable
    private <T> BeanRegistration<T> provideInjectionPoint(BeanResolutionContext resolutionContext,
                                                          Argument<T> beanType,
                                                          Qualifier<T> qualifier,
                                                          boolean throwNoSuchBean) {
        final BeanResolutionContext.Path path = resolutionContext != null ? resolutionContext.getPath() : null;
        BeanResolutionContext.Segment<?, ?> injectionPointSegment = null;
        if (path != null) {
            final Iterator<BeanResolutionContext.Segment<?, ?>> i = path.iterator();
            if (i.hasNext()) {
                injectionPointSegment = i.next();
                BeanResolutionContext.Segment<?, ?> segment = null;
                if (i.hasNext()) {
                    segment = i.next();
                    if (segment.getDeclaringType().hasStereotype(INTRODUCTION_TYPE)) {
                        segment = i.hasNext() ? i.next() : null;
                    }
                }
                if (segment != null) {
                    T ip = (T) segment.getInjectionPoint();
                    if (ip != null && beanType.isInstance(ip)) {
                        return new BeanRegistration<>(BeanIdentifier.of(InjectionPoint.class.getName()), null, ip);
                    }
                }
            }
        }
        if (injectionPointSegment == null || !injectionPointSegment.getArgument().isNullable()) {
            throw new BeanContextException("Failed to obtain injection point. No valid injection path present in path: " + path);
        } else if (throwNoSuchBean) {
            throw newNoSuchBeanException(
                resolutionContext,
                beanType,
                qualifier,
                null
            );
        }
        return null;
    }

    /**
     * Resolve the {@link BeanRegistration} by a {@link BeanDefinition}.
     *
     * @param resolutionContext The resolution context
     * @param definition        The bean type
     * @param <T>               The type
     * @return The bean registration or {@link NoSuchBeanException}
     */
    @NonNull
    private <T> BeanRegistration<T> resolveBeanRegistration(@Nullable BeanResolutionContext resolutionContext,
                                                            @NonNull BeanDefinition<T> definition) {
        return resolveBeanRegistration(resolutionContext, definition, definition.asArgument(), definition.getDeclaredQualifier());
    }

    /**
     * Resolve the {@link BeanRegistration} by a {@link BeanDefinition}.
     *
     * @param resolutionContext The resolution context
     * @param definition        The bean type
     * @param beanType          The bean type
     * @param qualifier         The qualifier
     * @param <T>               The type
     * @return The bean registration
     */
    @NonNull
    private <T> BeanRegistration<T> resolveBeanRegistration(@Nullable BeanResolutionContext resolutionContext,
                                                            @NonNull BeanDefinition<T> definition,
                                                            @NonNull Argument<T> beanType,
                                                            @Nullable Qualifier<T> qualifier) {
        assertContextState();
        final boolean isScopedProxyDefinition = definition.hasStereotype(SCOPED_PROXY_ANN);

        if (qualifier != null && AnyQualifier.INSTANCE.equals(definition.getDeclaredQualifier())) {
            // Any factory bean should be stored as a new bean definition with a qualifier
            definition = BeanDefinitionDelegate.create(definition, qualifier);
        }

        if (definition.isSingleton() && !isScopedProxyDefinition) {
            return findOrCreateSingletonBeanRegistration(resolutionContext, definition, beanType, qualifier);
        }

        final boolean isProxy = definition.isProxy();

        if (isProxy && isScopedProxyDefinition) {
            // AOP proxy
            Qualifier<T> q = qualifier;
            if (q == null) {
                q = definition.getDeclaredQualifier();
            }
            BeanRegistration<T> registration = createRegistration(resolutionContext, beanType, q, definition, true);
            T bean = registration.bean;
            if (bean instanceof Qualified) {
                ((Qualified<T>) bean).$withBeanQualifier(q);
            }
            return registration;
        }

        CustomScope<?> customScope = findCustomScope(resolutionContext, definition, isProxy, isScopedProxyDefinition);
        if (customScope != null) {
            if (isProxy) {
                definition = getProxyTargetBeanDefinition(beanType, qualifier);
            }
            return getOrCreateScopedRegistration(resolutionContext, customScope, qualifier, beanType, definition);
        }
        // Unknown scope, prototype scope etc
        return createRegistration(resolutionContext, beanType, qualifier, definition, true);
    }

    @NonNull
    private <T> BeanRegistration<T> findOrCreateSingletonBeanRegistration(@Nullable BeanResolutionContext resolutionContext,
                                                                          @NonNull BeanDefinition<T> definition,
                                                                          @NonNull Argument<T> beanType,
                                                                          @Nullable Qualifier<T> qualifier) {
        BeanRegistration<T> beanRegistration = singletonScope.findBeanRegistration(definition, beanType, qualifier);
        if (beanRegistration != null) {
            return beanRegistration;
        }
        return singletonScope.getOrCreate(this, resolutionContext, definition, beanType, qualifier);
    }

    @Nullable
    private <T> CustomScope<?> findCustomScope(@Nullable BeanResolutionContext resolutionContext,
                                               @NonNull BeanDefinition<T> definition,
                                               boolean isProxy,
                                               boolean isScopedProxyDefinition) {
        Optional<Class<? extends Annotation>> scope = definition.getScope();
        if (scope.isPresent()) {
            Class<? extends Annotation> scopeAnnotation = scope.get();
            if (scopeAnnotation == Prototype.class) {
                return null;
            }
            CustomScope<?> customScope = customScopeRegistry.findScope(scopeAnnotation).orElse(null);
            if (customScope != null) {
                return customScope;
            }
        } else {
            Optional<String> scopeName = definition.getScopeName();
            if (scopeName.isPresent()) {
                String scopeAnnotation = scopeName.get();
                if (Prototype.class.getName().equals(scopeAnnotation)) {
                    return null;
                }
                CustomScope<?> customScope = customScopeRegistry.findScope(scopeAnnotation).orElse(null);
                if (customScope != null) {
                    return customScope;
                }
            }
        }

        if (resolutionContext != null) {
            BeanResolutionContext.Segment<?, ?> currentSegment = resolutionContext
                    .getPath()
                    .currentSegment()
                    .orElse(null);
            if (currentSegment != null) {
                Argument<?> argument = currentSegment.getArgument();
                CustomScope<?> customScope = customScopeRegistry.findDeclaredScope(argument).orElse(null);
                if (customScope != null) {
                    return customScope;
                }
            }
        }

        if (!isScopedProxyDefinition || !isProxy) {
            return customScopeRegistry.findDeclaredScope(definition).orElse(null);
        }
        return null;
    }

    @NonNull
    private <T> BeanRegistration<T> getOrCreateScopedRegistration(@Nullable BeanResolutionContext resolutionContext,
                                                                  @NonNull CustomScope<?> registeredScope,
                                                                  @Nullable Qualifier<T> qualifier,
                                                                  @NonNull Argument<T> beanType,
                                                                  @NonNull BeanDefinition<T> definition) {
        BeanKey<T> beanKey = new BeanKey<>(definition.asArgument(), qualifier);
        T bean = registeredScope.getOrCreate(
                new BeanCreationContext<T>() {
                    @NonNull
                    @Override
                    public BeanDefinition<T> definition() {
                        return definition;
                    }

                    @NonNull
                    @Override
                    public BeanIdentifier id() {
                        return beanKey;
                    }

                    @NonNull
                    @Override
                    public CreatedBean<T> create() throws BeanCreationException {
                        return createRegistration(resolutionContext == null ? null : resolutionContext.copy(), beanKey.beanType, qualifier, definition, true);
                    }
                }
        );
        return BeanRegistration.of(this, beanKey, definition, bean);
    }

    @NonNull
    @Internal
    final <T> BeanRegistration<T> createRegistration(@Nullable BeanResolutionContext resolutionContext,
                                                     @NonNull Argument<T> beanType,
                                                     @Nullable Qualifier<T> qualifier,
                                                     @NonNull BeanDefinition<T> definition,
                                                     boolean dependent) {
        try (BeanResolutionContext context = newResolutionContext(definition, resolutionContext)) {
            final BeanResolutionContext.Path path = context.getPath();
            final boolean isNewPath = path.isEmpty();
            if (isNewPath) {
                path.pushBeanCreate(definition, beanType);
            }
            try {
                List<BeanRegistration<?>> parentDependentBeans = context.popDependentBeans();
                T bean = doCreateBean(context, definition, qualifier);
                BeanRegistration<?> dependentFactoryBean = context.getAndResetDependentFactoryBean();
                if (dependentFactoryBean != null) {
                    destroyBean(dependentFactoryBean);
                }
                BeanKey<T> beanKey = new BeanKey<>(beanType, qualifier);
                List<BeanRegistration<?>> dependentBeans = context.getAndResetDependentBeans();
                BeanRegistration<T> beanRegistration = BeanRegistration.of(this, beanKey, definition, bean, dependentBeans);
                context.pushDependentBeans(parentDependentBeans);
                if (dependent) {
                    context.addDependentBean(beanRegistration);
                }
                return beanRegistration;
            } finally {
                if (isNewPath) {
                    path.pop();
                }
            }
        }
    }

    /**
     * Find a concrete candidate for the given qualifier.
     *
     * @param beanType       The bean type
     * @param qualifier      The qualifier
     * @param throwNonUnique Whether to throw an exception if the bean is not found
     * @param <T>            The bean generic type
     * @return The concrete bean definition candidate
     */
    @SuppressWarnings({"unchecked", "rawtypes", "java:S2789"}) // performance optimization
    private <T> Optional<BeanDefinition<T>> findConcreteCandidate(@Nullable BeanResolutionContext resolutionContext,
                                                                  @NonNull Argument<T> beanType,
                                                                  @Nullable Qualifier<T> qualifier,
                                                                  boolean throwNonUnique) {
        if (beanType.getType() == Object.class && qualifier == null) {
            return Optional.empty();
        }
        BeanCandidateKey bk = new BeanCandidateKey(beanType, qualifier, throwNonUnique);
        Optional beanDefinition = beanConcreteCandidateCache.get(bk);
        if (beanDefinition == null) {
            beanDefinition = findConcreteCandidateNoCache(
                    resolutionContext,
                    beanType,
                    qualifier,
                    throwNonUnique);
            beanConcreteCandidateCache.put(bk, beanDefinition);
        }
        return beanDefinition;
    }

    private <T> Optional<BeanDefinition<T>> findConcreteCandidateNoCache(@Nullable BeanResolutionContext resolutionContext,
                                                                         @NonNull Argument<T> beanType,
                                                                         @Nullable Qualifier<T> qualifier,
                                                                         boolean throwNonUnique) {

        Predicate<BeanDefinition<T>> predicate = candidate -> !candidate.isAbstract();
        Collection<BeanDefinition<T>> candidates = findBeanCandidates(resolutionContext, beanType, true, predicate);
        return pickOneBean(beanType, qualifier, throwNonUnique, candidates);
    }

    private <T> Optional<BeanDefinition<T>> findProxyTargetNoCache(@Nullable BeanResolutionContext resolutionContext,
                                                                   @NonNull Argument<T> beanType,
                                                                   @Nullable Qualifier<T> qualifier) {

        Collection<BeanDefinition<T>> candidates = collectBeanCandidates(
            resolutionContext,
            beanType,
            true,
            null,
            proxyTargetBeans
        );
        return pickOneBean(beanType, qualifier, false, candidates);
    }

    @NonNull
    private <T> Optional<BeanDefinition<T>> pickOneBean(Argument<T> beanType,
                                                        Qualifier<T> qualifier,
                                                        boolean throwNonUnique,
                                                        Collection<BeanDefinition<T>> candidates) {
        if (candidates.isEmpty()) {
            return Optional.empty();
        }
        if (qualifier != null) {
            if (LOG.isDebugEnabled()) {
                LOG.debug("Qualifying bean [{}] for qualifier: {} ", beanType.getName(), qualifier);
            }
            candidates = qualifier.filter(beanType.getType(), candidates);
            if (candidates.isEmpty()) {
                if (LOG.isDebugEnabled()) {
                    LOG.debug("No qualifying beans of type [{}] found for qualifier: {} ", beanType.getName(), qualifier);
                }
                return Optional.empty();
            }
        }
        BeanDefinition<T> definition;
        if (candidates.size() == 1) {
            definition = candidates.iterator().next();
        } else {
            if (LOG.isDebugEnabled()) {
                LOG.debug("Searching for @Primary for type [{}] from candidates: {} ", beanType.getName(), candidates);
            }
            definition = lastChanceResolve(beanType, qualifier, throwNonUnique, candidates);
        }
        if (LOG.isDebugEnabled() && definition != null) {
            if (qualifier != null) {
                LOG.debug("Found concrete candidate [{}] for type: {} {} ", definition, qualifier, beanType.getName());
            } else {
                LOG.debug("Found concrete candidate [{}] for type: {} ", definition, beanType.getName());
            }
        }
        return Optional.ofNullable(definition);
    }

    @Nullable
    private <T> BeanDefinition<T> lastChanceResolve(Argument<T> beanType,
                                                    Qualifier<T> qualifier,
                                                    boolean throwNonUnique,
                                                    Collection<BeanDefinition<T>> candidates) {
        if (candidates.size() > 1) {
            List<BeanDefinition<T>> primary = candidates.stream()
                .filter(BeanDefinition::isPrimary)
                .toList();
            if (!primary.isEmpty()) {
                candidates = primary;
            }
        }
        if (candidates.size() == 1) {
            return candidates.iterator().next();
        }
        candidates = candidates.stream().filter(candidate -> !candidate.hasDeclaredStereotype(Secondary.class)).toList();
        if (candidates.size() == 1) {
            return candidates.iterator().next();
        }
        // pick the bean with the highest priority
        ArrayList<BeanDefinition<T>> listCandidates = new ArrayList<>(candidates);
        listCandidates.sort(OrderUtil.ORDERED_COMPARATOR);
        Iterator<BeanDefinition<T>> iterator = listCandidates.iterator();
        final BeanDefinition<T> bean = iterator.next();
        final BeanDefinition<T> next = iterator.next();
        // We should have at least two beans - no need for next checks
        // Check there are not 2 beans with the same order
        if (bean.getOrder() != next.getOrder()) {
            LOG.debug("Picked bean {} with the highest precedence for type {} and qualifier {}", bean, beanType, null);
            return bean;
        }

        // try resolve @DefaultImplementation
        BeanDefinition<T> first = candidates.iterator().next();
        if (first.hasStereotype(DefaultImplementation.class)) {
            String n = first.stringValue(DefaultImplementation.class, "name").orElse(null);
            if (n != null) {
                for (BeanDefinition<T> bd : candidates) {
                    if (bd.getBeanType().getName().equals(n)) {
                        return bd;
                    }
                }
            }
        }
        Collection<BeanDefinition<T>> exactMatches = filterExactMatch(beanType.getType(), candidates);
        if (exactMatches.size() == 1) {
            return exactMatches.iterator().next();
        }
        if (throwNonUnique) {
            return findConcreteCandidate(beanType.getType(), qualifier, candidates);
        }
        return null;
    }

    private void readAllBeanConfigurations() {
        if (beanConfigurations.isEmpty()) {
            Iterable<BeanConfiguration> beanConfigurations = resolveBeanConfigurations();
            for (BeanConfiguration beanConfiguration : beanConfigurations) {
                registerConfiguration(beanConfiguration);
            }
        }
    }

    private <T> Collection<BeanDefinition<T>> filterExactMatch(final Class<T> beanType, Collection<BeanDefinition<T>> candidates) {
        List<BeanDefinition<T>> list = new ArrayList<>(candidates.size());
        for (BeanDefinition<T> candidate : candidates) {
            if (candidate.getBeanType() == beanType) {
                list.add(candidate);
            }
        }
        return list;
    }

    private void configureAndStartContext() {
        configureContextInternal();
        initializeEventListeners();
        initializeContext(
            startupBeans.eagerInitBeans,
            startupBeans.processedBeans,
            startupBeans.parallelBeans
        );
    }

    @NonNull
    private StartupBeans readBeanDefinitionReferences() {
        if (startupBeans == null) {

            List<BeanDefinitionProducer> eagerInitBeans = new ArrayList<>(20);
            List<BeanDefinitionProducer> processedBeans = new ArrayList<>(10);
            List<BeanDefinitionProducer> parallelBeans = new ArrayList<>(10);

            List<BeanDefinitionReference> beanDefinitionReferences = resolveBeanDefinitionReferences();

            List<BeanDefinitionProducer> producers = new ArrayList<>(beanDefinitionReferences.size());
            List<BeanDefinitionProducer> proxyTargetBeans = new ArrayList<>(beanDefinitionReferences.size());
            for (BeanDefinitionReference beanDefinitionReference : beanDefinitionReferences) {
                producers.add(new BeanDefinitionProducer(beanDefinitionReference));
            }
            beanDefinitionsClasses.addAll(producers);

            Collection<BeanConfiguration> allConfigurations = beanConfigurations.values();
            List<BeanConfiguration> configurationsDisabled = new ArrayList<>(allConfigurations.size());
            for (BeanConfiguration bc : allConfigurations) {
                if (!bc.isEnabled(this)) {
                    configurationsDisabled.add(bc);
                }
            }

            reference:
            for (BeanDefinitionProducer beanDefinitionProducer : producers) {
                if (beanDefinitionProducer.isDisabled()) {
                    continue;
                }
                BeanDefinitionReference beanDefinitionReference = beanDefinitionProducer.reference;
                for (BeanConfiguration disableConfiguration : configurationsDisabled) {
                    if (disableConfiguration.isWithin(beanDefinitionReference)) {
                        beanDefinitionProducer.referenceEnabled = false;
                        continue reference;
                    }
                }

                if (beanDefinitionReference.isProxiedBean()) {
                    beanDefinitionProducer.referenceEnabled = false;
                    BeanDefinitionProducer proxyBeanProducer = new BeanDefinitionProducer(beanDefinitionReference);
                    // retain only if proxy target otherwise the target is never used
                    if (beanDefinitionReference.isProxyTarget()) {
                        proxyTargetBeans.add(proxyBeanProducer);
                    }
                    continue;
                }

                final AnnotationMetadata annotationMetadata = beanDefinitionReference.getAnnotationMetadata();
                Class<?>[] indexes = annotationMetadata.classValues(INDEXES_TYPE);
                if (indexes.length > 0) {
                    //noinspection ForLoopReplaceableByForEach
                    for (int i = 0; i < indexes.length; i++) {
                        Class<?> indexedType = indexes[i];
                        resolveTypeIndex(indexedType).add(beanDefinitionProducer);
                    }
                } else {
                    if (annotationMetadata.hasStereotype(ADAPTER_TYPE)) {
                        final Class<?> aClass = annotationMetadata.classValue(ADAPTER_TYPE, AnnotationMetadata.VALUE_MEMBER).orElse(null);
                        if (indexedTypes.contains(aClass)) {
                            resolveTypeIndex(aClass).add(beanDefinitionProducer);
                        }
                    }
                }
                if (isEagerInit(beanDefinitionReference)) {
                    eagerInitBeans.add(beanDefinitionProducer);
                } else if (annotationMetadata.hasDeclaredStereotype(PARALLEL_TYPE)) {
                    parallelBeans.add(beanDefinitionProducer);
                }

                if (beanDefinitionReference.requiresMethodProcessing()) {
                    processedBeans.add(beanDefinitionProducer);
                }

            }

            this.beanDefinitionReferences = null;
            this.beanConfigurationsList = null;

            this.proxyTargetBeans.addAll(proxyTargetBeans);
            startupBeans = new StartupBeans(eagerInitBeans, processedBeans, parallelBeans);
        }
        return startupBeans;
    }

    private boolean isEagerInit(BeanDefinitionReference beanDefinitionReference) {
        return beanDefinitionReference.isContextScope() ||
                (eagerInitSingletons && beanDefinitionReference.isSingleton()) ||
                (eagerInitStereotypesPresent && beanDefinitionReference.getAnnotationMetadata().hasDeclaredStereotype(eagerInitStereotypes));
    }

    @NonNull
    private Collection<BeanDefinitionProducer> resolveTypeIndex(Class<?> indexedType) {
        return beanIndex.computeIfAbsent(indexedType, aClass -> {
            indexedTypes.add(indexedType);
            return new ArrayList<>(20);
        });
    }

    @SuppressWarnings("unchecked")
    private <T> Collection<BeanDefinition<T>> findBeanCandidatesInternal(BeanResolutionContext resolutionContext, Argument<T> beanType) {
        @SuppressWarnings("rawtypes")
        Collection beanDefinitions = beanCandidateCache.get(beanType);
        if (beanDefinitions == null) {
            beanDefinitions = findBeanCandidates(resolutionContext, beanType, true, null);
            beanCandidateCache.put(beanType, beanDefinitions);
        }
        return beanDefinitions;
    }

    /**
     * Obtains the bean registration for the given type and qualifier.
     *
     * @param resolutionContext The resolution context
     * @param beanType          The bean type
     * @param qualifier         The qualifier
     * @param <T>               The generic type
     * @return A {@link BeanRegistration}
     */
    @Internal
    public <T> BeanRegistration<T> getBeanRegistration(@Nullable BeanResolutionContext resolutionContext,
                                                       @NonNull Argument<T> beanType,
                                                       @Nullable Qualifier<T> qualifier) {
        return resolveBeanRegistration(resolutionContext, beanType, qualifier, true);
    }

    /**
     * Obtains the bean registrations for the given type and qualifier.
     *
     * @param resolutionContext The resolution context
     * @param beanType          The bean type
     * @param qualifier         The qualifier
     * @param <T>               The generic type
     * @return A collection of {@link BeanRegistration}
     */
    @SuppressWarnings("unchecked")
    @Internal
    public <T> Collection<BeanRegistration<T>> getBeanRegistrations(@Nullable BeanResolutionContext resolutionContext,
                                                                    @NonNull Argument<T> beanType,
                                                                    @Nullable Qualifier<T> qualifier) {
        assertContextState();
        boolean hasQualifier = qualifier != null;
        if (LOG.isDebugEnabled()) {
            if (hasQualifier) {
                LOG.debug("Resolving beans for type: {} {} ", qualifier, beanType.getTypeName());
            } else {
                LOG.debug("Resolving beans for type: {}", beanType.getTypeName());
            }
        }

        BeanKey<T> key = new BeanKey<>(beanType, qualifier);
        if (LOG.isTraceEnabled()) {
            LOG.trace("Looking up existing beans for key: {}", key);
        }
        CollectionHolder<T> existing = singletonBeanRegistrations.get(key);
        if (existing != null && existing.registrations != null) {
            logResolvedExistingBeanRegistrations(beanType, qualifier, existing.registrations);
            return existing.registrations;
        }

        Collection<BeanDefinition<T>> beanDefinitions = findBeanCandidatesInternal(resolutionContext, beanType);
        if (!beanDefinitions.isEmpty()) {
            beanDefinitions = applyBeanResolutionFilters(resolutionContext, beanDefinitions);
            if (qualifier != null) {
                beanDefinitions = qualifier.filter(beanType.getType(), beanDefinitions);
            }
        }

        Collection<BeanRegistration<T>> beanRegistrations;
        if (beanDefinitions.isEmpty()) {
            beanRegistrations = Collections.emptySet();
        } else {
            boolean allCandidatesAreSingleton = true;
            for (BeanDefinition<T> definition : beanDefinitions) {
                if (!definition.isSingleton()) {
                    allCandidatesAreSingleton = false;
                }
            }
            if (allCandidatesAreSingleton) {
                CollectionHolder<T> holder = singletonBeanRegistrations.computeIfAbsent(key, beanKey -> new CollectionHolder<T>());
                synchronized (holder) {
                    if (holder.registrations != null) {
                        logResolvedExistingBeanRegistrations(beanType, qualifier, holder.registrations);
                        return holder.registrations;
                    }
                    holder.registrations = resolveBeanRegistrations(resolutionContext, beanDefinitions, beanType, qualifier);
                    return holder.registrations;
                }
            } else {
                beanRegistrations = resolveBeanRegistrations(resolutionContext, beanDefinitions, beanType, qualifier);
            }
        }
        if (LOG.isDebugEnabled() && !beanRegistrations.isEmpty()) {
            if (hasQualifier) {
                LOG.debug("Found {} bean registrations for type [{} {}]", beanRegistrations.size(), qualifier, beanType.getName());
            } else {
                LOG.debug("Found {} bean registrations for type [{}]", beanRegistrations.size(), beanType.getName());
            }
            for (BeanRegistration<?> beanRegistration : beanRegistrations) {
                LOG.debug("  {} {}", beanRegistration.definition(), beanRegistration.definition().getDeclaredQualifier());
            }
        }
        return beanRegistrations;
    }

    private <T> Collection<BeanRegistration<T>> resolveBeanRegistrations(BeanResolutionContext resolutionContext,
                                                                         Collection<BeanDefinition<T>> beanDefinitions,
                                                                         Argument<T> beanType,
                                                                         Qualifier<T> qualifier) {
        List<BeanRegistration<T>> beansOfTypeList = new ArrayList<>(beanDefinitions.size());
        for (BeanDefinition<T> definition : beanDefinitions) {
            addCandidateToList(resolutionContext, definition, beanType, qualifier, beansOfTypeList);
        }
        beansOfTypeList.sort(OrderUtil.ORDERED_COMPARATOR);
        return beansOfTypeList;
    }

    private <T> void logResolvedExistingBeanRegistrations(Argument<T> beanType, Qualifier<T> qualifier, Collection<BeanRegistration<T>> existing) {
        if (LOG.isDebugEnabled()) {
            if (qualifier == null) {
                LOG.debug("Found {} existing beans for type [{}]: {} ", existing.size(), beanType.getName(), existing);
            } else {
                LOG.debug("Found {} existing beans for type [{} {}]: {} ", existing.size(), qualifier, beanType.getName(), existing);
            }
        }
    }

    private <T> Collection<BeanDefinition<T>> applyBeanResolutionFilters(@Nullable BeanResolutionContext resolutionContext, Collection<BeanDefinition<T>> candidates) {
        BeanResolutionContext.Segment<?, ?> segment = resolutionContext != null ? resolutionContext.getPath().peek() : null;
        BeanDefinition<?> declaringBean = null;
        Class<?> proxyTargetDefinitionType = null;
        if (segment instanceof AbstractBeanResolutionContext.ConstructorSegment || segment instanceof AbstractBeanResolutionContext.MethodSegment) {
            declaringBean = segment.getDeclaringType();
            // if the currently injected segment is a constructor argument and the type to be constructed is the
            // same as the candidate, then filter out the candidate to avoid a circular injection problem
            if (declaringBean instanceof ProxyBeanDefinition<?> proxyBeanDefinition) {
                proxyTargetDefinitionType = proxyBeanDefinition.getTargetDefinitionType();
            }
        }
        candidates = new LinkedHashSet<>(candidates); // Make mutable
        for (Iterator<BeanDefinition<T>> iterator = candidates.iterator(); iterator.hasNext(); ) {
            BeanDefinition<T> c = iterator.next();
            if (c.isAbstract() || declaringBean != null && c.equals(declaringBean) || proxyTargetDefinitionType != null && proxyTargetDefinitionType.equals(c.getClass())) {
                iterator.remove();
            }
        }
        return candidates;
    }

    private <T> void addCandidateToList(@Nullable BeanResolutionContext resolutionContext,
                                        @NonNull BeanDefinition<T> candidate,
                                        @NonNull Argument<T> beanType,
                                        @Nullable Qualifier<T> qualifier,
                                        @NonNull Collection<BeanRegistration<T>> beansOfTypeList) {
        BeanRegistration<T> beanRegistration = null;
        try {
            beanRegistration = resolveBeanRegistration(resolutionContext, candidate);
            if (LOG.isDebugEnabled()) {
                LOG.debug("Found a registration {} for candidate: {} with qualifier: {}", beanRegistration, candidate, qualifier);
            }
        } catch (DisabledBeanException e) {
            if (AbstractBeanContextConditional.ConditionLog.LOG.isDebugEnabled()) {
                AbstractBeanContextConditional.ConditionLog.LOG.debug("Bean of type [{}] disabled for reason: {}", beanType.getTypeName(), e.getMessage());
            }
        }

        if (beanRegistration != null) {
            if (candidate.isContainerType()) {
                Object container = beanRegistration.bean;
                if (container instanceof Object[] array) {
                    container = Arrays.asList(array);
                }
                if (container instanceof Iterable<?> iterable) {
                    int i = 0;
                    for (Object o : iterable) {
                        if (o == null || !beanType.isInstance(o)) {
                            continue;
                        }
                        beansOfTypeList.add(BeanRegistration.of(
                            this,
                            new BeanKey<>(beanType, Qualifiers.byQualifiers(Qualifiers.byName(String.valueOf(i++)), qualifier)),
                            candidate,
                            (T) o
                        ));
                    }
                }
            } else {
                beansOfTypeList.add(beanRegistration);
            }
        }
    }

    private <T> boolean isCandidatePresent(Argument<T> beanType, Qualifier<T> qualifier) {
        final Collection<BeanDefinition<T>> candidates = findBeanCandidates(null, beanType, true, null);
        if (!candidates.isEmpty()) {
            filterReplacedBeans(null, candidates);
            if (qualifier != null) {
                return qualifier.doesQualify(beanType.getType(), candidates);
            }
            return true;
        }
        return false;
    }

    private static <T> List<T> nullSafe(List<T> list) {
        if (list == null) {
            return Collections.emptyList();
        }
        return list;
    }

    private List<BeanRegistration> topologicalSort(Collection<BeanRegistration> beans) {
        Map<Boolean, List<BeanRegistration>> initial = beans.stream()
                .sorted(Comparator.comparing(s -> s.getBeanDefinition().getRequiredComponents().size()))
                .collect(Collectors.groupingBy(b -> b.getBeanDefinition().getRequiredComponents().isEmpty()));
        List<BeanRegistration> sorted = new ArrayList<>(nullSafe(initial.get(true)));
        List<BeanRegistration> unsorted = new ArrayList<>(nullSafe(initial.get(false)));
        // Optimization which knows about types which are already in the sorted list
        Set<Class<?>> satisfied = new HashSet<>();

        // Optimization for types which we know are already unsatisified
        // in a single iteration, allowing to skip the loop on unsorted elements
        Set<Class<?>> unsatisfied = new HashSet<>();

        //loop until all items have been sorted
        while (!unsorted.isEmpty()) {
            boolean acyclic = false;

            unsatisfied.clear();
            Iterator<BeanRegistration> i = unsorted.iterator();
            while (i.hasNext()) {
                BeanRegistration bean = i.next();
                boolean found = false;

                //determine if any components are in the unsorted list
                Collection<Class<?>> components = bean.getBeanDefinition().getRequiredComponents();
                for (Class<?> clazz : components) {
                    if (satisfied.contains(clazz)) {
                        continue;
                    }
                    if (unsatisfied.contains(clazz) || unsorted.stream()
                            .map(BeanRegistration::getBeanDefinition)
                            .map(BeanDefinition::getBeanType)
                            .anyMatch(clazz::isAssignableFrom)) {
                        found = true;
                        unsatisfied.add(clazz);
                        break;
                    }
                    satisfied.add(clazz);
                }

                //none of the required components are in the unsorted list,
                //so it can be added to the sorted list
                if (!found) {
                    acyclic = true;
                    i.remove();
                    sorted.add(0, bean);
                }
            }

            //rather than throw an exception here because there is a cyclical dependency
            //just add the first item to the list and keep trying. It may be possible to
            //see a cycle here because qualifiers are not taken into account.
            if (!acyclic) {
                sorted.add(0, unsorted.remove(0));
            }
        }

        return sorted;
    }

    @NonNull
    @Override
    public MutableConvertibleValues<Object> getAttributes() {
        return MutableConvertibleValues.of(attributes);
    }

    @NonNull
    @Override
    public Optional<Object> getAttribute(CharSequence name) {
        if (name != null) {
            return Optional.ofNullable(attributes.get(name));
        } else {
            return Optional.empty();
        }
    }

    @NonNull
    @Override
    public <T> Optional<T> getAttribute(CharSequence name, Class<T> type) {
        if (name != null) {
            final Object o = attributes.get(name);
            if (type.isInstance(o)) {
                return Optional.of((T) o);
            } else if (o != null) {
                return getConversionService().convert(o, type);
            }
        }
        return Optional.empty();
    }

    @NonNull
    @Override
    public BeanContext setAttribute(@NonNull CharSequence name, @Nullable Object value) {
        if (name != null) {
            if (value != null) {
                attributes.put(name, value);
            } else {
                attributes.remove(name);
            }
        }
        return this;
    }

    @NonNull
    @Override
    public <T> Optional<T> removeAttribute(@NonNull CharSequence name, @NonNull Class<T> type) {
        final Object o = attributes.remove(name);
        if (type.isInstance(o)) {
            return Optional.of((T) o);
        }
        return Optional.empty();
    }

    @Override
    public void finalizeConfiguration() {
        configureAndStartContext();
    }

    @Override
    public MutableConversionService getConversionService() {
        return conversionService;
    }

    @Override
    public final synchronized void configure() {
        if (this.running.get()) {
            configurationFailure("already running");
        }
        if (this.terminating.get()) {
            configurationFailure("currently terminating");
        }
        if (this.initializing.get()) {
            configurationFailure("currently initializing");
        }
        configureContextInternal();
    }

    /**
     * Configures the context reading all bean definitions.
     */
    @Internal
    void configureContextInternal() {
        if (configured.compareAndSet(false, true)) {
            readAllBeanConfigurations();
            readBeanDefinitionReferences();
        }
    }

    private static void configurationFailure(String message) {
        throw new ConfigurationException("Bean context is " + message + ". The configure() method can only be called prior to startup");
    }

    /**
     * @param <T> The type
     * @param <R> The return type
     */
    private abstract static sealed class AbstractExecutionHandle<T, R> implements MethodExecutionHandle<T, R> {
        protected final ExecutableMethod<T, R> method;

        /**
         * @param method The method
         */
        AbstractExecutionHandle(ExecutableMethod<T, R> method) {
            this.method = method;
        }

        @NonNull
        @Override
        public ExecutableMethod<T, R> getExecutableMethod() {
            return method;
        }

        @Override
        public Argument[] getArguments() {
            return method.getArguments();
        }

        @Override
        public String toString() {
            return method.toString();
        }

        @Override
        public String getMethodName() {
            return this.method.getMethodName();
        }

        @Override
        public ReturnType<R> getReturnType() {
            return method.getReturnType();
        }

        @Override
        public AnnotationMetadata getAnnotationMetadata() {
            return method.getAnnotationMetadata();
        }
    }

    /**
     * @param <T> The targe type
     * @param <R> The return type
     */
    private static final class ObjectExecutionHandle<T, R> extends AbstractExecutionHandle<T, R> implements UnsafeExecutionHandle<T, R> {

        @Nullable
        private final UnsafeExecutable<T, R> unsafeExecutable;
        private final T target;

        /**
         * @param target The target type
         * @param method The method
         */
        ObjectExecutionHandle(T target, ExecutableMethod<T, R> method) {
            super(method);
            this.target = target;
            if (method instanceof UnsafeExecutable unsafeExecutable) {
                this.unsafeExecutable = unsafeExecutable;
            } else {
                this.unsafeExecutable = null;
            }
        }

        @Override
        public T getTarget() {
            return target;
        }

        @Override
        public R invoke(Object... arguments) {
            return method.invoke(target, arguments);
        }

        @Override
        public R invokeUnsafe(Object... arguments) {
            if (unsafeExecutable == null) {
                return invoke(arguments);
            }
            return unsafeExecutable.invokeUnsafe(target, arguments);
        }

        @Override
        public Method getTargetMethod() {
            return method.getTargetMethod();
        }

        @Override
        public Class getDeclaringType() {
            return target.getClass();
        }

    }

    /**
     * @param <T>
     * @param <R>
     */
    private static final class BeanExecutionHandle<T, R> extends AbstractExecutionHandle<T, R> {
        private final BeanContext beanContext;
        private final Class<T> beanType;
        private final Qualifier<T> qualifier;
        private final boolean isSingleton;

        private T target;

        /**
         * @param beanContext The bean context
         * @param beanType    The bean type
         * @param qualifier   The qualifier
         * @param method      The method
         */
        BeanExecutionHandle(BeanContext beanContext, Class<T> beanType, Qualifier<T> qualifier, ExecutableMethod<T, R> method) {
            super(method);
            this.beanContext = beanContext;
            this.beanType = beanType;
            this.qualifier = qualifier;
            this.isSingleton = beanContext.findBeanDefinition(beanType, qualifier).map(BeanDefinition::isSingleton).orElse(false);
        }

        @Override
        public T getTarget() {
            T target = this.target;
            if (target == null) {
                synchronized (this) { // double check
                    target = this.target;
                    if (target == null) {
                        target = beanContext.getBean(beanType, qualifier);
                        this.target = target;
                    }
                }
            }
            return target;
        }

        @Override
        public Method getTargetMethod() {
            return method.getTargetMethod();
        }

        @Override
        public Class getDeclaringType() {
            return beanType;
        }

        @Override
        public R invoke(Object... arguments) {
            if (isSingleton) {
                T target = getTarget();

                return method.invoke(target, arguments);
            } else {
                return method.invoke(beanContext.getBean(beanType, qualifier), arguments);
            }
        }
    }

    /**
     * Internal supplier of listeners.
     *
     * @param <T> The listener type
     *
     * @author Denis Stepanov
     * @since 4.0.0
     */
    @Internal
    sealed interface ListenersSupplier<T extends EventListener> {

        /**
         * Retrieved the listeners lazily.
         *
         * @param beanResolutionContext The bean resolution context
         * @return the collection of listeners
         */
        @NonNull
        Iterable<T> get(@Nullable BeanResolutionContext beanResolutionContext);

    }

    /**
     * Class used as a bean key.
     *
     * @param <T> The bean type
     */
    @SuppressWarnings("java:S1948")
    static final class BeanKey<T> implements BeanIdentifier {
        final Argument<T> beanType;
        private final Qualifier<T> qualifier;
        private final int hashCode;

        /**
         * A bean key for the given bean definition.
         *
         * @param definition The definition
         * @param qualifier  The qualifier
         */
        BeanKey(BeanDefinition<T> definition, Qualifier<T> qualifier) {
            this(definition.asArgument(), qualifier);
        }

        /**
         * A bean key for the given bean definition.
         *
         * @param argument  The argument
         * @param qualifier The qualifier
         */
        BeanKey(Argument<T> argument, Qualifier<T> qualifier) {
            this.beanType = argument;
            this.qualifier = qualifier;
            this.hashCode = argument.typeHashCode();
        }

        /**
         * @param beanType      The bean type
         * @param qualifier     The qualifier
         * @param typeArguments The type arguments
         */
        BeanKey(Class<T> beanType, Qualifier<T> qualifier, @Nullable Class<?>... typeArguments) {
            this(Argument.of(beanType, typeArguments), qualifier);
        }

        @Override
        public int length() {
            return toString().length();
        }

        @Override
        public char charAt(int index) {
            return toString().charAt(index);
        }

        @Override
        public CharSequence subSequence(int start, int end) {
            return toString().subSequence(start, end);
        }

        @Override
        public String toString() {
            return (qualifier != null ? qualifier + " " : "") + beanType.getName();
        }

        @Override
        public boolean equals(Object o) {
            if (this == o) {
                return true;
            }
            if (o == null || getClass() != o.getClass()) {
                return false;
            }
            BeanKey<?> beanKey = (BeanKey<?>) o;
            return beanType.equalsType(beanKey.beanType) &&
                    Objects.equals(qualifier, beanKey.qualifier);
        }

        @Override
        public int hashCode() {
            return hashCode;
        }

        @Override
        public String getName() {
            if (qualifier instanceof Named named) {
                return named.getName();
            }
            return Primary.SIMPLE_NAME;
        }
    }

    /**
     * Class used as a bean candidate key.
     *
     * @param <T> The bean candidate type
     */
    static final class BeanCandidateKey<T> {
        private final Argument<T> beanType;
        private final Qualifier<T> qualifier;
        private final boolean throwNonUnique;
        private final int hashCode;

        /**
         * A bean key for the given bean definition.
         *
         * @param argument       The argument
         * @param qualifier      The qualifier
         * @param throwNonUnique The throwNonUnique
         */
        BeanCandidateKey(Argument<T> argument, Qualifier<T> qualifier, boolean throwNonUnique) {
            this.beanType = argument;
            this.qualifier = qualifier;
            this.hashCode = argument.typeHashCode();
            this.throwNonUnique = throwNonUnique;
        }

        @Override
        public boolean equals(Object o) {
            if (this == o) {
                return true;
            }
            if (o == null || getClass() != o.getClass()) {
                return false;
            }
            BeanCandidateKey<?> beanKey = (BeanCandidateKey<?>) o;
            return beanType.equalsType(beanKey.beanType) &&
                    Objects.equals(qualifier, beanKey.qualifier) && throwNonUnique == beanKey.throwNonUnique;
        }

        @Override
        public int hashCode() {
            return hashCode;
        }

    }

    private final class EventListenerListenersSupplier<T extends EventListener> implements ListenersSupplier<T> {

        private final List<BeanDefinition<T>> listenersDefinitions;
        // The supplier can be triggered concurrently.
        // We allow for the listeners collection to be initialized multiple times.
        @SuppressWarnings("java:S3077")
        private volatile List<T> listeners;

        public EventListenerListenersSupplier(List<BeanDefinition<T>> listenersDefinitions) {
            this.listenersDefinitions = listenersDefinitions;
        }

        @Override
        public Iterable<T> get(BeanResolutionContext beanResolutionContext) {
            if (listeners == null) {
                List<T> listeners = new ArrayList<>(listenersDefinitions.size());
                for (BeanDefinition<T> listenersDefinition : listenersDefinitions) {
                    T listener;
                    if (beanResolutionContext == null) {
                        try (BeanResolutionContext context = newResolutionContext(listenersDefinition, null)) {
                            listener = resolveBeanRegistration(context, listenersDefinition).bean;
                        }
                    } else {
                        listener = resolveBeanRegistration(beanResolutionContext, listenersDefinition).bean;
                    }
                    listeners.add(listener);
                }
                OrderUtil.sort(listeners);
                this.listeners = listeners;
            }
            return listeners;
        }
    }

    private static final class AnnotationProcessorListenersSupplier implements ListenersSupplier<BeanCreatedEventListener> {

        @Override
        public Iterable<BeanCreatedEventListener> get(BeanResolutionContext beanResolutionContext) {
            return Collections.singletonList(new AnnotationProcessorListener());
        }

    }

    private final class SingletonBeanResolutionContext extends AbstractBeanResolutionContext {

        public SingletonBeanResolutionContext(BeanDefinition<?> beanDefinition) {
            super(DefaultBeanContext.this, beanDefinition);
        }

        @Override
        public BeanResolutionContext copy() {
            SingletonBeanResolutionContext copy = new SingletonBeanResolutionContext(rootDefinition);
            copy.copyStateFrom(this);
            return copy;
        }

        @Override
        public <T> void addInFlightBean(BeanIdentifier beanIdentifier, BeanRegistration<T> beanRegistration) {
            singlesInCreation.put(beanIdentifier, beanRegistration);
        }

        @Override
        public void removeInFlightBean(BeanIdentifier beanIdentifier) {
            singlesInCreation.remove(beanIdentifier);
        }

        @Nullable
        @Override
        public <T> BeanRegistration<T> getInFlightBean(BeanIdentifier beanIdentifier) {
            return (BeanRegistration<T>) singlesInCreation.get(beanIdentifier);
        }
    }

    private static final class CollectionHolder<T> {
        Collection<BeanRegistration<T>> registrations;
    }

    /**
     * Holds references to the startup beans.
     * @param eagerInitBeans Eager init beans
     * @param processedBeans Processed beans
     * @param parallelBeans Parallel startup beans
     */
    private record StartupBeans(
        List<BeanDefinitionProducer> eagerInitBeans,
        List<BeanDefinitionProducer> processedBeans,
        List<BeanDefinitionProducer> parallelBeans) {
    }


    /**
     * The class adds the caching of the enabled decision + the definition instance.
     * NOTE: The class can be accessed in multiple threads, we do allow for the fields to be possibly initialized concurrently - multiple times.
     *
     * @since 4.0.0
     */
    @Internal
    static final class BeanDefinitionProducer {

        @Nullable
        @SuppressWarnings("java:S3077")
        private volatile BeanDefinitionReference reference;
        @Nullable
        @SuppressWarnings("java:S3077")
        private volatile BeanDefinition definition;
        @Nullable
        private volatile Boolean referenceEnabled;
        @Nullable
        private volatile Boolean definitionEnabled;

        BeanDefinitionProducer(@NonNull BeanDefinitionReference reference) {
            this.reference = reference;
        }

        boolean isReferenceEnabled(DefaultBeanContext context) {
            return isReferenceEnabled(context, null);
        }

        boolean isReferenceEnabled(DefaultBeanContext context, @Nullable BeanResolutionContext resolutionContext) {
            BeanDefinitionReference<?> ref = reference;
            // The reference needs to be assigned to a new variable as it can change between checks
            if (ref == null) {
                return false;
            }
            if (referenceEnabled == null) {
                if (isReferenceEnabled(ref, context, resolutionContext)) {
                    referenceEnabled = true;
                } else {
                    referenceEnabled = false;
                    reference = null;
                }
            }
            return referenceEnabled;
        }

        private boolean isReferenceEnabled(BeanDefinitionReference<?> ref, DefaultBeanContext context, BeanResolutionContext resolutionContext) {
            if (ref == null) {
                return false;
            }
            if (ref instanceof io.micronaut.context.AbstractInitializableBeanDefinitionAndReference<?> referenceAndDefinition) {
                return referenceAndDefinition.isEnabled(context, resolutionContext, true);
            }
            return ref.isEnabled(context);
        }

        boolean isDisabled() {
            if (reference == null) {
                return true;
            }
            Boolean refEnabled = referenceEnabled;
            // The reference needs to be assigned to a new variable as it can change between checks
            if (refEnabled != null && !refEnabled) {
                return true;
            }
            Boolean defEnabled = definitionEnabled;
            // The reference needs to be assigned to a new variable as it can change between checks
            return defEnabled != null && !defEnabled;
        }

        boolean isDefinitionEnabled(DefaultBeanContext defaultBeanContext) {
            return isDefinitionEnabled(defaultBeanContext, null);
        }

        private boolean isDefinitionEnabled(DefaultBeanContext context, @Nullable BeanResolutionContext resolutionContext) {
            if (definitionEnabled == null) {
                if (isReferenceEnabled(context, resolutionContext)) {
                    BeanDefinition <?> def = getDefinition(context);
                    if (isDefinitionEnabled(context, resolutionContext, def)) {
                        definition = def;
                        definitionEnabled = true;
                    } else {
                        definitionEnabled = false;
                    }
                } else {
                    definitionEnabled = false;
                }
            }
            return definitionEnabled;
        }

        private boolean isDefinitionEnabled(@NonNull DefaultBeanContext context,
                                            @NonNull BeanResolutionContext resolutionContext,
                                            @Nullable BeanDefinition<?> def) {
            if (def == null) {
                return false;
            }
            if (def instanceof io.micronaut.context.AbstractInitializableBeanDefinitionAndReference<?> definitionAndReference) {
                return definitionAndReference.isEnabled(context, resolutionContext, false);
            }
            return def.isEnabled(context, resolutionContext);
        }

        @NonNull
        <T> BeanDefinitionReference<T> getReference() {
            // The reference needs to be assigned to a new variable as it can change between checks
            Boolean refEnabled = referenceEnabled;
            if (reference == null || refEnabled == null || !refEnabled) {
                throw new IllegalStateException("The reference is not enabled");
            }
            return reference;
        }

        @NonNull
        private <T> BeanDefinition<T> getDefinition(BeanContext beanContext) {
            // The reference needs to be assigned to a new variable as it can change between checks
            Boolean defEnabled = definitionEnabled;
            if (defEnabled != null && !defEnabled) {
                throw new IllegalStateException("The definition is not enabled");
            }
            try {
                BeanDefinition def = definition;
                if (def == null) {
                    def = getReference().load(beanContext);
                    definition = def;
                }
                return def;
            } catch (Throwable e) {
                throw new BeanInstantiationException(MSG_BEAN_DEFINITION + reference.getName() + MSG_COULD_NOT_BE_LOADED + e.getMessage(), e);
            }
        }

        <T> boolean isReferenceCandidateBean(Argument<T> beanType) {
            // The reference needs to be assigned to a new variable as it can change between checks
            BeanDefinitionReference ref = reference;
            return ref != null && ref.isCandidateBean(beanType);
        }

        void disable(BeanDefinitionReference<?> reference) {
            // The reference needs to be assigned to a new variable as it can change between checks
            BeanDefinitionReference ref = this.reference;
            if (ref != null && ref.equals(reference)) {
                this.reference = null;
            }
        }
    }

    private final class BeanContextUnsafeExecutionHandle extends BeanContextExecutionHandle implements UnsafeExecutionHandle<Object, Object> {

        private final UnsafeExecutable<Object, Object> unsafeExecutionHandle;

        public BeanContextUnsafeExecutionHandle(ExecutableMethod<Object, ?> method, BeanDefinition<?> beanDefinition, UnsafeExecutable<Object, Object> unsafeExecutionHandle) {
            super(method, beanDefinition);
            this.unsafeExecutionHandle = unsafeExecutionHandle;
        }

        @Override
        public Object invokeUnsafe(Object... arguments) {
            return unsafeExecutionHandle.invokeUnsafe(getTarget(), arguments);
        }

        @Override
        public String toString() {
            return unsafeExecutionHandle.toString();
        }
    }

    private sealed class BeanContextExecutionHandle implements MethodExecutionHandle<Object, Object> {

        private final ExecutableMethod<Object, ?> method;
        private final BeanDefinition<?> beanDefinition;
        private Object target;

        public BeanContextExecutionHandle(ExecutableMethod<Object, ?> method, BeanDefinition<? extends Object> beanDefinition) {
            this.method = method;
            this.beanDefinition = beanDefinition;
        }

        @NonNull
        @Override
        public AnnotationMetadata getAnnotationMetadata() {
            return method.getAnnotationMetadata();
        }

        @Override
        public Object getTarget() {
            Object target = this.target;
            if (target == null) {
                synchronized (this) { // double check
                    target = this.target;
                    if (target == null) {
                        target = getBean(beanDefinition);
                        this.target = target;
                    }
                }
            }
            return target;
        }

        @Override
        public Class getDeclaringType() {
            return beanDefinition.getBeanType();
        }

        @Override
        public String getMethodName() {
            return method.getMethodName();
        }

        @Override
        public Argument[] getArguments() {
            return method.getArguments();
        }

        @Override
        public Method getTargetMethod() {
            return method.getTargetMethod();
        }

        @Override
        public ReturnType getReturnType() {
            return method.getReturnType();
        }

        @Override
        public Object invoke(Object... arguments) {
            return method.invoke(getTarget(), arguments);
        }

        @NonNull
        @Override
        public ExecutableMethod<Object, Object> getExecutableMethod() {
            return (ExecutableMethod<Object, Object>) method;
        }

        @Override
        public String toString() {
            return method.toString();
        }
    }

}<|MERGE_RESOLUTION|>--- conflicted
+++ resolved
@@ -952,36 +952,20 @@
     @NonNull
     private static String resolveKey(BeanRegistration<?> reg) {
         BeanDefinition<?> definition = reg.beanDefinition;
-<<<<<<< HEAD
-        BeanIdentifier identifier = reg.identifier;
-        if (definition instanceof NameResolver resolver) {
-            String name = resolver.resolveName().orElse(null);
-=======
         if (definition instanceof NameResolver resolver && resolver.resolveName().isPresent()) {
             return resolver.resolveName().get();
         }
         Qualifier<?> declaredQualifier = definition.getDeclaredQualifier();
         if (declaredQualifier != null) {
             String name = Qualifiers.findName(declaredQualifier);
->>>>>>> d247e9d5
             if (name != null) {
                 return name;
             }
         }
-<<<<<<< HEAD
-        String name = identifier.getName();
-        if (name.equals(Primary.SIMPLE_NAME)) {
-            Class<?> candidateType = reg.beanDefinition.getBeanType();
-            String candidateSimpleName = candidateType.getSimpleName();
-            return NameUtils.decapitalize(candidateSimpleName);
-        }
-        return name;
-=======
         // Must be the primary or a single bean
         Class<?> candidateType = reg.beanDefinition.getBeanType();
         String candidateSimpleName = candidateType.getSimpleName();
         return NameUtils.decapitalize(candidateSimpleName);
->>>>>>> d247e9d5
     }
 
     /**
